package lib

import (
	"archive/tar"
	"bytes"
	"context"
	"encoding/base64"
	"encoding/json"
	"fmt"
	"io/ioutil"
	"os"
	"path/filepath"
	"strconv"
	"strings"
	"sync"

	da "github.com/cvmfs/ducc/docker-api"

	"github.com/docker/docker/api/types"
	"github.com/docker/docker/client"
	log "github.com/sirupsen/logrus"
)

var NoPasswordError = 101

type ConversionResult int

const (
	ConversionNotFound = iota
	ConversionMatch    = iota
	ConversionNotMatch = iota
)

var subDirInsideRepo = ".layers"

func assureValidSingularity() error {
	err, stdout, _ := ExecCommand("singularity", "version").StartWithOutput()
	if err != nil {
		err := fmt.Errorf("No working version of Singularity: %s", err)
		LogE(err).Error("No working version of Singularity")
		return err
	}
	version := stdout.String()
	sems := strings.Split(version, ".")
	if len(sems) < 2 {
		err := fmt.Errorf("Singularity version returned an unexpected format, unable to find Major and Minor number")
		LogE(err).WithFields(log.Fields{"version": version}).Error("Not valid singularity")
		return err
	}
	majorS := sems[0]
	majorI, err := strconv.Atoi(majorS)
	if err != nil {
		errF := fmt.Errorf("Singularity version returned an unexpected format, unable to parse Major number: %s", err)
		LogE(errF).WithFields(log.Fields{"version": version, "major number": majorS}).Error("Not valid singularity")
		return errF
	}
	if majorI >= 4 {
		return nil
	}
	minorS := sems[1]
	minorI, err := strconv.Atoi(minorS)
	if err != nil {
		errF := fmt.Errorf("Singularity version returned an unexpected format, unable to parse Minor number: %s", err)
		LogE(errF).WithFields(log.Fields{"version": version, "minor number": minorS}).Error("Not valid singularity")
		return errF
	}
	if majorI >= 3 && minorI >= 5 {
		return nil
	}
	errF := fmt.Errorf("Installed singularity is too old, we need at least 3.5: Installed version: %s", version)
	LogE(errF).WithFields(log.Fields{"version": version}).Error("Too old singularity")
	return errF
}

func ConvertWishSingularity(wish WishFriendly) (err error) {
	err = assureValidSingularity()
	if err != nil {
		return err
	}
	tmpDir, err := UserDefinedTempDir("", "conversion")
	if err != nil {
		LogE(err).Error("Error when creating tmp singularity directory")
		return
	}
	defer os.RemoveAll(tmpDir)
<<<<<<< HEAD
	inputImage, err := ParseImage(wish.InputName)
	inputImage.User = wish.UserInput
	expandedImgTag, err := inputImage.ExpandWildcard()
	if err != nil {
		LogE(err).WithFields(log.Fields{
			"input image": fmt.Sprintf("%s/%s", inputImage.Registry, inputImage.Repository)}).
			Error("Error in retrieving all the tags from the image")
		return
	}
=======

>>>>>>> 6b3f3821
	var firstError error
	for inputImage := range wish.ExpandedTagImages {
		// we want to check if we have already ingested the Singularity image
		// Several cases are possible
		// Image not ingested, neither pubSymPath nor privatePath are present
		// Image ingested and up to date, pubSymPath and privatePath point to the same thing
		// Image update but stale (old), pubSymPath and privatePath point to different things
		publicSymlinkPath := inputImage.GetPublicSymlinkPath()
		completePubSymPath := filepath.Join("/", "cvmfs", wish.CvmfsRepo, publicSymlinkPath)
		pubDirInfo, errPub := os.Stat(completePubSymPath)

		singularityPrivatePath, err := inputImage.GetSingularityPath()
		if err != nil {
			errF := fmt.Errorf("Error in getting the path where to save Singularity filesystem: %s", err)
			LogE(err).Warning(errF)
			firstError = errF
			continue
		}
		completeSingularityPriPath := filepath.Join("/", "cvmfs", wish.CvmfsRepo, singularityPrivatePath)
		priDirInfo, errPri := os.Stat(completeSingularityPriPath)

		// no error in stating both directories
		// either the image is up to date or the image became stale
		if errPub == nil && errPri == nil {
			if os.SameFile(pubDirInfo, priDirInfo) {
				// the link is up to date
				Log().WithFields(log.Fields{"image": inputImage.GetSimpleName()}).Info("Singularity Image up to date")
				continue
			}
			// delete the old pubLink
			// make a new Link to the privatePaht
			// after that skip and continue
			Log().WithFields(log.Fields{"image": inputImage.GetSimpleName()}).Info("Updating Singularity Image")
			err = CreateSymlinkIntoCVMFS(wish.CvmfsRepo, publicSymlinkPath, singularityPrivatePath)
			if err != nil {
				errF := fmt.Errorf("Error in updating symlink for singularity image: %s", inputImage.GetSimpleName())
				LogE(errF).WithFields(
					log.Fields{"to": publicSymlinkPath, "from": singularityPrivatePath}).
					Error("Error in creating symlink")
				if firstError == nil {
					firstError = errF
				}
			}
			continue
		}

		// no error in stating the private directory, but the public one does not exists
		// we simply create the public directory
		if errPri == nil && os.IsNotExist(errPub) {
			Log().WithFields(log.Fields{"image": inputImage.GetSimpleName()}).Info("Creating link for Singularity Image")
			err = CreateSymlinkIntoCVMFS(wish.CvmfsRepo, publicSymlinkPath, singularityPrivatePath)
			if err != nil {
				errF := fmt.Errorf("Error in creating symlink for singularity image: %s", inputImage.GetSimpleName())
				LogE(errF).WithFields(
					log.Fields{"to": publicSymlinkPath, "from": singularityPrivatePath}).
					Error("Error in creating symlink")
				if firstError == nil {
					firstError = errF
				}
			}
			continue
		}

		singularity, err := inputImage.DownloadSingularityDirectory(tmpDir)
		if err != nil {
			LogE(err).Error("Error in dowloading the singularity image")
			firstError = err
			os.RemoveAll(singularity.TempDirectory)
			continue
		}

		err = singularity.IngestIntoCVMFS(wish.CvmfsRepo)
		if err != nil {
			LogE(err).Error("Error in ingesting the singularity image into the CVMFS repository")
			firstError = err
			os.RemoveAll(singularity.TempDirectory)
			continue
		}
		os.RemoveAll(singularity.TempDirectory)
	}

	return firstError
}

func ConvertWishDocker(wish WishFriendly, convertAgain, forceDownload, createThinImage bool) (err error) {

	err = CreateCatalogIntoDir(wish.CvmfsRepo, subDirInsideRepo)
	if err != nil {
		LogE(err).WithFields(log.Fields{
			"directory": subDirInsideRepo}).Error(
			"Impossible to create subcatalog in super-directory.")
	}
	err = CreateCatalogIntoDir(wish.CvmfsRepo, ".flat")
	if err != nil {
		LogE(err).WithFields(log.Fields{
			"directory": ".flat"}).Error(
			"Impossible to create subcatalog in super-directory.")
	}

	outputImage := wish.OutputImage
	if outputImage == nil {
		err = fmt.Errorf("error in parsing the output image, got a null image")
		LogE(err).WithFields(log.Fields{"output image": wish.OutputName}).
			Error("Null image, should not happen")
		return
	}
	inputImage := wish.InputImage
	if inputImage == nil {
		err = fmt.Errorf("error in parsing the input image, got a null image")
		LogE(err).WithFields(log.Fields{"input image": wish.InputName}).
			Error("Null image, should not happen")
		return
	}

	var firstError error
	for expandedImgTag := range wish.ExpandedTagImages {
		tag := expandedImgTag.Tag
		outputWithTag := *outputImage
		if inputImage.TagWildcard {
			outputWithTag.Tag = tag
		} else {
			outputWithTag.Tag = outputImage.Tag
		}
		err = convertInputOutput(expandedImgTag, outputWithTag, wish.CvmfsRepo, convertAgain, forceDownload, createThinImage)
		if err != nil && firstError == nil {
			firstError = err
		}
	}
	return firstError
}

func convertInputOutput(inputImage *Image, outputImage Image, repo string, convertAgain, forceDownload, createThinImage bool) (err error) {

	manifest, err := inputImage.GetManifest()
	if err != nil {
		return
	}

	manifestPath := filepath.Join("/", "cvmfs", repo, ".metadata", inputImage.GetSimpleName(), "manifest.json")
	alreadyConverted := AlreadyConverted(manifestPath, manifest.Config.Digest)
	Log().WithFields(log.Fields{"alreadyConverted": alreadyConverted}).Info(
		"Already converted the image, skipping.")

	if alreadyConverted == ConversionMatch {
		if convertAgain == false {
			return nil
		}
	}

	layersChanell := make(chan downloadedLayer, 3)
	manifestChanell := make(chan string, 1)
	stopGettingLayers := make(chan bool, 1)
	noErrorInConversion := make(chan bool, 1)

	type LayerRepoLocation struct {
		Digest   string
		Location string //location does NOT need the prefix `/cvmfs`
	}
	layerRepoLocationChan := make(chan LayerRepoLocation, 3)
	layerDigestChan := make(chan string, 3)
	go func() {
		noErrors := true
		var wg sync.WaitGroup
		defer func() {
			wg.Wait()
			close(layerRepoLocationChan)
			close(layerDigestChan)
		}()
		defer func() {
			noErrorInConversion <- noErrors
			stopGettingLayers <- true
			close(stopGettingLayers)
		}()
		cleanup := func(location string) {
			Log().Info("Running clean up function deleting the last layer.")

			err := ExecCommand("cvmfs_server", "abort", "-f", repo).Start()
			if err != nil {
				LogE(err).Warning("Error in the abort command inside the cleanup function, this warning is usually normal")
			}

			err = ExecCommand("cvmfs_server", "ingest", "--delete", location, repo).Start()
			if err != nil {
				LogE(err).Error("Error in the cleanup command")
			}
		}
		for layer := range layersChanell {

			Log().WithFields(log.Fields{"layer": layer.Name}).Info("Start Ingesting the file into CVMFS")
			layerDigest := strings.Split(layer.Name, ":")[1]
			layerPath := LayerRootfsPath(repo, layerDigest)

			var pathExists bool
			if _, err := os.Stat(layerPath); os.IsNotExist(err) {
				pathExists = false
			} else {
				pathExists = true
			}

			// need to run this into a goroutine to avoid a deadlock
			wg.Add(1)
			go func(layerName, layerLocation, layerDigest string) {
				layerRepoLocationChan <- LayerRepoLocation{
					Digest:   layerName,
					Location: layerLocation}
				layerDigestChan <- layerDigest
				wg.Done()
			}(layer.Name, layerPath, layerDigest)

			if pathExists == false || forceDownload {

				// need to create the "super-directory", those
				// directory starting with 2 char prefix of the
				// digest itself, and put a .cvmfscatalog files
				// in it, if the directory still doesn't
				// exists. Similarly we need a .cvmfscatalog in
				// the layerfs directory, the one that host the
				// whole layer

				for _, dir := range []string{
					filepath.Dir(filepath.Dir(TrimCVMFSRepoPrefix(layerPath))),
					//TrimCVMFSRepoPrefix(layerPath)} {
				} {

					Log().WithFields(log.Fields{"catalogdirectory": dir}).Info("Working on CATALOGDIRECTORY")
					err = CreateCatalogIntoDir(repo, dir)
					if err != nil {
						LogE(err).WithFields(log.Fields{
							"directory": dir}).Error(
							"Impossible to create subcatalog in super-directory.")
					} else {
						Log().WithFields(log.Fields{
							"directory": dir}).Info(
							"Created subcatalog in directory")
					}
				}
				err = ExecCommand("cvmfs_server", "ingest", "--catalog", "-t", "-", "-b", TrimCVMFSRepoPrefix(layerPath), repo).StdIn(layer.Path).Start()

				if err != nil {
					LogE(err).WithFields(log.Fields{"layer": layer.Name}).Error("Some error in ingest the layer")
					noErrors = false
					cleanup(TrimCVMFSRepoPrefix(layerPath))
					return
				}
				Log().WithFields(log.Fields{"layer": layer.Name}).Info("Finish Ingesting the file")
			} else {
				Log().WithFields(log.Fields{"layer": layer.Name}).Info("Skipping ingestion of layer, already exists")
			}
			//os.Remove(layer.Path)
		}
		Log().Info("Finished pushing the layers into CVMFS")
	}()
	// we create a temp directory for all the files needed, when this function finish we can remove the temp directory cleaning up
	tmpDir, err := UserDefinedTempDir("", "conversion")
	if err != nil {
		LogE(err).Error("Error in creating a temporary direcotry for all the files")
		return
	}
	defer os.RemoveAll(tmpDir)

	// this wil start to feed the above goroutine by writing into layersChanell
	err = inputImage.GetLayers(layersChanell, manifestChanell, stopGettingLayers, tmpDir)
	if err != nil {
		return err
	}

	var wg sync.WaitGroup

	layerLocations := make(map[string]string)
	wg.Add(1)
	go func() {
		for layerLocation := range layerRepoLocationChan {
			layerLocations[layerLocation.Digest] = layerLocation.Location
		}
		wg.Done()
	}()

	var layerDigests []string
	wg.Add(1)
	go func() {
		for layerDigest := range layerDigestChan {
			layerDigests = append(layerDigests, layerDigest)
		}
		wg.Done()
	}()
	wg.Wait()

	if createThinImage {
		err = CreateThinImage(manifest, layerLocations, *inputImage, outputImage)
		if err != nil {
			return
		}
	}

	// we wait for the goroutines to finish
	// and if there was no error we conclude everything writing the manifest into the repository
	noErrorInConversionValue := <-noErrorInConversion

	err = SaveLayersBacklink(repo, inputImage, layerDigests)
	if err != nil {
		LogE(err).Error("Error in saving the backlinks")
		noErrorInConversionValue = false
	}

	if noErrorInConversionValue {
		if createThinImage {
			// is necessary this mechanism to pass the authentication to the
			// dockers even if the documentation says otherwise
			password, err := GetPassword()
			if err != nil {
				return err
			}
			authStruct := struct {
				Username string
				Password string
			}{
				Username: outputImage.User,
				Password: password,
			}
			authBytes, _ := json.Marshal(authStruct)
			authCredential := base64.StdEncoding.EncodeToString(authBytes)
			pushOptions := types.ImagePushOptions{
				RegistryAuth: authCredential,
			}
			dockerClient, err := client.NewClientWithOpts(client.WithVersion("1.19"))
			if err != nil {
				return err
			}
			res, errImgPush := dockerClient.ImagePush(
				context.Background(),
				outputImage.GetSimpleName(),
				pushOptions)
			if errImgPush != nil {
				err = fmt.Errorf("Error in pushing the image: %s", errImgPush)
				return err
			}
			b, _ := ioutil.ReadAll(res)
			Log().WithFields(log.Fields{"action": "prepared thin-image manifest"}).Info(string(b))
			defer res.Close()
			// here is possible to use the result of the above ReadAll to have
			// informantion about the status of the upload.
			_, errReadDocker := ioutil.ReadAll(res)
			if err != nil {
				LogE(errReadDocker).Warning("Error in reading the status from docker")
			}
			Log().Info("Finish pushing the image to the registry")
		}
		manifestPath := filepath.Join(".metadata", inputImage.GetSimpleName(), "manifest.json")
		errIng := IngestIntoCVMFS(repo, manifestPath, <-manifestChanell)
		if errIng != nil {
			LogE(errIng).Error("Error in storing the manifest in the repository")
		}
		var errRemoveSchedule error
		if alreadyConverted == ConversionNotMatch {
			Log().Info("Image already converted, but it does not match the manifest, adding it to the remove scheduler")
			errRemoveSchedule = AddManifestToRemoveScheduler(repo, manifest)
			if errRemoveSchedule != nil {
				Log().Warning("Error in adding the image to the remove schedule")
				return errRemoveSchedule
			}
		}
		if errIng == nil && errRemoveSchedule == nil {
			Log().Info("Conversion completed")
			return nil
		}
		return
	} else {
		Log().Warn("Some error during the conversion, we are not storing it into the database")
		return
	}
}

func CreateThinImage(manifest da.Manifest, layerLocations map[string]string, inputImage, outputImage Image) (err error) {
	thin, err := da.MakeThinImage(manifest, layerLocations, inputImage.WholeName())
	if err != nil {
		return
	}

	thinJson, err := json.MarshalIndent(thin, "", "  ")
	if err != nil {
		return
	}
	var imageTar bytes.Buffer
	tarFile := tar.NewWriter(&imageTar)
	header := &tar.Header{Name: "thin.json", Mode: 0644, Size: int64(len(thinJson))}
	err = tarFile.WriteHeader(header)
	if err != nil {
		return
	}
	_, err = tarFile.Write(thinJson)
	if err != nil {
		return
	}
	err = tarFile.Close()
	if err != nil {
		return
	}

	dockerClient, err := client.NewClientWithOpts(client.WithVersion("1.19"))
	if err != nil {
		return
	}

	changes, _ := inputImage.GetChanges()
	image := types.ImageImportSource{
		Source:     bytes.NewBuffer(imageTar.Bytes()),
		SourceName: "-",
	}
	importOptions := types.ImageImportOptions{
		Tag:     outputImage.Tag,
		Message: "",
		Changes: changes,
	}
	importResult, err := dockerClient.ImageImport(
		context.Background(),
		image,
		outputImage.GetSimpleName(),
		importOptions)
	if err != nil {
		LogE(err).Error("Error in image import")
		return
	}
	defer importResult.Close()
	Log().Info("Created the image in the local docker daemon")

	return nil
}

func AlreadyConverted(manifestPath, reference string) ConversionResult {

	fmt.Println(manifestPath)
	manifestStat, err := os.Stat(manifestPath)
	if os.IsNotExist(err) {
		Log().Info("Manifest not existing")
		return ConversionNotFound
	}
	if !manifestStat.Mode().IsRegular() {
		Log().Info("Manifest not a regular file")
		return ConversionNotFound
	}

	manifestFile, err := os.Open(manifestPath)
	if err != nil {
		Log().Info("Error in opening the manifest")
		return ConversionNotFound
	}
	defer manifestFile.Close()

	bytes, _ := ioutil.ReadAll(manifestFile)

	var manifest da.Manifest
	err = json.Unmarshal(bytes, &manifest)
	if err != nil {
		LogE(err).Warning("Error in unmarshaling the manifest")
		return ConversionNotFound
	}
	fmt.Printf("%s == %s\n", manifest.Config.Digest, reference)
	if manifest.Config.Digest == reference {
		return ConversionMatch
	}
	return ConversionNotMatch
}

func GetPassword() (string, error) {
	envVar := "DUCC_DOCKER_REGISTRY_PASS"
	pass := os.Getenv(envVar)
	if pass == "" {
		err := fmt.Errorf(
			"Env variable (%s) storing the password to access the docker registry is not set", envVar)
		return "", err
	}
	return pass, nil
}<|MERGE_RESOLUTION|>--- conflicted
+++ resolved
@@ -83,19 +83,6 @@
 		return
 	}
 	defer os.RemoveAll(tmpDir)
-<<<<<<< HEAD
-	inputImage, err := ParseImage(wish.InputName)
-	inputImage.User = wish.UserInput
-	expandedImgTag, err := inputImage.ExpandWildcard()
-	if err != nil {
-		LogE(err).WithFields(log.Fields{
-			"input image": fmt.Sprintf("%s/%s", inputImage.Registry, inputImage.Repository)}).
-			Error("Error in retrieving all the tags from the image")
-		return
-	}
-=======
-
->>>>>>> 6b3f3821
 	var firstError error
 	for inputImage := range wish.ExpandedTagImages {
 		// we want to check if we have already ingested the Singularity image
