cvmfs_server_publish() {
  local names
  local user
  local gw_key_file
  local spool_dir
  local stratum0
  local upstream
  local hash_algorithm
  local tweaks_option=
  local tag_name=
  local tag_channel=00
  local tag_description=
  local retcode=0
  local verbosity=""
  local manual_revision=""
  local gc_timespan=0
  local authz_file=""
  local force_external=0
  local force_native=0
  local force_direct_io=0
  local force_compression_algorithm=""
  local external_option=""
  local direct_io_option=""
  local open_fd_dialog=1
  local remove_reflog_hash=0

  # optional parameter handling
  OPTIND=1
<<<<<<< HEAD
  while getopts "F:NXZ:pa:c:m:vn:fer" option
=======
  while getopts "F:NXZ:pa:c:m:vn:fed" option
>>>>>>> 263f1d5e
  do
    case $option in
      p)
        tweaks_option="-d"
      ;;
      a)
        tag_name="$OPTARG"
      ;;
      c)
        tag_channel="$OPTARG"
      ;;
      m)
        tag_description="$OPTARG"
      ;;
      v)
        verbosity="-x"
      ;;
      n)
        manual_revision="$OPTARG"
      ;;
      X)
        force_external=1
      ;;
      N)
        force_native=1
      ;;
      Z)
        force_compression_algorithm="$OPTARG"
      ;;
      F)
        authz_file="-F $OPTARG"
      ;;
      d)
        force_direct_io=1
      ;;
      f)
        open_fd_dialog=0
      ;;
      r)
        remove_reflog_hash=1 
      ;;
      ?)
        shift $(($OPTIND-2))
        usage "Command publish: Unrecognized option: $1"
      ;;
    esac
  done

  if [ $(($force_external + $force_native)) -eq 2 ]; then
    usage "Command publish: -N and -X are mutually exclusive"
  fi

  shift $(($OPTIND-1))
  check_parameter_count_for_multiple_repositories $#
  # get repository names
  names=$(get_or_guess_multiple_repository_names "$@")
  check_multiple_repository_existence "$names"

  for name in $names; do
    # sanity checks
    if [ ! -z "$tag_name" ]; then
      echo $tag_name | grep -q -v " "       || die "Spaces are not allowed in tag names"
      check_tag_existence $name "$tag_name" && die "Tag name '$tag_name' is already in use."
    fi

    # Ignore any subpath appended to the repository e.g. repo.cern.ch/sub/path/for/locking
    # Providing a subpath for the "cvmfs_server publish" command is no longer needed.
    name=$(echo $name | cut -d'/' -f1)

    load_repo_config $name
    # We need the upstream type for configuring the health_check function
    upstream=$CVMFS_UPSTREAM_STORAGE
    upstream_type=$(get_upstream_type $upstream)

    # sanity checks
    is_stratum0 $name   || die "This is not a stratum 0 repository"
    is_publishing $name && die "Another publish process is active for $name"
    if [ x"$upstream_type" = xgw ]; then
        health_check -g -r $name
    else
        # TODO(jblomer): switch me back to `health_check -r $name`
        health_check -g -r $name
    fi

    # get repository information
    user=$CVMFS_USER
    gw_key_file=/etc/cvmfs/keys/${name}.gw
    spool_dir=$CVMFS_SPOOL_DIR
    scratch_dir="${spool_dir}/scratch/current"
    stratum0=$CVMFS_STRATUM0
    hash_algorithm="${CVMFS_HASH_ALGORITHM-sha1}"
    compression_alg="${CVMFS_COMPRESSION_ALGORITHM-default}"
    if [ x"$force_compression_algorithm" != "x" ]; then
      compression_alg="$force_compression_algorithm"
    fi
    if [ x"$CVMFS_EXTERNAL_DATA" = "xtrue" -o $force_external -eq 1 ]; then
      if [ $force_native -eq 0 ]; then
        external_option="-Y"
      fi
    fi
    if [ $force_direct_io -eq 1 ]; then
      direct_io_option="-W"
    fi

    # more sanity checks
    is_owner_or_root $name || { echo "Permission denied: Repository $name is owned by $user"; retcode=1; continue; }
    check_repository_compatibility $name
    check_url "${CVMFS_STRATUM0}/.cvmfspublished" 20 || { echo "Repository unavailable under $CVMFS_STRATUM0"; retcode=1; continue; }
    check_expiry $name $stratum0   || { echo "Repository whitelist for $name is expired!"; retcode=1; continue; }
    is_in_transaction $name        || { echo "Repository $name is not in a transaction"; retcode=1; continue; }
    [ $(count_wr_fds /cvmfs/$name) -eq 0 ] || { echo "Open writable file descriptors on $name"; retcode=1; continue; }
    is_cwd_on_path "/cvmfs/$name" && { echo "Current working directory is in /cvmfs/$name.  Please release, e.g. by 'cd \$HOME'."; retcode=1; continue; } || true
    gc_timespan="$(get_auto_garbage_collection_timespan $name)" || { retcode=1; continue; }
    if [ x"$manual_revision" != x"" ]; then
      if [ "x$(echo "$manual_revision" | tr -cd 0-9)" != "x$manual_revision" ]; then
        echo "Invalid revision number: $manual_revision"
        retcode=1
        continue
      fi
      local revision_number=$(attr -qg revision /var/spool/cvmfs/${name}/rdonly)
      if [ $manual_revision -le $revision_number ]; then
        echo "Current revision '$revision_number' is ahead of manual revision number '$manual_revision'."
        retcode=1
        continue
      fi
    fi

    if is_checked_out $name; then
      if [ x"$tag_name" = "x" ]; then
        echo "Publishing a checked out revision requires a tag name"
        retcode=1
        continue
      fi
    else
      if [ -z "$tag_name" ] && [ x"$CVMFS_AUTO_TAG" = x"true" ]; then
        local timestamp=$(date -u "+%Y-%m-%dT%H:%M:%SZ")
        tag_name="generic-$timestamp"
        local tag_name_number=1
        while check_tag_existence $name $tag_name; do
          tag_name="generic_$tag_name_number-$timestamp"
          tag_name_number=$(( $tag_name_number + 1 ))
        done
        echo "Using auto tag '$tag_name'"
      fi

      local auto_tag_cleanup_list=
      auto_tag_cleanup_list="$(filter_auto_tags $name)" || { echo "failed to determine outdated auto tags on $name"; retcode=1; continue; }
    fi

    # prepare the commands to be used for the publishing later
    local user_shell="$(get_user_shell $name)"

    local base_hash=$(get_mounted_root_hash $name)
    local manifest="${spool_dir}/tmp/manifest"
    local dirtab_command="$(__swissknife_cmd dbg) dirtab \
      -d /cvmfs/${name}/.cvmfsdirtab                     \
      -b $base_hash                                      \
      -w $stratum0                                       \
      -t ${spool_dir}/tmp                                \
      -u /cvmfs/${name}                                  \
      -s ${scratch_dir}                                  \
      $verbosity"

    local log_level=
    [ "x$CVMFS_LOG_LEVEL" != x ] && log_level="-z $CVMFS_LOG_LEVEL"

    local trusted_certs="/etc/cvmfs/repositories.d/${name}/trusted_certs"
    local sync_command="$(__swissknife_cmd dbg) sync \
        -u /cvmfs/$name                                \
        -s ${scratch_dir}                              \
        -c ${spool_dir}/rdonly                         \
        -t ${spool_dir}/tmp                            \
        -b $base_hash                                  \
        -r ${upstream}                                 \
        -w $stratum0                                   \
        -o $manifest                                   \
        -e $hash_algorithm                             \
        -Z $compression_alg                            \
        -C $trusted_certs                              \
        -N $name                                       \
        -K $CVMFS_PUBLIC_KEY                           \
        $(get_follow_http_redirects_flag)              \
        $(get_swissknife_proxy)                        \
        $authz_file                                    \
        $log_level $tweaks_option $external_option $direct_io_option $verbosity"

    if [ ! -z "$tag_name" ]; then
      sync_command="$sync_command -D $tag_name"
    fi
    if [ ! -z "$tag_channel" ]; then
      sync_command="$sync_command -G $tag_channel"
    fi

    if [ x"$tag_description" != x"" ]; then
      sync_command="$sync_command -J $tag_description"
    fi

    # If the upstream type is "gw", we need to additionally pass
    # the names of the file containing the gateway key and of the
    # one containing the session token
    if [ x"$upstream_type" = xgw ]; then
      sync_command="$sync_command -H $gw_key_file -P ${spool_dir}/session_token"
    fi
    if [ "x$CVMFS_UNION_FS_TYPE" != "x" ]; then
      sync_command="$sync_command -f $CVMFS_UNION_FS_TYPE"
    fi
    if [ "x${CVMFS_GENERATE_LEGACY_BULK_CHUNKS:-$CVMFS_DEFAULT_GENERATE_LEGACY_BULK_CHUNKS}" = "xtrue" ]; then
      sync_command="$sync_command -O"
    fi
    if [ "x$CVMFS_USE_FILE_CHUNKING" = "xtrue" ]; then
      sync_command="$sync_command -p \
       -l $CVMFS_MIN_CHUNK_SIZE \
       -a $CVMFS_AVG_CHUNK_SIZE \
       -h $CVMFS_MAX_CHUNK_SIZE"
    fi
    if [ "x$CVMFS_AUTOCATALOGS" = "xtrue" ]; then
      sync_command="$sync_command -A"
    fi
    if [ "x$CVMFS_AUTOCATALOGS_MAX_WEIGHT" != "x" ]; then
      sync_command="$sync_command -X $CVMFS_AUTOCATALOGS_MAX_WEIGHT"
    fi
    if [ "x$CVMFS_AUTOCATALOGS_MIN_WEIGHT" != "x" ]; then
      sync_command="$sync_command -M $CVMFS_AUTOCATALOGS_MIN_WEIGHT"
    fi
    if [ "x$CVMFS_IGNORE_XDIR_HARDLINKS" = "xtrue" ]; then
      sync_command="$sync_command -i"
    fi
    if [ "x$CVMFS_INCLUDE_XATTRS" = "xtrue" ]; then
      sync_command="$sync_command -k"
    fi
    if [ "x${CVMFS_ENFORCE_LIMITS:-$CVMFS_DEFAULT_ENFORCE_LIMITS}" = "xtrue" ]; then
      sync_command="$sync_command -E"
    fi
    if [ "x$CVMFS_NESTED_KCATALOG_LIMIT" != "x" ]; then
      sync_command="$sync_command -Q $CVMFS_NESTED_KCATALOG_LIMIT"
    fi
    if [ "x$CVMFS_ROOT_KCATALOG_LIMIT" != "x" ]; then
      sync_command="$sync_command -R $CVMFS_ROOT_KCATALOG_LIMIT"
    fi
    if [ "x$CVMFS_FILE_MBYTE_LIMIT" != "x" ]; then
      sync_command="$sync_command -U $CVMFS_FILE_MBYTE_LIMIT"
    fi
    if [ "x$CVMFS_NUM_UPLOAD_TASKS" != "x" ]; then
      sync_command="$sync_command -0 $CVMFS_NUM_UPLOAD_TASKS"
    fi
    if [ "x$manual_revision" != "x" ]; then
      sync_command="$sync_command -v $manual_revision"
    fi
    if [ "x$CVMFS_REPOSITORY_TTL" != "x" ]; then
      sync_command="$sync_command -T $CVMFS_REPOSITORY_TTL"
    fi
    if [ "x$CVMFS_MAXIMAL_CONCURRENT_WRITES" != "x" ]; then
      sync_command="$sync_command -q $CVMFS_MAXIMAL_CONCURRENT_WRITES"
    fi
    if [ "x${CVMFS_VOMS_AUTHZ}" != x ]; then
      sync_command="$sync_command -V"
    fi
    if [ "x$CVMFS_IGNORE_SPECIAL_FILES" = "xtrue" ]; then
      sync_command="$sync_command -g"
    fi
    if [ "x$CVMFS_UPLOAD_STATS_DB" = "xtrue" ]; then
      sync_command="$sync_command -I"
    fi
    local sync_command_virtual_dir=
    if [ "x${CVMFS_VIRTUAL_DIR}" = "xtrue" ]; then
      sync_command_virtual_dir="$sync_command -S snapshots"
    else
      if [ -d /cvmfs/$name/.cvmfs ]; then
        sync_command_virtual_dir="$sync_command -S remove"
      fi
    fi
    if [ "x$CVMFS_PRINT_STATISTICS" = "xtrue" ]; then
      sync_command="$sync_command -+stats"
    fi
    # Must be after the virtual-dir command is constructed
    if is_checked_out $name; then
      sync_command="$sync_command -B"
    fi

    local tag_command="$(__swissknife_cmd dbg) tag_edit \
      -r $upstream                                      \
      -w $stratum0                                      \
      -t ${spool_dir}/tmp                               \
      -m $manifest                                      \
      -p /etc/cvmfs/keys/${name}.pub                    \
      -f $name                                          \
      -e $hash_algorithm                                \
      $(get_swissknife_proxy)                           \
      $(get_follow_http_redirects_flag)"
    if ! is_checked_out $name; then
      # enables magic undo tag handling
      tag_command="$tag_command -x"
    else
      tag_command="$tag_command -B $(get_checked_out_branch $name)"
      if [ "x$(get_checked_out_previous_branch $name)" != "x" ]; then
        tag_command="$tag_command -P $(get_checked_out_previous_branch $name)"
      fi
    fi
    if [ ! -z "$tag_name" ]; then
      tag_command="$tag_command -a $tag_name"
    fi
    if [ ! -z "$tag_channel" ]; then
      tag_command="$tag_command -c $tag_channel"
    fi
    if [ ! -z "$tag_description" ]; then
      tag_command="$tag_command -D \"$tag_description\""
    fi

    local tag_command_undo_tags="$(__swissknife_cmd dbg) tag_edit \
      -r $upstream                                                \
      -w $stratum0                                                \
      -t ${spool_dir}/tmp                                         \
      -m $manifest                                                \
      -p /etc/cvmfs/keys/${name}.pub                              \
      -f $name                                                    \
      -e $hash_algorithm                                          \
      $(get_follow_http_redirects_flag)                           \
      -x"

    # ---> do it! (from here on we are changing things)
    publish_before_hook $name
    $user_shell "$dirtab_command" || die "Failed to apply .cvmfsdirtab"

    # check if we have open file descriptors on /cvmfs/<name>
    local use_fd_fallback=0
    handle_read_only_file_descriptors_on_mount_point $name $open_fd_dialog || use_fd_fallback=1

    # synchronize the repository
    publish_starting $name
    $user_shell "$sync_command" || { publish_failed $name; die "Synchronization failed\n\nExecuted Command:\n$sync_command";   }
    cvmfs_sys_file_is_regular $manifest            || { publish_failed $name; die "Manifest creation failed\n\nExecuted Command:\n$sync_command"; }

    if [ $remove_reflog_hash -eq 1 ]; then
      sed -i '/^Y/d' $manifest
    fi

    local branch_hash=
    local trunk_hash=$(grep "^C" $manifest | tr -d C)
    if is_checked_out $name; then
      local branch_hash=$trunk_hash
      trunk_hash=$(get_published_root_hash $name)
      tag_command="$tag_command -h $branch_hash"
      # write intermediate catalog hash to reflog
      sign_manifest $name $manifest "" true
      # Replace throw-away manifest with upstream copy
      get_raw_manifest $name > $manifest
      cvmfs_sys_file_is_empty $manifest && die "failed to reload manifest"
    fi

    if [ x"$upstream_type" = xgw ]; then
        # TODO(jpriessn): implement publication counters upload to gateway
        close_transaction  $name $use_fd_fallback
        publish_after_hook $name
        publish_succeeded $name
        echo "Changes submitted to repository gateway"
        return 0
    fi

    # Remove outdated automatically created tags
    local tag_remove_cmd_file=
    if [ ! -z "$auto_tag_cleanup_list" ]; then
      local tag_list_file=$(mktemp)
      echo $auto_tag_cleanup_list | xargs -n100 echo > $tag_list_file
      tag_remove_cmd_file=$(mktemp)
      cat $tag_list_file | while read REPLY; do
        local tag_cleanup_command="$(__swissknife_cmd dbg) tag_edit \
          -r $upstream                                        \
          -w $stratum0                                        \
          -t ${spool_dir}/tmp                                 \
          -m $manifest                                        \
          -p /etc/cvmfs/keys/${name}.pub                      \
          -f $name                                            \
          -b $base_hash                                       \
          -e $hash_algorithm                                  \
          $(get_follow_http_redirects_flag)                   \
          -d \\\"$REPLY\\\""
        echo $user_shell \"${tag_cleanup_command}\" >> $tag_remove_cmd_file
      done
      rm -f $tag_list_file
    fi

    if [ ! -z "$tag_remove_cmd_file" ]; then
      echo "Removing outdated automatically generated tags for $name..."
      /bin/sh $tag_remove_cmd_file || \
        { rm -f $tag_remove_cmd_file; publish_failed $name; \
          die "Removing tags failed\n\nExecuted Command:\n/bin/sh \
          $tag_remove_cmd_file"; }
      rm -f $tag_remove_cmd_file
      # write intermediate history hash to reflog
      sign_manifest $name $manifest "" true
    fi

    # add a tag for the new revision
    echo "Tagging $name"
    $user_shell "$tag_command" || { publish_failed $name; die "Tagging failed\n\nExecuted Command:\n$tag_command";  }

    if [ "x$sync_command_virtual_dir" != "x" ]; then
      # write intermediate catalog hash and history to reflog
      sign_manifest $name $manifest "" true
      $user_shell "$sync_command_virtual_dir" || { publish_failed $name; die "Editing .cvmfs failed\n\nExecuted Command:\n$sync_command_virtual_dir";  }
      local trunk_hash=$(grep "^C" $manifest | tr -d C)
      $user_shell "$tag_command_undo_tags" || { publish_failed $name; die "Creating undo tags\n\nExecuted Command:\n$tag_command_undo_tags";  }
    fi

    # finalizing transaction
    echo "Flushing file system buffers"
    syncfs

    # committing newly created revision
    echo "Signing new manifest"
    sign_manifest $name $manifest      || { publish_failed $name; die "Signing failed"; }
    set_ro_root_hash $name $trunk_hash || { publish_failed $name; die "Root hash update failed"; }
    if is_checked_out $name; then
      rm -f /var/spool/cvmfs/${name}/checkout
      echo "Reset to trunk on default branch"
    fi

    # run the automatic garbage collection (if configured)
    if is_due_auto_garbage_collection $name; then
      echo "Running automatic garbage collection"
      local dry_run=0
      __run_gc $name       \
               $stratum0   \
               $dry_run    \
               ""          \
               "0"         \
               -z $gc_timespan      || { local err=$?; publish_failed $name; die "Garbage collection failed ($err)"; }
    fi

    # check again for open file descriptors (potential race condition)
    if has_file_descriptors_on_mount_point $name && \
       [ $use_fd_fallback -ne 1 ]; then
      file_descriptor_warning $name
      echo "Forcing remount of already committed repository revision"
      use_fd_fallback=1
    else
      echo "Remounting newly created repository revision"
    fi

    # remount the repository
    if [ "x$CVMFS_UPLOAD_STATS_PLOTS" = "xtrue" ]; then
      /usr/share/cvmfs-server/upload_stats_plots.sh $name
    fi
    close_transaction  $name $use_fd_fallback
    publish_after_hook $name
    publish_succeeded  $name
    syncfs
  done

  return $retcode
}


has_file_descriptors_on_mount_point() {
  local name=$1
  local mountpoint="/cvmfs/${name}"

  [ $(count_rd_only_fds $mountpoint) -gt 0 ] || \
  [ $(count_wr_fds      $mountpoint) -gt 0 ]
}


# Lists all auto-generated tags
#
# @param repository_name   the name of the repository to be filtered
# @return                  list of outdated auto-generate tags, space-separated
#              Note: in case of a errors it might print an error to stderr and
#              return a non-zero code
filter_auto_tags() {
  local repository_name="$1"
  local auto_tags_timespan=
  auto_tags_timespan=$(get_auto_tags_timespan "$repository_name") || return 1
  [ $auto_tags_timespan -eq 0 ] && return 0 || true

  load_repo_config $repository_name
  local auto_tags="$(__swissknife tag_list      \
    -w $CVMFS_STRATUM0                         \
    -t ${CVMFS_SPOOL_DIR}/tmp                  \
    -p /etc/cvmfs/keys/${repository_name}.pub  \
    -f $repository_name                        \
    -x $(get_follow_http_redirects_flag)       | \
    grep -E \
    '^generic(_[[:digit:]]+)?-[[:digit:]]{4}-[[:digit:]]{2}-[[:digit:]]{2}T[[:digit:]]{2}:[[:digit:]]{2}:[[:digit:]]{2}Z' | \
    awk '{print $1 " " $5}')"
  [ "x$auto_tags" = "x" ] && return 0 || true

  local tag_name=
  local timestamp=
  local old_tags="$(echo "$auto_tags" | while read tag_name timestamp; do
    if [ "$timestamp" -lt "$auto_tags_timespan" ]; then
      echo -n "$tag_name "
    fi
  done)"
  # Trim old_tags
  echo $old_tags
}


publish_starting() {
  local name=$1
  load_repo_config $name
  local pub_lock="${CVMFS_SPOOL_DIR}/is_publishing"
  acquire_lock "$pub_lock" || die "Failed to acquire publishing lock"
  trap "publish_failed $name" EXIT HUP INT TERM
  run_suid_helper lock $name
  to_syslog_for_repo $name "started publishing"
}


publish_failed() {
  local name=$1
  load_repo_config $name
  local pub_lock="${CVMFS_SPOOL_DIR}/is_publishing"
  trap - EXIT HUP INT TERM
  release_lock $pub_lock
  run_suid_helper open $name
  to_syslog_for_repo $name "failed to publish"
}


publish_succeeded() {
  local name=$1
  load_repo_config $name
  local pub_lock="${CVMFS_SPOOL_DIR}/is_publishing"
  trap - EXIT HUP INT TERM
  release_lock $pub_lock
  to_syslog_for_repo $name "successfully published revision $(get_repo_info -v)"
}
<|MERGE_RESOLUTION|>--- conflicted
+++ resolved
@@ -26,11 +26,7 @@
 
   # optional parameter handling
   OPTIND=1
-<<<<<<< HEAD
-  while getopts "F:NXZ:pa:c:m:vn:fer" option
-=======
   while getopts "F:NXZ:pa:c:m:vn:fed" option
->>>>>>> 263f1d5e
   do
     case $option in
       p)
