#!/bin/sh
#
# This file is part of the CernVM File System
# This script takes care of creating, removing, and maintaining repositories
# on a Stratum 0/1 server

set -e # ESSENTIAL! Don't remove this!
       # Stops the server script in case anything unexpected occures, so that
       # malfunctions cause as less as possible damage.
       # For example a crashing `cvmfs_server publish` is prevented from wiping
       # the scratch area, giving us a chance to fix and retry the process.

die() {
  echo -e $1 >&2
  exit 1
}


################################################################################
#                                                                              #
#                              Environment Setup                               #
#                                                                              #
################################################################################


# setup server hooks: no-ops (overrideable by /etc/cvmfs/cvmfs_server_hooks.sh)
transaction_before_hook() { :; }
transaction_after_hook() { :; }
abort_before_hook() { :; }
abort_after_hook() { :; }
publish_before_hook() { :; }
publish_after_hook() { :; }

[ -f /etc/cvmfs/cvmfs_server_hooks.sh ] && . /etc/cvmfs/cvmfs_server_hooks.sh

# Find out about Apache's name and configuration Directory depending on the Distribution
if which httpd2 >/dev/null 2>&1; then #SLES/OpenSuSE
  APACHE_SERVICE="apache2"
  APACHE_CONF=${APACHE_SERVICE}
elif which apache2 >/dev/null 2>&1; then # Debian based
  APACHE_SERVICE="apache2"
  APACHE_CONF=${APACHE_SERVICE}
else
  APACHE_SERVICE="httpd" # EL based
  APACHE_CONF=${APACHE_SERVICE}
fi

# Find the service binary
if [ -x /sbin/service ]; then
  SERVICE_BIN="/sbin/service"
else
  SERVICE_BIN="/usr/sbin/service" # Ubuntu
fi
[ -z "$SERVICE_BIN" ] && die "Could not locate 'service' utility"

# Find the fuser binary
if [ -x /sbin/fuser ]; then
  fuser="/sbin/fuser" # RHEL
else
  fuser="/bin/fuser"  # Ubuntu, SuSe
fi

# standard values
CVMFS_DEFAULT_USE_FILE_CHUNKING=true
CVMFS_DEFAULT_MIN_CHUNK_SIZE=4194304
CVMFS_DEFAULT_AVG_CHUNK_SIZE=8388608
CVMFS_DEFAULT_MAX_CHUNK_SIZE=16777216


################################################################################
#                                                                              #
#                              Utility Functions                               #
#                                                                              #
################################################################################


cvmfs_mkfqrn() {
   local repo=$1

   if [ -z "$repo" ]; then
      echo
      return 0
   fi

   echo $repo | grep \\. || echo "${repo}.${CVMFS_DEFAULT_DOMAIN}"
   return 0
}


# checks if the given command name is a supported command of cvmfs_server
#
# @param subcommand   the subcommand to be called
# @return   0 if the command was recognized
is_subcommand() {
  subcommand=$1
  supported_commands="mkfs add-replica publish rollback rmfs alterfs resign list \
    info lstags check transaction abort snapshot skeleton migrate"
  for possible_command in $supported_commands; do
    if [ x"$possible_command" = x"$subcommand" ]; then
      return 0
    fi
  done

  return 1
}


# returns the version string of the current cvmfs installation
cvmfs_version_string() {
  local version_string
  if ! cvmfs_swissknife version > /dev/null 2>&1; then
    # Fallback: for CernVM-FS versions before 2.1.7
    # this is just a security measure... it should never happen, since this
    # function was introduced with CernVM-FS 2.1.7
    version_string=$(cvmfs_swissknife --version | sed -n '2{p;q}' | awk '{print $2}')
  else
    version_string=$(cvmfs_swissknife --version)
  fi
  echo $version_string
}
version_major() { echo $1 | cut --delimiter=. --fields=1; }
version_minor() { echo $1 | cut --delimiter=. --fields=2; }
version_patch() { echo $1 | cut --delimiter=. --fields=3; }
version_greater_or_equal() {
  local needle=$1
  local current=$(cvmfs_version_string)
  [ $(version_major $current) -ge $(version_major $needle) ] && \
  [ $(version_minor $current) -ge $(version_minor $needle) ] && \
  [ $(version_patch $current) -ge $(version_patch $needle) ]
}
version_equal() {
  local needle=$1
  local current=$(cvmfs_version_string)
  [ $(version_major $current) -eq $(version_major $needle) ] && \
  [ $(version_minor $current) -eq $(version_minor $needle) ] && \
  [ $(version_patch $current) -eq $(version_patch $needle) ]
}

# prints some help information optionally followed by an error message
# afterwards it aborts the script
#
# @param errormsg   an optional error message that is printed after the
#                   actual usage text
usage() {
  errormsg=$1

  echo "\
CernVM-FS Server Tool $(cvmfs_version_string)

Usage: cvmfs_server COMMAND [options] <parameters>

Supported Commands:
  mkfs          [-w stratum0 url] [-u upstream storage] [-o owner]
                <fully qualified repository name>
                Creates a new repository with a given name
  add-replica   [-u stratum1 upstream storage] [-o owner]
                <stratum 0 url> <public key>
                Creates a Stratum 1 replica of a Stratum 0 repository
  publish       [-d debug mode | -D blocking debug mode] [-p pause for tweaks]
                [-a tag name] [-c tag channel] [ -t tag description ]
                [-r tag name]
                <fully qualified name>
                Make a new repository snapshot
  rmfs          [-f don't ask again]
                <fully qualified name>
                Remove the repository
  abort         [-f don't ask again]
                <fully qualified name>
                Abort transaction and return to the state before
  rollback      [-t tag] [-f don't ask again]
                <fully qualified name>
                Re-publishes the given tag as the new latest revision.
                All snapshots between trunk and the target tag become
                inaccessible.  Without a tag name, trunk-previous is used.
  resign        <fully qualified name>
                Re-sign the 30 day whitelist
  info          <fully qualified name>
                Print summary about the repository
  lstags        <fully qualified name>
                Print named tags (snapshots) of the reoppsitory
  check         [-c disable data chunk existence check]
                [-t tag (check given tag instead of trunk)]
                <fully qualified name>
                Checks if the repository is sane
  transaction   <fully qualified name>
                Start to edit a repository
  snapshot      <fully qualified name>
                Synchronize a Stratum 1 replica with the Stratum 0 source
  migrate       <fully qualified name>
                Migrates a repository to the current version of CernVM-FS
  list          List available repositories
"


  if [ x"$errormsg" != x ]; then
    echo "\
________________________________________________________________________

NOTE: $errormsg
"
    exit 3
  else
    exit 2
  fi
}

# retrieves (or guesses) the version of CernVM-FS that was used to create the
# repository whose server.conf is currently sourced
# Note: this assumes that server.conf is already sourced!
repository_creator_version() {
  local version=$CVMFS_CREATOR_VERSION
  if [ x"$version" = x ]; then
    version="2.1.6" # 2.1.6 was the last version, that did not store the creator
                    # version... therefore this has to be handled as "<= 2.1.6"
                    # Note: see also `mangle_version_string()`
  fi
  echo $version
}

# whenever you print the version string you should use this function since
# a repository created before CernVM-FS 2.1.7 cannot be fingerprinted
# correctly...
# @param version_string  the plain version string
mangle_version_string() {
  local version_string=$1
  if [ x"$version_string" = x"2.1.6" ]; then
    echo "2.1.6 or lower"
  else
    echo $version_string
  fi
}

# checks if the sourced server.conf is compatible with the running version of
# this script.
# Note: this assumes that server.conf was already sourced!
# @param nokill  (optional) if not set -> `exit 1` on incompatibility
check_repository_compatibility() {
  local creator=$(repository_creator_version)
  local current=$(cvmfs_version_string)
  local nokill=$1
  if [ "$creator" = "$current" ]; then
    return 0 # trivial case... no update of CernVM-FS taken place
  fi

  # repository format changed from 2.1.6 to 2.1.7
<<<<<<< HEAD
  # Currently all other version updates do not need a migration
  if [ "$creator" != "2.1.6" ] && version_greater_or_equal "2.1.7"; then
=======
  # config files changed as of 2.1.12 for stratum 0
  # Currently all other version updates do not need a migration
  if [ "$CVMFS_REPOSITORY_TYPE" != "stratum0" ] && [ "$creator" != "2.1.6" ] && \
     version_greater_or_equal "2.1.7";
  then
    return 0
  fi

  if [ "$creator" != "2.1.6" ] && [ "$creator" != "2.1.7" ] && \
     [ "$creator" != "2.1.8" ] && [ "$creator" != "2.1.9" ] && \
     [ "$creator" != "2.1.10" ] && [ "$creator" != "2.1.11" ] && \
     version_greater_or_equal "2.1.12";
  then
>>>>>>> ba3e954a
    return 0
  fi

  # if 'nokill' is set, be silent and just return 1
  if [ $# -gt 0 ]; then
    return 1
  fi

  echo "\
This Repository was created with CernVM-FS $(mangle_version_string $creator).
You are currently running CernVM-FS $(mangle_version_string $current), which is
incompatible to $(mangle_version_string $creator).

Please run \`cvmfs_server migrate\` to update your repository before proceeding."
  exit 1
}


# checks if the given repository name already exists
#
# @param given_name   the name of the repository to be checked
# @return             0 if the repository was found
check_repository_existence() {
  local given_name="$1"
  local fqrn

  # empty name is not allowed (and thus does not exist)
  if [ x"$given_name" = x ]; then
    return 1
  fi

  # Check if exists
  fqrn=$(cvmfs_mkfqrn $given_name)
  [ -d /etc/cvmfs/repositories.d/$fqrn ]
}


# checks if the running user is root
#
# @return   0 if the current user is root
is_root() {
  [ $(id -u) -eq 0 ]
}


# checks if a given repository is a stratum 0 repository
#
# @param name   the repository name to be checked
# @return       0 if it is a stratum 0 repository
is_stratum0() {
  local name=$1
  ! [ -f /etc/cvmfs/repositories.d/$name/replica.conf ]
}


# checks if a given repository is a stratum 1 repository
#
# @param name   the repository name to be checked
# @return       0 if it is a stratum 1 repository
is_stratum1() {
  local name=$1
  ! is_stratum0 $name
}

# checks if a given repository is replicable
#
# @param name   the repository name to be checked
# @return       0 if it is a stratum0 repository and replicable
is_master_replica() {
  local name=$1
  local is_master_replica

  if [ $(echo $name | cut --bytes=1-7) = "http://" ]; then
    is_master_replica=$(cvmfs_swissknife info -r $name -m 2>/dev/null)
  else
    is_stratum0 $name || return 1
    . /etc/cvmfs/repositories.d/${name}/server.conf
    is_master_replica=$(cvmfs_swissknife info -r $CVMFS_STRATUM0 -m 2>/dev/null)
  fi

  [ "x$is_master_replica" = "xtrue" ]
}


# checks if a user exists in the system
#
# @param user   the name of the user to be checked
# @return       0 if user was found
check_user() {
  local user=$1
  id $user > /dev/null 2>&1
}


has_selinux() {
  [ -f /selinux/enforce ] && [ $(cat /selinux/enforce) -ne 0 ]
}

# for some reason `mount -o remount,(ro|rw) /cvmfs/$name` does not work on older
# platforms if we set the SELinux context=... parameter in /etc/fstab
# this dry-runs the whole mount, remount, unmount cycle to find out if it works
# correctly
# @returns  0 if the whole cycle worked as expected
try_mount_remount_cycle() {
  local tmpdir
  tmpdir=$(mktemp -d)
  mkdir ${tmpdir}/a ${tmpdir}/b ${tmpdir}/c
  mount -t aufs \
    -o br=${tmpdir}/a=ro:${tmpdir}/b=rw,ro,context=system_u:object_r:default_t:s0 \
    try_remount_aufs ${tmpdir}/c  > /dev/null 2>&1 || return 1
  mount -o remount,rw ${tmpdir}/c > /dev/null 2>&1 || return 2
  mount -o remount,ro ${tmpdir}/c > /dev/null 2>&1 || return 3
  umount ${tmpdir}/c              > /dev/null 2>&1 || return 4
  rm -fR ${tmpdir}
  return 0
}


# checks if the right number of arguments was provided
# if the wrong number was provided it will kill the script after printing the
# usage text and an error message
#
# @param expected_parameter_count   number of expected parameters
# @param provided_parameter_count   number of provided parameters
check_parameter_count() {
  local expected_parameter_count=$1
  local provided_parameter_count=$2

  if [ $provided_parameter_count -lt $expected_parameter_count ]; then
    usage "Too few arguments provided"
  fi
  if [ $provided_parameter_count -gt $expected_parameter_count ]; then
    usage "Too many arguments provided"
  fi
}


# mangles the repository name into a fully qualified repository name
#
# @param repository_name       the repository name given by the user
# @return                      echoes the correct repository name to use
get_repository_name() {
  local repository_name=$1
  echo $(cvmfs_mkfqrn $repository_name)
}


# checks the parameter count for a situation where we might be able to guess
# the repository name based on the repositories present in the system
# Note: if the parameter count does not fit or if guessing is impossible,
#       this will print the usage string with an error message and exit
# Note: this method is commonly used right before invoking
#       `get_or_guess_repository_name` to check its preconditions and report
#       error before actually doing something wrong
#
# @param provided_parameter_count  number of parameters provided by the user
check_parameter_count_with_guessing() {
  local provided_parameter_count=$1

  if [ $provided_parameter_count -lt 1 ]; then
    # check if we have not _exactly_ one repository present
    if [ $(ls /etc/cvmfs/repositories.d/ | wc -l) -ne 1 ]; then
      usage "Please provide a repository name"
    fi
  fi

  if [ $provided_parameter_count -gt 1 ]; then
    usage "Too many arguments provided"
  fi
}


# mangles the repository name into a fully qualified repository name
# if there was no repository name given and there is only one repository present
# in the system, it automatically returns the name of this one.
#
# @param repository_name  the name of the repository to work on (might be empty)
# @return                 echoes a suitable repository name
get_or_guess_repository_name() {
  local repository_name=$1

  if [ "x$repository_name" = "x" ]; then
    echo $(get_repository_name $(ls /etc/cvmfs/repositories.d))
  else
    echo $(get_repository_name $repository_name)
  fi
}


create_master_key() {
  local name=$1
  local user=$2

  master_key="/etc/cvmfs/keys/$name.masterkey"
  master_pub="/etc/cvmfs/keys/$name.pub"

  echo -n "Creating CernVM-FS master key for $name in $master_pub... "
  openssl genrsa -out $master_key 2048 > /dev/null 2>&1
  openssl rsa -in $master_key -pubout -out $master_pub > /dev/null 2>&1
  chmod 444 $master_key $master_pub
  chown $user $master_key $master_pub
  echo "done"
}


create_cert() {
  local name=$1
  local user=$2

  local key; key="/etc/cvmfs/keys/$name.key"
  local csr; csr="/etc/cvmfs/keys/$name.csr"
  local crt; crt="/etc/cvmfs/keys/$name.crt"

  # Create self-signed certificate
  echo -n "Creating self-signed certificate for $name in $crt... "
  openssl genrsa -out $key 2048 > /dev/null 2>&1
  openssl req -new -subj "/C=/ST=/L=/O=/OU=/CN=$name CernVM-FS Release Managers" -key $key -out $csr > /dev/null 2>&1
  openssl x509 -req -days 365 -in $csr -signkey $key -out $crt > /dev/null 2>&1
  rm -f $csr
  chmod 444 $key $crt
  chown $user $master_key $master_pub
  echo "done"
}


create_whitelist() {
  local name=$1
  local user=$2
  local spooler_definition=$3
  local temp_dir=$4

  local whitelist
  whitelist=${temp_dir}/whitelist.$name
  echo "Using whitelist ${whitelist}"

  echo -n "Signing 30 day whitelist with master key... "
  echo `date -u "+%Y%m%d%H%M%S"` > ${whitelist}.unsigned
  echo "E`date -u --date='next month' "+%Y%m%d%H%M%S"`" >> ${whitelist}.unsigned
  echo "N$name" >> ${whitelist}.unsigned
  openssl x509 -fingerprint -sha1 -in /etc/cvmfs/keys/${name}.crt | grep "SHA1 Fingerprint" | sed 's/SHA1 Fingerprint=//' >> ${whitelist}.unsigned

  local sha1; sha1=`openssl sha1 < ${whitelist}.unsigned | tr -d '\n' | tail -c40`
  echo "--" >> ${whitelist}.unsigned
  echo $sha1 >> ${whitelist}.unsigned
  echo -n $sha1 > ${whitelist}.sha1
  openssl rsautl -inkey /etc/cvmfs/keys/${name}.masterkey -sign -in ${whitelist}.sha1 -out ${whitelist}.signature
  cat ${whitelist}.unsigned ${whitelist}.signature > $whitelist
  chown $user $whitelist

  rm -f ${whitelist}.unsigned ${whitelist}.signature ${whitelist}.sha1
  cvmfs_swissknife upload -i $whitelist -o .cvmfswhitelist -r $spooler_definition
  rm -f $whitelist
  echo "done"
}


get_expiry() {
  local stratum0=$1

  local expires=$(curl $stratum0/.cvmfswhitelist 2>/dev/null | head -2 | tail -1 | tail -c15)
  local year=$(echo $expires | head -c4)
  local month=$(echo $expires | head -c6 | tail -c2)
  local day=$(echo $expires | head -c8 | tail -c2)
  local hour=$(echo $expires | head -c10 | tail -c2)
  local minute=$(echo $expires | head -c12 | tail -c2)
  local second=$(echo $expires | head -c14 | tail -c2)
  local expires_fmt="${year}-${month}-${day} ${hour}:${minute}:${second}"
  local expires_num=$(date -u -d "$expires_fmt" +%s)

  local now=$(/bin/date -u +%s)
  local valid_countdown=$(( $expires_num-$now ))
  echo $valid_countdown
}


check_expiry() {
  local stratum0=$1
  [ $(get_expiry $stratum0) -ge 0 ]
}


check_upstream_validity() {
  local upstream=$1
  local silent=0
  if [ $# -gt 1 ]; then
    silent=1;
  fi

  # checks if $upstream contains _exactly three_ comma separated data fields
  if echo $upstream | grep -q "^[^,]*,[^,]*,[^,]*$"; then
    return 0
  fi

  if [ $silent -ne 1 ]; then
    usage "The given upstream definition (-u) is invalid. Should look like:
      <spooler type> , <tmp directory> , <spooler configuration>"
  fi
  return 1
<<<<<<< HEAD
}

check_upstream_type() {
  local upstream=$1
  local needle_type=$2

  if [ x$(echo "$upstream" | cut -d, -f1) = x"$needle_type" ]; then
    return 0
  else
    return 1
  fi
}

is_local_upstream() {
=======
}

check_upstream_type() {
  local upstream=$1
  local needle_type=$2

  if [ x$(echo "$upstream" | cut -d, -f1) = x"$needle_type" ]; then
    return 0
  else
    return 1
  fi
}

is_local_upstream() {
  local upstream=$1
  check_upstream_type $upstream "local"
  return $?
}

is_riak_upstream() {
  local upstream=$1
  check_upstream_type $upstream "riak"
  return $?
}

get_upstream_path() {
>>>>>>> ba3e954a
  local upstream=$1
  check_upstream_type $upstream "local"
  return $?
}

<<<<<<< HEAD
is_riak_upstream() {
  local upstream=$1
  check_upstream_type $upstream "riak"
  return $?
}

get_upstream_path() {
  local upstream=$1

=======
>>>>>>> ba3e954a
  echo "$upstream" | cut -d, -f3-
}

make_upstream() {
  local type_name=$1
  local tmp_dir=$2
  local config_string=$3
  echo "$type_name,$tmp_dir,$config_string"
}


reload_apache() {
   echo -n "Reloading Apache... "
   ${SERVICE_BIN} ${APACHE_SERVICE} reload > /dev/null
   echo "done"
}


# lowers restrictions of hardlink creation if needed
# allows AUFS to properly whiteout files without root privileges
# Note: this function requires sudo
lower_hardlink_restrictions() {
  if [ -f /proc/sys/kernel/yama/protected_nonaccess_hardlinks ] && \
     [ $(cat /proc/sys/kernel/yama/protected_nonaccess_hardlinks) -ne 0 ]; then
    # disable hardlink restrictions at runtime
    sysctl -w kernel.yama.protected_nonaccess_hardlinks=0 > /dev/null 2>&1 || return 1

    # change sysctl.conf to make the change persist reboots
    cat >> /etc/sysctl.conf << EOF

# added by CVMFS to allow proper whiteout of files in AUFS
# when creating or altering repositories on this machine.
kernel.yama.protected_nonaccess_hardlinks=0
EOF
    echo "Note: permanently disabled kernel option: kernel.yama.protected_nonaccess_hardlinks"
  fi

  return 0
}


# cvmfs requires a couple of apache modules to be enabled when running on
# an ubuntu machine. This enables these modules on an ubuntu installation
# Note: this function requires sudo
ensure_enabled_apache_modules() {
  which a2enmod > /dev/null 2>&1    || return 0
  which apache2ctl > /dev/null 2>&1 || return 0

  local restart=0
  local retcode=0
  local modules="headers expires"

  for module in $modules; do
    apache2ctl -M 2>/dev/null | grep -q "$module" && continue
    a2enmod $module > /dev/null 2>&1 || { echo "Warning: failed to enable apache2 module $module"; retcode=1; }
    restart=1
  done

  # restart apache if needed
  if [ $restart -ne 0 ]; then
    ${SERVICE_BIN} ${APACHE_SERVICE} restart > /dev/null 2>&1 | { echo "Warning: Failed to restart apache after enabling necessary modules"; retcode=2; }
  fi

  return $retcode
}


create_repository_skeleton() {
  local directory=$1
  local user=$2

  echo -n "Creating repository skeleton in ${directory}..."
  mkdir -p ${directory}/data
  local i=0
  while [ $i -lt 256 ]
  do
    mkdir ${directory}/data/$(printf "%02x" $i)
    i=$(($i+1))
  done
  mkdir ${directory}/data/txn
  if [ x$(id -un) != x$user ]; then
    chown -R $user $directory
  fi
  if has_selinux; then
    chcon -Rv --type=httpd_sys_content_t $directory > /dev/null
  fi
  echo "done"
}


get_cvmfs_owner() {
  local name=$1
  local owner=$2
  local cvmfs_owner

  if [ "x$owner" = "x" ]; then
    read -p "Owner of $name [$(whoami)]: " cvmfs_owner
    [ x"$cvmfs_owner" = x ] && cvmfs_owner=$(whoami)
  else
    cvmfs_owner=$owner
  fi
  check_user $cvmfs_user || return 1
  echo $cvmfs_owner
}


set_ro_root_hash() {
  local name=$1
  local root_hash=$2
<<<<<<< HEAD
  local client_config=/etc/cvmfs/repositories.d/${name}/client.conf
=======
  local client_config=/var/spool/cvmfs/${name}/client.local
>>>>>>> ba3e954a

  if grep -q ^CVMFS_ROOT_HASH= ${client_config}; then
    sed -i -e "s/CVMFS_ROOT_HASH=.*/CVMFS_ROOT_HASH=${root_hash}/" $client_config
  else
    echo "CVMFS_ROOT_HASH=${root_hash}" >> $client_config
  fi
}


################################################################################
#                                                                              #
#                                Sub Commands                                  #
#                                                                              #
################################################################################


alterfs() {
  local master_replica=-1
  local name

  # parameter handling
  OPTIND=1
  while getopts "m:" option; do
    case $option in
      m)
        if [ x$OPTARG = "xon" ]; then
          master_replica=1
        elif [ x$OPTARG = "xoff" ]; then
          master_replica=0
        else
          usage "Command alterfs: parameter -m expects 'on' or 'off'"
        fi
      ;;
      ?)
        shift $(($OPTIND-2))
        usage "Command alterfs: Unrecognized option: $1"
      ;;
    esac
  done

  # get repository name
  shift $(($OPTIND-1))
  check_parameter_count_with_guessing $#
  name=$(get_or_guess_repository_name $1)

  # sanity checks
  check_repository_existence $name || die "The repository $name does not exist"
  [ $master_replica -ne -1 ] || usage "Command alterfs: What should I change?"
  is_root || die "Only root can alter a repository"

  # gather repository information
  . /etc/cvmfs/repositories.d/${name}/server.conf
  local temp_dir="${CVMFS_SPOOL_DIR}/tmp"

  # do what you've been asked for
  local success=1
  if is_master_replica $name && [ $master_replica -eq 0 ]; then
    echo -n "Disallowing Replication of this Repository... "
    cvmfs_swissknife remove -o ".cvmfs_master_replica" -r $CVMFS_UPSTREAM_STORAGE > /dev/null || success=0
    if [ $success -ne 1 ]; then
      echo "fail!"
      return 1
    else
      echo "done"
    fi
  elif ! is_master_replica $name && [ $master_replica -eq 1 ]; then
    echo -n "Allowing Replication of this Repository... "
    local master_replica="${temp_dir}/.cvmfs_master_replica"
    touch $master_replica
    cvmfs_swissknife upload -i $master_replica -o $(basename $master_replica) -r $CVMFS_UPSTREAM_STORAGE > /dev/null || success=0
    if [ $success -ne 1 ]; then
      echo "fail!"
      return 1
    else
      echo "done"
    fi
    rm -f $master_replica
  fi
}


################################################################################


mkfs() {
  local name
  local stratum0
  local upstream
  local owner
<<<<<<< HEAD
  local replicable=0
=======
  local replicable=1
>>>>>>> ba3e954a

  # parameter handling
  OPTIND=1
  while getopts "w:u:o:m" option; do
    case $option in
      w)
        stratum0=$OPTARG
      ;;
      u)
        upstream=$OPTARG
      ;;
      o)
        owner=$OPTARG
      ;;
      m)
        replicable=1
      ;;
      ?)
        shift $(($OPTIND-2))
        usage "Command mkfs: Unrecognized option: $1"
      ;;
    esac
  done

  # get repository name
  shift $(($OPTIND-1))
  check_parameter_count 1 $#
  name=$(get_repository_name $1)

  # default values
  [ x"$stratum0" = x ] && stratum0="http://localhost/cvmfs/$name"
  [ x"$upstream" = x ] && upstream=$(make_upstream "local" "/srv/cvmfs/$name/data/txn" "/srv/cvmfs/$name")

  # sanity checks
  check_repository_existence $name && die "The repository $name already exists"
  is_root || die "Only root can create a new repository"
  check_upstream_validity $upstream

  # other configurations
  local cvmfs_user=`get_cvmfs_owner $name $owner`
  local spool_dir="/var/spool/cvmfs/${name}"
  local scratch_dir="${spool_dir}/scratch"
  local rdonly_dir="${spool_dir}/rdonly"
  local temp_dir="${spool_dir}/tmp"
  local cache_dir="${spool_dir}/cache"
  local repository_dir;
  local riak_urls;
  if is_local_upstream $upstream; then
    repository_dir=$(get_upstream_path $upstream)
  elif is_riak_upstream $upstream; then
    riak_urls=$(get_upstream_path $upstream)
  fi

  # more sanity checks
  check_user $cvmfs_user || die "No user $cvmfs_user"
  test -e /etc/cvmfs/server.overlayfs && (/sbin/modprobe -q overlayfs || test -d /sys/module/overlayfs || die "overlayfs kernel module missing")
  test -e /etc/cvmfs/server.overlayfs || (/sbin/modprobe -q aufs || test -d /sys/fs/aufs || die "aufs kernel module missing")
  [ -x /usr/bin/cvmfs2 ] || die "cvmfs client missing"
  cat /proc/mounts | grep -q "^/etc/auto.cvmfs /cvmfs " && die "Autofs on /cvmfs has to be disabled"
  [ -d /etc/${APACHE_CONF} ] && ${SERVICE_BIN} ${APACHE_SERVICE} status >/dev/null || die "Apache must be installed and running"
  lower_hardlink_restrictions
  ensure_enabled_apache_modules

  echo -n "Creating configuration files... "
  mkdir -p /etc/cvmfs/repositories.d/${name}
  cat > /etc/cvmfs/repositories.d/${name}/server.conf << EOF
# Created by cvmfs_server.
CVMFS_CREATOR_VERSION=$(cvmfs_version_string)
CVMFS_REPOSITORY_NAME=$name
CVMFS_REPOSITORY_TYPE=stratum0
CVMFS_USER=$cvmfs_user
CVMFS_UNION_DIR=/cvmfs/$name
CVMFS_SPOOL_DIR=$spool_dir
CVMFS_STRATUM0=$stratum0
CVMFS_UPSTREAM_STORAGE=$upstream
CVMFS_USE_FILE_CHUNKING=$CVMFS_DEFAULT_USE_FILE_CHUNKING
CVMFS_MIN_CHUNK_SIZE=$CVMFS_DEFAULT_MIN_CHUNK_SIZE
CVMFS_AVG_CHUNK_SIZE=$CVMFS_DEFAULT_AVG_CHUNK_SIZE
CVMFS_MAX_CHUNK_SIZE=$CVMFS_DEFAULT_MAX_CHUNK_SIZE
EOF
  cat > /etc/${APACHE_CONF}/conf.d/cvmfs.${name}.conf << EOF
# Created by cvmfs_server.  Don't touch.
# For pushing files to the worker nodes
Alias /fanout/cvmfs/$name /cvmfs/$name
<Directory "/cvmfs/$name">
    Options -MultiViews
    AllowOverride All
    Order allow,deny
    Allow from all
    EnableMMAP Off
    EnableSendFile Off
</Directory>
# For pushing catalogs to upstream storage
Alias /fanout/$temp_dir $temp_dir
<Directory "$temp_dir">
    Options -MultiViews
    AllowOverride All
    Order allow,deny
    Allow from all
    EnableMMAP Off
    EnableSendFile Off
</Directory>
EOF
  if is_local_upstream $upstream; then
    cat >> /etc/${APACHE_CONF}/conf.d/cvmfs.${name}.conf << EOF
# Translation URL to real pathname
Alias /cvmfs/$name ${repository_dir}
<Directory "${repository_dir}">
    Options -MultiViews
    AllowOverride All
    Order allow,deny
    Allow from all

    EnableMMAP Off
    EnableSendFile Off

    AddType application/x-cvmfs .cvmfspublished .cvmfswhitelist

    Header unset Last-Modified
    FileETag None

    ExpiresActive On
    ExpiresDefault "access plus 3 days"
    ExpiresByType text/html "access plus 5 minutes"
    ExpiresByType application/x-cvmfs "access plus 1 minutes"
</Directory>
EOF
  elif is_riak_upstream $upstream; then
    cat > /etc/cvmfs/repositories.d/${name}/riak.conf << EOF
# Created by cvmfs_server.
CVMFS_RIAK_URLS=$riak_urls
EOF
  fi

  cat > /etc/cvmfs/repositories.d/${name}/client.conf << EOF
# Created by cvmfs_server.  Don't touch.
CVMFS_CACHE_BASE=$cache_dir
CVMFS_RELOAD_SOCKETS=$cache_dir
CVMFS_QUOTA_LIMIT=4000
CVMFS_SERVER_URL=$stratum0
CVMFS_HTTP_PROXY=DIRECT
CVMFS_PUBLIC_KEY=/etc/cvmfs/keys/${name}.pub
CVMFS_CHECK_PERMISSIONS=yes
CVMFS_IGNORE_SIGNATURE=no
CVMFS_AUTO_UPDATE=no
CVMFS_NFS_SOURCE=no
EOF
  cat >> /etc/sudoers << EOF
$cvmfs_user localhost = NOPASSWD: /bin/mount -o remount\,ro /cvmfs/$name # added by CernVM-FS for $name
$cvmfs_user localhost = NOPASSWD: /bin/mount -o remount\,rw /cvmfs/$name # added by CernVM-FS for $name
$cvmfs_user localhost = NOPASSWD: /bin/umount /cvmfs/$name # added by CernVM-FS for $name
$cvmfs_user localhost = NOPASSWD: /bin/umount $rdonly_dir # added by CernVM-FS for $name
$cvmfs_user localhost = NOPASSWD: /bin/mount $rdonly_dir # added by CernVM-FS for $name
$cvmfs_user localhost = NOPASSWD: /bin/mount /cvmfs/$name # added by CernVM-FS for $name
$cvmfs_user localhost = NOPASSWD: /bin/rm -rf $scratch_dir # added by CernVM-FS for $name
EOF
  echo "done"

  mkdir -p /etc/cvmfs/keys
  create_master_key $name $cvmfs_user
  create_cert $name $cvmfs_user

  echo -n "Create CernVM-FS Storage... "
  mkdir -p /cvmfs/$name $scratch_dir $rdonly_dir $temp_dir $cache_dir
  chown -R $cvmfs_user /cvmfs/$name $spool_dir
  if is_local_upstream $upstream; then
    create_repository_skeleton $repository_dir $cvmfs_user > /dev/null
  fi
  reload_apache > /dev/null
  echo "done"

  local spooler_definition="${upstream}"
  echo -n "Create Initial Repository... "
  create_whitelist $name $cvmfs_user $spooler_definition $temp_dir > /dev/null
  sudo -H -u $cvmfs_user sh -c "cvmfs_swissknife create \
    -t $temp_dir \
    -r $spooler_definition \
    -o ${temp_dir}/new_manifest"
  if [ $? -ne 0 ]; then
    echo "fail!"
    return
  fi
  sudo -H -u $cvmfs_user sh -c "cvmfs_swissknife sign \
    -c /etc/cvmfs/keys/${name}.crt \
    -k /etc/cvmfs/keys/${name}.key \
    -n $name \
    -m ${temp_dir}/new_manifest \
    -t $temp_dir \
    -r $spooler_definition" > /dev/null
  if [ $? -ne 0 ]; then
    echo "fail!"
    return
  fi
  echo "done"

  echo -n "Mounting CernVM-FS Storage... "
  local selinux_context=""
  if has_selinux && try_mount_remount_cycle; then
    selinux_context="context=\"system_u:object_r:default_t:s0\""
  fi
<<<<<<< HEAD
  test -e /etc/cvmfs/server.overlayfs && (cat >> /etc/fstab << EOF
cvmfs2#$name $rdonly_dir fuse allow_other,config=/etc/cvmfs/repositories.d/${name}/client.conf,cvmfs_suid 0 0 # added by CernVM-FS for $name
overlayfs_$name /cvmfs/$name overlayfs upperdir=${scratch_dir},lowerdir=${rdonly_dir},ro,$selinux_context 0 0 # added by CernVM-FS for $name
EOF
)
  test -e /etc/cvmfs/server.overlayfs || (cat >> /etc/fstab << EOF
cvmfs2#$name $rdonly_dir fuse allow_other,config=/etc/cvmfs/repositories.d/${name}/client.conf,cvmfs_suid 0 0 # added by CernVM-FS for $name
aufs_$name /cvmfs/$name aufs br=${scratch_dir}=rw:${rdonly_dir}=rr,udba=none,ro,$selinux_context 0 0 # added by CernVM-FS for $name
EOF
)
=======
  cat >> /etc/fstab << EOF
cvmfs2#$name $rdonly_dir fuse allow_other,config=/etc/cvmfs/repositories.d/${name}/client.conf:${spool_dir}/client.local,cvmfs_suid 0 0 # added by CernVM-FS for $name
aufs_$name /cvmfs/$name aufs br=${scratch_dir}=rw:${rdonly_dir}=rr,udba=none,ro,$selinux_context 0 0 # added by CernVM-FS for $name
EOF
  sudo -H -u $cvmfs_user sh -c "touch ${spool_dir}/client.local"
>>>>>>> ba3e954a
  mount $rdonly_dir > /dev/null
  mount /cvmfs/$name
  echo "done"

  if [ $replicable -eq 1 ]; then
    alterfs -m on $name
  fi

  echo -n "Initial commit... "
  transaction $name > /dev/null
  echo "New CernVM-FS repository for $name" > /cvmfs/${name}/new_repository
  chown $cvmfs_user /cvmfs/${name}/new_repository
  publish $name > /dev/null
  cat $rdonly_dir/new_repository

  echo "\

Before you can install anything, call \`cvmfs_server transaction\`
to enable write access on your repository. Then install your
software in /cvmfs/$name as user $cvmfs_user.
Once you're happy, publish using \`cvmfs_server publish\`

For client configuration, have a look at 'cvmfs_server info'

If you go for production, backup you software signing keys in /etc/cvmfs/keys/!"
}


################################################################################


add_replica() {
  local name
  local stratum0
  local public_key
  local upstream
  local owner

  # optional parameter handling
  OPTIND=1
  while getopts "o:u:" option
  do
    case $option in
      u)
        upstream=$OPTARG
      ;;
      o)
        owner=$OPTARG
      ;;
      ?)
        shift $(($OPTIND-2))
        usage "Command add-replica: Unrecognized option: $1"
      ;;
    esac
  done

   # get stratum0 url and path of public key
  shift $(($OPTIND-1))
  check_parameter_count 2 $#

  stratum0=$1
  public_key=$2

  name=$(cvmfs_swissknife info -r $stratum0 -n 2>/dev/null) || die "Failed to access Stratum0 repository at $stratum0"

  # sanity checks
  is_master_replica $stratum0 || die "The repository URL $stratum0 does not point to a replicable master copy of $name"
  if check_repository_existence $name; then
    if is_stratum0 $name; then
      die "Repository $name already exists as a Stratum0 repository.\nYou cannot create a Stratum1 replica for $name on this machine."
    else
      die "There is already a Stratum1 repository $name"
    fi
  fi

  # default values
  [ x"$upstream" = x ] && upstream=$(make_upstream "local" "/srv/cvmfs/$name/data/txn" "/srv/cvmfs/$name")

  # additional configuration
  local cvmfs_user=`get_cvmfs_owner $name $owner`
  local spool_dir="/var/spool/cvmfs/${name}"
  local temp_dir="${spool_dir}/tmp"
  local repository_dir;
  if is_local_upstream $upstream; then
    repository_dir=$(get_upstream_path $upstream)
  fi

  # additional sanity checks
  is_root || die "Only root can create a new repository"
  check_user $cvmfs_user || die "No user $cvmfs_user"
  if is_local_upstream $upstream; then
    [ -d /etc/${APACHE_CONF} ] && ${SERVICE_BIN} ${APACHE_SERVICE} status >/dev/null || die "Apache must be installed and running"
  fi
  check_upstream_validity $upstream

  echo -n "Creating configuration files... "
  mkdir -p /etc/cvmfs/repositories.d/${name}
  cat > /etc/cvmfs/repositories.d/${name}/server.conf << EOF
# Created by cvmfs_server.
CVMFS_CREATOR_VERSION=$(cvmfs_version_string)
CVMFS_REPOSITORY_NAME=$name
CVMFS_REPOSITORY_TYPE=stratum1
CVMFS_USER=$cvmfs_user
CVMFS_SPOOL_DIR=$spool_dir
CVMFS_STRATUM0=$stratum0
CVMFS_UPSTREAM_STORAGE=$upstream
EOF
  cat > /etc/cvmfs/repositories.d/${name}/replica.conf << EOF
# Created by cvmfs_server.
CVMFS_NUM_WORKERS=16
CVMFS_PUBLIC_KEY=$public_key
CVMFS_HTTP_TIMEOUT=10
CVMFS_HTTP_RETRIES=3
EOF
  if is_local_upstream $upstream; then
    cat > /etc/${APACHE_CONF}/conf.d/cvmfs.${name}.conf << EOF
# Translation URL to real pathname
Alias /cvmfs/$name ${repository_dir}
<Directory "${repository_dir}">
    Options -MultiViews
    AllowOverride All
    Order allow,deny
    Allow from all

    EnableMMAP Off
    EnableSendFile Off

    AddType application/x-cvmfs .cvmfspublished .cvmfswhitelist

    Header unset Last-Modified
    FileETag None

    ExpiresActive On
    ExpiresDefault "access plus 3 days"
    ExpiresByType text/html "access plus 5 minutes"
    ExpiresByType application/x-cvmfs "access plus 1 minutes"
</Directory>
EOF
  fi
  echo "done"

  echo -n "Create CernVM-FS Storage... "
  mkdir -p $spool_dir
  if [ x"$repository_dir" != x ]; then
    create_repository_skeleton $repository_dir $cvmfs_user > /dev/null
    ln -s $repository_dir/data/txn $temp_dir
  else
    mkdir -p $temp_dir
  fi
  chown -R $cvmfs_user $spool_dir
  reload_apache > /dev/null
  echo "done"

  echo "\

Use 'cvmfs_server snapshot' to replicate $name.
Make sure to install the repository public key in /etc/cvmfs/keys/
You might have to add the key in /etc/cvmfs/repositories.d/${name}/replica.conf"
}


################################################################################


rmfs() {
  local name
  local spool_dir
  local upstream
  local type
  local force=0

  # optional parameter handling
  OPTIND=1
  while getopts "f" option
  do
    case $option in
      f)
        force=1
      ;;
      ?)
        shift $(($OPTIND-2))
        usage "Command rmfs: Unrecognized option: $1"
      ;;
    esac
  done

  # get repository name
  shift $(($OPTIND-1))
  check_parameter_count_with_guessing $#
  name=$(get_or_guess_repository_name $1)

  # sanity checks
  is_root || die "Only root can remove a repository"
  check_repository_existence $name || die "The repository $name does not exist"

  # better ask the user again!
  if [ $force -ne 1 ]; then
    local reply
    read -p "You are about to WIPE OUT THE CERNVM-FS REPOSITORY $name INCLUDING SIGNING KEYS!  Are you sure (y/N)? " reply
    if [ "$reply" != "y" ] && [ "$reply" != "Y" ]; then
      return 1
    fi
  fi

  # get information about repository
  . /etc/cvmfs/repositories.d/$name/server.conf
  spool_dir=$CVMFS_SPOOL_DIR
  upstream=$CVMFS_UPSTREAM_STORAGE
  type=$CVMFS_REPOSITORY_TYPE

  # check if repository is compatible to the installed CernVM-FS version
  check_repository_compatibility

  # do it!
  ensure_enabled_apache_modules

  [ x"$spool_dir" = x ] && die "Spool directory undefined"
  [ x"$upstream" = x ] && die "Upstream storage undefined"
  [ x"$type" = x ] && die "Repository type undefined"

  if [ "$type" = "stratum0" ]; then
    echo -n "Unmounting CernVM-FS Area... "
    sed -i -e "/added by CernVM-FS for ${name}/d" /etc/fstab
    mount | grep -q " /cvmfs/$name " && umount /cvmfs/$name
    mount | grep -q " ${spool_dir}/rdonly " && umount ${spool_dir}/rdonly
    if [ -d /cvmfs/$name ]; then
      rmdir /cvmfs/$name
    fi
    echo "done"
  fi

  echo -n "Removing spool area... "
  rm -rf $spool_dir
  echo done

  if is_local_upstream $upstream; then
    local repository_dir=$(get_upstream_path $upstream)
    if [ "x"$repository_dir != x ]; then
      echo -n "Removing repository storage... "
      rm -rf $repository_dir
      echo "done"
    fi
  elif is_riak_upstream $upstream; then
    echo "currently Riak Storage is not wiped! TBD."
  fi

  echo -n "Removing keys and configuration... "
  if [ "$type" = stratum0 ]; then
    rm -f /etc/cvmfs/keys/$name.masterkey \
        /etc/cvmfs/keys/$name.pub \
        /etc/cvmfs/keys/$name.key \
        /etc/cvmfs/keys/$name.crt
  fi
  if is_local_upstream $upstream; then
    rm -f /etc/${APACHE_CONF}/conf.d/cvmfs.${name}.conf
    reload_apache > /dev/null
  fi
  sed -i -e "/added by CernVM-FS for ${name}/d" /etc/sudoers
  rm -rf /etc/cvmfs/repositories.d/$name
  echo "done"

  echo "CernVM-FS repository $name wiped out!"
}


################################################################################


resign() {
  local name

  # get repository name
  check_parameter_count_with_guessing $#
  name=$(get_or_guess_repository_name $1)

  # sanity checks
  check_repository_existence $name || die "The repository $name does not exist"
  is_root || die "Only root can resign repositories"
  is_stratum0 $name || die "This is not a stratum 0 repository ($name)"

  # get repository information
  . /etc/cvmfs/repositories.d/$name/server.conf

  # check if repository is compatible to the installed CernVM-FS version
  check_repository_compatibility

  # do it!
  create_whitelist $name $CVMFS_USER \
      ${CVMFS_UPSTREAM_STORAGE} \
      ${CVMFS_SPOOL_DIR}/tmp
}


################################################################################


info() {
  local name
  local stratum0

  # get repository name
  check_parameter_count_with_guessing $#
  name=$(get_or_guess_repository_name $1)

  # sanity checks
  check_repository_existence $name || die "The repository $name does not exist"
  is_stratum0 $name || die "This is not a stratum 0 repository"

  # get repository information
  . /etc/cvmfs/repositories.d/$name/server.conf
  stratum0=$CVMFS_STRATUM0

  # do it!
  echo "Repository name: $name"
  echo "Created by CernVM-FS $(mangle_version_string $(repository_creator_version))"
  local replication_allowed="yes"
  is_master_replica $name || replication_allowed="no"
  echo "Stratum1 Replication Allowed: $replication_allowed"
  local expire_countdown=$(get_expiry $stratum0)
  if [ $expire_countdown -le 0 ]; then
    echo "Whitelist is expired"
  else
    local valid_time=$(( $expire_countdown/(3600*24) ))
    echo "Whitelist is valid for another $valid_time days"
  fi
  echo

  echo "\
Client configuration:
Add $name to CVMFS_REPOSITORIES in /etc/cvmfs/default.local
Create /etc/cvmfs/config.d/${name}.conf and set
  CVMFS_SERVER_URL=$stratum0
  CVMFS_PUBLIC_KEY=/etc/cvmfs/keys/${name}.pub
Copy /etc/cvmfs/keys/${name}.pub to the client"
}


################################################################################


lstags() {
  local name

  # get repository name
  check_parameter_count_with_guessing $#
  name=$(get_or_guess_repository_name $1)

  # sanity checks
  check_repository_existence $name || die "The repository $name does not exist"
  is_stratum0 $name || die "This is not a stratum 0 repository"

  # get repository information
  . /etc/cvmfs/repositories.d/$name/server.conf
  local base_hash=$(attr -qg root_hash ${CVMFS_SPOOL_DIR}/rdonly)
  cvmfs_swissknife tag -r $CVMFS_STRATUM0 -b $base_hash -t 0000000000000000000000000000000000000000 \
    -i 0 -n ${name} -o ${CVMFS_SPOOL_DIR}/show_history \
    -k /etc/cvmfs/keys/${name}.pub -l
  rm -f ${CVMFS_SPOOL_DIR}/show_history
}


################################################################################


check() {
  local name
  local upstream
  local repository_dir
  local check_chunks=1
  local tag=

  # optional parameter handling
  OPTIND=1
  while getopts "ct:" option
  do
    case $option in
      c)
        check_chunks=0
      ;;
      t)
        tag="-t $OPTARG"
      ;;
      ?)
        shift $(($OPTIND-2))
        usage "Command check: Unrecognized option: $1"
      ;;
    esac
  done

  # get repository name
  shift $(($OPTIND-1))
  check_parameter_count_with_guessing $#
  name=$(get_or_guess_repository_name $1)

  # sanity checks
  check_repository_existence $name || die "The repository $name does not exist"

  # get repository information
  . /etc/cvmfs/repositories.d/$name/server.conf

  # check if repository is compatible to the installed CernVM-FS version
  check_repository_compatibility

  # more sanity checks
  if is_riak_upstream $upstream; then
    echo "checking of Riak storage is not supported. TBD"
    return
  fi

  upstream=$CVMFS_UPSTREAM_STORAGE
  repository_dir=$(get_upstream_path $upstream)

  # do it!
  [ "x$CVMFS_LOG_LEVEL" != x ] && log_level_param="-l $CVMFS_LOG_LEVEL"
  [ $check_chunks -ne 0 ]      && check_chunks_param="-c"

  echo "Verifying $name"
  cvmfs_swissknife check $tag $check_chunks_param $log_level_param -r $repository_dir
}


################################################################################


list() {
  for repository in /etc/cvmfs/repositories.d/*; do
    if [ "x$repository" = "x/etc/cvmfs/repositories.d/*" ]; then
      return 0
    fi
    if [ -f $repository ]; then
      echo "Warning: unexpected file '$repository' in directory /etc/cvmfs/repositories.d/"
      continue
    fi
    . ${repository}/server.conf
    local name=$(basename $repository)
    local version_info=""
    local creator_version=$(repository_creator_version)
    if ! version_equal $creator_version; then
      local compatible=""
      if ! check_repository_compatibility "nokill"; then
        compatible=" INCOMPATIBLE"
      fi
      version_info="(created by$compatible CernVM-FS $(mangle_version_string $creator_version))"
    else
      version_info=""
    fi

    echo "$name ($CVMFS_REPOSITORY_TYPE) $version_info"
    CVMFS_CREATOR_VERSION=""
  done
}


################################################################################


transaction() {
  local name
  local spool_dir
  local stratum0
  local base_hash
  local remote_hash
  local force=0

  # optional parameter handling
  OPTIND=1
  while getopts "f" option
  do
    case $option in
      f)
        force=1
      ;;
      ?)
        shift $(($OPTIND-2))
        usage "Command transaction: Unrecognized option: $1"
      ;;
    esac
  done

  # get repository name
  shift $(($OPTIND-1))
  check_parameter_count_with_guessing $#
  name=$(get_or_guess_repository_name $1)

  # sanity checks
  check_repository_existence $name || die "The repository $name does not exist"
  is_stratum0 $name || die "This is not a stratum 0 repository"

  # get repository information
  . /etc/cvmfs/repositories.d/$name/server.conf
  spool_dir=$CVMFS_SPOOL_DIR
  stratum0=$CVMFS_STRATUM0
  base_hash=$(attr -qg root_hash ${spool_dir}/rdonly)
  remote_hash=$(cvmfs_swissknife info -r $stratum0 -c)

  # more sanity checks
  check_repository_compatibility
  check_expiry $stratum0 || die "Repository whitelist is expired!"
  if [ $force -eq 0 ]; then
    [ -f ${spool_dir}/in_transaction ] && die "Repository $name in already in a transaction"
  fi

  # do it!
  transaction_before_hook $name
  if [ "$base_hash" != "$remote_hash" ]; then
    echo "Repository has changed!  Remounting remote hash $remote_hash"
    sudo umount /cvmfs/$name
    sudo umount ${spool_dir}/rdonly
    set_ro_root_hash $name $remote_hash
    sudo mount ${spool_dir}/rdonly
    sudo mount /cvmfs/$name
  fi
  sudo mount -o remount,rw /cvmfs/$name
  touch ${spool_dir}/in_transaction
  transaction_after_hook $name
}


################################################################################


abort() {
  local name
  local user
  local spool_dir
  local force=0

  # optional parameter handling
  OPTIND=1
  while getopts "f" option
  do
    case $option in
      f)
        force=1
      ;;
      ?)
        shift $(($OPTIND-2))
        usage "Command abort: Unrecognized option: $1"
      ;;
    esac
  done

  # get repository name
  shift $(($OPTIND-1))
  check_parameter_count_with_guessing $#
  name=$(get_or_guess_repository_name $1)

  # sanity checks
  check_repository_existence $name || die "The repository $name does not exist"
  is_stratum0 $name || die "This is not a stratum 0 repository"

  # get repository information
  . /etc/cvmfs/repositories.d/$name/server.conf
  user=$CVMFS_USER
  spool_dir=$CVMFS_SPOOL_DIR

  # more sanity checks
  check_repository_compatibility
  [ -f ${spool_dir}/in_transaction ] || die "Not in a transaction"
  $fuser -m /cvmfs/$name > /dev/null 2>&1 && die "Open file descriptors on $name"

  # better ask the user once again!
  if [ $force -ne 1 ]; then
    local reply
    read -p "You are about to DISCARD ALL CHANGES OF THE CURRENT TRANSACTION for $name!  Are you sure (y/N)? " reply
    if [ "$reply" != "y" ] && [ "$reply" != "Y" ]; then
      return 1
    fi
  fi

  # do it!
  local user_shell="sh -c"
  [ $(whoami) != $user ] && user_shell="sudo -E -H -u $user sh -c"

  abort_before_hook $name
  sudo umount /cvmfs/$name
  rm -rf ${spool_dir}/tmp/*
  sudo rm -rf ${spool_dir}/scratch
  $user_shell "mkdir /var/spool/cvmfs/${name}/scratch"
  sudo mount /cvmfs/$name
  rm -f ${spool_dir}/in_transaction
  abort_after_hook $name
}


################################################################################


publish() {
  local name
  local user
  local spool_dir
  local stratum0
  local upstream
  local debug=0
  local tweaks_option=
  local tag_name=
  local tag_channel=00
  local tag_description=
  local add_tag=
  local remove_tag=

  # optional parameter handling
  OPTIND=1
  while getopts "dDpa:c:t:r:" option
  do
    case $option in
      d)
        debug=1
      ;;
      D)
        debug=2
      ;;
      p)
        tweaks_option="-d"
      ;;
      a)
        add_tag="-a"
        tag_name="$OPTARG"
      ;;
      c)
        add_tag="-a"
        tag_channel="$OPTARG"
      ;;
      t)
        add_tag="-a"
        tag_description="$OPTARG"
      ;;
      r)
        remove_tag="-d $OPTARG"
        if [ "x$OPTARG" = "xtrunk" -o "x$OPTARG" = "xtrunk-previous" ]; then
          echo "Warning: won't delete $OPTARG tag"
        fi
      ;;
      ?)
        shift $(($OPTIND-2))
        usage "Command publish: Unrecognized option: $1"
      ;;
    esac
  done

  if [ "x$add_tag" != "x" ]; then
    if [ "x$tag_name" = "x" ]; then
      echo "Tag name missing"
      return 1
    fi
    add_tag="-a ${tag_name}@${tag_channel}@${tag_description}"
  fi

  # get repository name
  shift $(($OPTIND-1))
  check_parameter_count_with_guessing $#
  name=$(get_or_guess_repository_name $1)

  # sanity checks
  check_repository_existence $name || die "The repository $name does not exist"
  is_stratum0 $name || die "This is not a stratum 0 repository"

  # get repository information
  . /etc/cvmfs/repositories.d/$name/server.conf
  user=$CVMFS_USER
  spool_dir=$CVMFS_SPOOL_DIR
  stratum0=$CVMFS_STRATUM0
  upstream=$CVMFS_UPSTREAM_STORAGE

  # more sanity checks
  check_repository_compatibility
  check_expiry $stratum0 || die "Repository whitelist is expired!"
  [ -f ${spool_dir}/in_transaction ] || die "Not in a transaction"
  $fuser -m /cvmfs/$name > /dev/null 2>&1 && die "Open file descriptors on $name"

  # do it!
  local swissknife="cvmfs_swissknife"

  # enable the debug mode?
  if [ $debug -ne 0 ]
  then
    if [ -f /usr/bin/cvmfs_swissknife_debug ]; then
      case $debug in
        1)
          # in case something breaks we are provided with a GDB prompt.
          swissknife="gdb --quiet --eval-command=run --eval-command=quit --args cvmfs_swissknife_debug"
        ;;
        2)
          # attach gdb and provide a prompt WITHOUT actual running the program
          swissknife="gdb --quiet --args cvmfs_swissknife_debug"
        ;;
      esac
    else
      echo -e "WARNING: compile with CVMFS_SERVER_DEBUG to allow for debug mode!\nFalling back to release mode...."
    fi
  fi

  local user_shell="sh -c"
  [ $(whoami) != $user ] && user_shell="sudo -E -H -u $user sh -c"

  publish_before_hook $name
  sudo /bin/mount -o remount,ro /cvmfs/$name
  local base_hash=$(attr -qg root_hash ${spool_dir}/rdonly)
  local log_level=
  [ "x$CVMFS_LOG_LEVEL" != x ] && log_level="-z $CVMFS_LOG_LEVEL"

  local sync_command="$swissknife sync -x -u /cvmfs/$name \
    -s ${spool_dir}/scratch \
    -c ${spool_dir}/rdonly \
    -t ${spool_dir}/tmp \
    -b $base_hash \
    -r ${upstream} \
    -w $stratum0 \
    -o ${spool_dir}/tmp/manifest \
    $log_level $tweaks_option"
  if [ "x$CVMFS_USE_FILE_CHUNKING" = "xtrue" ]; then
    sync_command="$sync_command -p \
     -l $CVMFS_MIN_CHUNK_SIZE \
     -a $CVMFS_AVG_CHUNK_SIZE \
     -h $CVMFS_MAX_CHUNK_SIZE"
  fi
  if [ "x$CVMFS_IGNORE_XDIR_HARDLINKS" = "xtrue" ]; then
    sync_command="$sync_command -i"
  fi
  local tag_command="$swissknife tag -r $stratum0 \
    -b $base_hash \
    -n $name \
    -o ${spool_dir}/tmp/history \
    -k /etc/cvmfs/keys/${name}.pub \
    $add_tag $remove_tag"
  local sign_command="$swissknife sign -c /etc/cvmfs/keys/${name}.crt \
    -k /etc/cvmfs/keys/${name}.key \
    -n $name \
    -m ${spool_dir}/tmp/manifest \
    -h ${spool_dir}/tmp/history \
    -t ${spool_dir}/tmp \
    -r ${upstream}"

  $user_shell "$sync_command" || die "Synchronization failed\n\nExecuted Command:\n$sync_command"
  local trunk_hash=$(grep "^C" ${spool_dir}/tmp/manifest | tr -d C)
  local trunk_revision=$(grep "^S" ${spool_dir}/tmp/manifest | tr -d S)
  tag_command="$tag_command -t $trunk_hash -i $trunk_revision"
  echo "Tagging $name"
  $user_shell "$tag_command" || die "Tagging failed\n\nExecuted Command:\n$tag_command"
  $user_shell "$sign_command" || die "Signing failed\n\nExecuted Command:\n$sign_command"
  echo "Remounting newly created repository revision"
  sudo umount /cvmfs/$name
  sudo umount ${spool_dir}/rdonly
  set_ro_root_hash $name $trunk_hash
  sudo rm -rf ${spool_dir}/scratch
  rm -rf ${spool_dir}/tmp/*
  $user_shell "mkdir ${spool_dir}/scratch"
  sudo mount ${spool_dir}/rdonly > /dev/null
  sudo mount /cvmfs/$name
  rm -f ${spool_dir}/in_transaction
  publish_after_hook $name
}


################################################################################


rollback() {
  local name
  local user
  local spool_dir
  local stratum0
  local upstream
  local target_tag="trunk-previous"
  local force=0

  # optional parameter handling
  OPTIND=1
  while getopts "t:f" option
  do
    case $option in
      t)
        target_tag=$OPTARG
      ;;
      f)
        force=1
      ;;
      ?)
        shift $(($OPTIND-2))
        usage "Command rollback: Unrecognized option: $1"
      ;;
    esac
  done

  # get repository name
  shift $(($OPTIND-1))
  check_parameter_count_with_guessing $#
  name=$(get_or_guess_repository_name $1)

  # sanity checks
  check_repository_existence $name || die "The repository $name does not exist"
  is_stratum0 $name || die "This is not a stratum 0 repository"

  # get repository information
  . /etc/cvmfs/repositories.d/$name/server.conf
  user=$CVMFS_USER
  spool_dir=$CVMFS_SPOOL_DIR
  stratum0=$CVMFS_STRATUM0
  upstream=$CVMFS_UPSTREAM_STORAGE

  # more sanity checks
  check_repository_compatibility
  check_expiry $stratum0 || die "Repository whitelist is expired!"
  [ -f ${spool_dir}/in_transaction ] || die "Not in a transaction"
  $fuser -m /cvmfs/$name > /dev/null 2>&1 && die "Open file descriptors on $name"

  if [ $force -ne 1 ]; then
    local reply
    read -p "You are about to IRREVERSIBLY ROLLBACK AND REPUBLISH TAG $target_tag AS THE LATEST REVISION!  Are you sure (y/N)? " reply
    if [ "$reply" != "y" ] && [ "$reply" != "Y" ]; then
      return 1
    fi
  fi

  # do it!
  local swissknife="cvmfs_swissknife"

  local user_shell="sh -c"
  [ $(whoami) != $user ] && user_shell="sudo -E -H -u $user sh -c"

  publish_before_hook
  sudo /bin/mount -o remount,ro /cvmfs/$name
  local base_hash=$(attr -qg root_hash ${spool_dir}/rdonly)

  local rollback_command="$swissknife rollback -u $stratum0 \
    -r $upstream \
    -b $base_hash \
    -n $name \
    -k /etc/cvmfs/keys/${name}.pub \
    -o ${spool_dir}/tmp/history \
    -m ${spool_dir}/tmp/manifest \
    -d ${spool_dir}/tmp \
    -t $target_tag"
  local sign_command="$swissknife sign -c /etc/cvmfs/keys/${name}.crt \
    -k /etc/cvmfs/keys/${name}.key \
    -n $name \
    -m ${spool_dir}/tmp/manifest \
    -h ${spool_dir}/tmp/history \
    -t ${spool_dir}/tmp \
    -r ${upstream}"

  $user_shell "$rollback_command" || die "Rollback failed\n\nExecuted Command:\n$rollback_command"
  local trunk_hash=$(grep "^C" ${spool_dir}/tmp/manifest | tr -d C)
  $user_shell "$sign_command" || die "Signing failed\n\nExecuted Command:\n$sign_command"
  echo "Remounting newly created repository revision"
  sudo umount /cvmfs/$name
  sudo umount ${spool_dir}/rdonly
  set_ro_root_hash $name $trunk_hash
  sudo rm -rf ${spool_dir}/scratch
  rm -rf ${spool_dir}/tmp/*
  $user_shell "mkdir ${spool_dir}/scratch"
  sudo mount ${spool_dir}/rdonly > /dev/null
  sudo mount /cvmfs/$name
  rm -f ${spool_dir}/in_transaction
  publish_after_hook $name
}


################################################################################


snapshot() {
  local name
  local user
  local spool_dir
  local stratum0
  local upstream
  local num_workers
  local public_key
  local timeout
  local retries

  # get repository name
  check_parameter_count_with_guessing $#
  name=$(get_or_guess_repository_name $1)

  # sanity checks
  check_repository_existence $name || die "The repository $name does not exist"
  is_stratum1 $name || die "This is not a stratum 1 repository"

  # get repository information
  . /etc/cvmfs/repositories.d/$name/server.conf
  . /etc/cvmfs/repositories.d/$name/replica.conf
  user=$CVMFS_USER
  spool_dir=$CVMFS_SPOOL_DIR
  stratum0=$CVMFS_STRATUM0
  upstream=$CVMFS_UPSTREAM_STORAGE
  num_workers=$CVMFS_NUM_WORKERS
  public_key=$CVMFS_PUBLIC_KEY
  timeout=$CVMFS_HTTP_TIMEOUT
  retries=$CVMFS_HTTP_RETRIES

  # more sanity checks
  check_repository_compatibility

  # do it!
  local user_shell="sh -c"
  [ $(whoami) != $user ] && user_shell="sudo -E -H -u $user sh -c"

  local log_level=
  [ "x$CVMFS_LOG_LEVEL" != x ] && log_level="-l $CVMFS_LOG_LEVEL"
  local with_history=
  if $user_shell "cvmfs_swissknife peek -d .cvmfs_last_snapshot -r ${upstream}" | grep -q "available"; then
    with_history="-p"
  else
    echo "Initial snapshot"
  fi

  $user_shell "cvmfs_swissknife pull -m $name \
    -u $stratum0 \
    -r ${upstream} \
    -x ${spool_dir}/tmp \
    -k $public_key \
    -n $num_workers \
    -t $timeout \
    -a $retries $with_history $log_level"
  $user_shell "sh -c \"date > ${spool_dir}/tmp/last_snapshot\""
  $user_shell "cvmfs_swissknife upload -r ${upstream} \
    -i ${spool_dir}/tmp/last_snapshot \
    -o .cvmfs_last_snapshot"
}


################################################################################


migrate_2_1_6() {
  local name=$name

  # get repository information
  . /etc/cvmfs/repositories.d/$name/server.conf

  echo "Migrating repository '$name' from CernVM-FS $(mangle_version_string '2.1.6') to $(mangle_version_string '2.1.7')"

  echo "--> generating new upstream descriptor"
  # before 2.1.6 there were only local backends... no need to differentiate here
  local storage_path=$(echo $CVMFS_UPSTREAM_STORAGE | cut --delimiter=: --fields=2)
  local new_upstream="local,${storage_path}/data/txn,${storage_path}"

  echo "--> removing spooler pipes"
  local pipe_pathes="${CVMFS_SPOOL_DIR}/paths"
  local pipe_digests="${CVMFS_SPOOL_DIR}/digests"
  rm -f $pipe_pathes > /dev/null 2>&1 || echo "Warning: not able to delete $pipe_pathes"
  rm -f $pipe_digests > /dev/null 2>&1 || echo "Warning: not able to delete $pipe_digests"

  if is_stratum0 $name; then
    echo "--> create temp directory in upstream storage"
    local tmp_dir=${storage_path}/data/txn
    mkdir $tmp_dir > /dev/null 2>&1 || echo "Warning: not able to create $tmp_dir"
    chown -R $CVMFS_USER $tmp_dir > /dev/null 2>&1 || echo "Warning: not able to chown $tmp_dir to $CVMFS_USER"
    if has_selinux; then
      chcon -Rv --type=httpd_sys_content_t $tmp_dir > /dev/null 2>&1 || echo "Warning: not able to chcon $tmp_dir to httpd_sys_content_t"
    fi

    echo "--> updating server.conf"
    mv /etc/cvmfs/repositories.d/${name}/server.conf /etc/cvmfs/repositories.d/${name}/server.conf.old
    cat > /etc/cvmfs/repositories.d/${name}/server.conf << EOF
# created by cvmfs_server.
# migrated from version $(mangle_version_string "2.1.6").
CVMFS_CREATOR_VERSION=$(cvmfs_version_string)
CVMFS_REPOSITORY_NAME=$CVMFS_REPOSITORY_NAME
CVMFS_REPOSITORY_TYPE=$CVMFS_REPOSITORY_TYPE
CVMFS_USER=$CVMFS_USER
CVMFS_UNION_DIR=$CVMFS_UNION_DIR
CVMFS_SPOOL_DIR=$CVMFS_SPOOL_DIR
CVMFS_STRATUM0=$CVMFS_STRATUM0
CVMFS_UPSTREAM_STORAGE=$new_upstream
CVMFS_USE_FILE_CHUNKING=$CVMFS_DEFAULT_USE_FILE_CHUNKING
CVMFS_MIN_CHUNK_SIZE=$CVMFS_DEFAULT_MIN_CHUNK_SIZE
CVMFS_AVG_CHUNK_SIZE=$CVMFS_DEFAULT_AVG_CHUNK_SIZE
CVMFS_MAX_CHUNK_SIZE=$CVMFS_DEFAULT_MAX_CHUNK_SIZE
EOF
  fi

  if is_stratum1 $name; then
    echo "--> updating server.conf"
    mv /etc/cvmfs/repositories.d/${name}/server.conf /etc/cvmfs/repositories.d/${name}/server.conf.old
    cat > /etc/cvmfs/repositories.d/${name}/server.conf << EOF
# Created by cvmfs_server.
# migrated from version $(mangle_version_string "2.1.6").
CVMFS_CREATOR_VERSION=$(cvmfs_version_string)
CVMFS_REPOSITORY_NAME=$CVMFS_REPOSITORY_NAME
CVMFS_REPOSITORY_TYPE=$CVMFS_REPOSITORY_TYPE
CVMFS_USER=$CVMFS_USER
CVMFS_SPOOL_DIR=$CVMFS_SPOOL_DIR
CVMFS_STRATUM0=$CVMFS_STRATUM0
CVMFS_UPSTREAM_STORAGE=$new_upstream
EOF
  fi

  # reload repository information
  . /etc/cvmfs/repositories.d/$name/server.conf
}


<<<<<<< HEAD
=======
migrate_2_1_7() {
  local name=$name

  # get repository information
  . /etc/cvmfs/repositories.d/$name/server.conf

  echo "Migrating repository '$name' from CernVM-FS $CVMFS_CREATOR_VERSION to $(mangle_version_string '2.1.12')"

  echo "--> creating client.local"
  sudo -H -u $CVMFS_USER sh -c "touch ${CVMFS_SPOOL_DIR}/client.local"

  echo "--> adjusting /etc/fstab"
  sed -i -e "s|cvmfs2#${CVMFS_REPOSITORY_NAME} ${CVMFS_SPOOL_DIR}/rdonly fuse allow_other,config=/etc/cvmfs/repositories.d/${CVMFS_REPOSITORY_NAME}/client.conf,cvmfs_suid 0 0 # added by CernVM-FS for ${CVMFS_REPOSITORY_NAME}|cvmfs2#${CVMFS_REPOSITORY_NAME} ${CVMFS_SPOOL_DIR}/rdonly fuse allow_other,config=/etc/cvmfs/repositories.d/${CVMFS_REPOSITORY_NAME}/client.conf:${CVMFS_SPOOL_DIR}/client.local,cvmfs_suid 0 0 # added by CernVM-FS for ${CVMFS_REPOSITORY_NAME}|" /etc/fstab
  if ! grep client.local /etc/fstab | grep -q ${CVMFS_REPOSITORY_NAME}; then
    echo "Failed!"
    false
  fi

  echo "--> updating server.conf"
  sed -i -e "s/^CVMFS_CREATOR_VERSION=.*/CVMFS_CREATOR_VERSION=2.1.12/" /etc/cvmfs/repositories.d/$name/server.conf
}


>>>>>>> ba3e954a
migrate() {
  local name

  # get repository name
  check_parameter_count_with_guessing $#
  name=$(get_or_guess_repository_name $1)

  # sanity checks
  check_repository_existence $name || die "The repository $name does not exist"
  is_root || die "Only root can migrate repositories"

  # get repository information
  . /etc/cvmfs/repositories.d/$name/server.conf

  # more sanity checks
  if check_repository_compatibility "nokill"; then
    echo "Repository '$name' is already up-to-date."
    exit 0
  fi

  # do the migrations...
  if [ $(repository_creator_version) = "2.1.6" ]; then
    migrate_2_1_6 $name
<<<<<<< HEAD
=======
    repository_creator_version="2.1.7"
  fi

  if [ $(repository_creator_version) = "2.1.7" -o \
       $(repository_creator_version) = "2.1.8" -o \
       $(repository_creator_version) = "2.1.9" -o \
       $(repository_creator_version) = "2.1.10" -o \
       $(repository_creator_version) = "2.1.11" ];
  then
    migrate_2_1_7 $name
>>>>>>> ba3e954a
  fi
}


################################################################################


skeleton() {
  local skeleton_dir
  local skeleton_user

  # get optional parameters
  OPTIND=1
  while getopts "o:" option
  do
    case $option in
      o)
        skeleton_user=$OPTARG
        ;;
      ?)
        shift $(($OPTIND-2))
        usage "Command skeleton: Unrecognized option: $1"
      ;;
    esac
  done

  # get skeleton destination directory
  shift $(($OPTIND-1))

  # get skeleton destination directory
  if [ $# -eq 0 ]; then
    usage "Command skeleton: Please provide a skeleton destination directory"
  fi
  if [ $# -gt 1 ]; then
    usage "Command skeleton: Too many arguments"
  fi
  skeleton_dir=$1

  # ask for the skeleton dir owern
  if [ x$skeleton_user = "x" ]; then
    read -p "Owner of $skeleton_dir [$(whoami)]: " skeleton_user
    # default value
    [ x"$skeleton_user" = x ] && skeleton_user=$(whoami)
  fi

  # sanity checks
  check_user $skeleton_user || die "No user $skeleton_user"

  # do it!
  create_repository_skeleton $skeleton_dir $skeleton_user
}


################################################################################
#                                                                              #
#                                Entry Point                                   #
#                                                                              #
################################################################################


# check if there is at least a selected sub-command
if [ $# -lt 1 ]; then
  usage
fi

# check if the given sub-command is known and, if so, call it
subcommand=$1
shift
if is_subcommand $subcommand; then
  # replace a dash (-) by an underscore (_) and call the requested sub-command
  eval "$(echo $subcommand | sed 's/-/_/g') $@"
else
  usage "Unrecognized command: $subcommand"
fi<|MERGE_RESOLUTION|>--- conflicted
+++ resolved
@@ -243,10 +243,6 @@
   fi
 
   # repository format changed from 2.1.6 to 2.1.7
-<<<<<<< HEAD
-  # Currently all other version updates do not need a migration
-  if [ "$creator" != "2.1.6" ] && version_greater_or_equal "2.1.7"; then
-=======
   # config files changed as of 2.1.12 for stratum 0
   # Currently all other version updates do not need a migration
   if [ "$CVMFS_REPOSITORY_TYPE" != "stratum0" ] && [ "$creator" != "2.1.6" ] && \
@@ -260,7 +256,6 @@
      [ "$creator" != "2.1.10" ] && [ "$creator" != "2.1.11" ] && \
      version_greater_or_equal "2.1.12";
   then
->>>>>>> ba3e954a
     return 0
   fi
 
@@ -494,7 +489,6 @@
 
   local whitelist
   whitelist=${temp_dir}/whitelist.$name
-  echo "Using whitelist ${whitelist}"
 
   echo -n "Signing 30 day whitelist with master key... "
   echo `date -u "+%Y%m%d%H%M%S"` > ${whitelist}.unsigned
@@ -559,7 +553,6 @@
       <spooler type> , <tmp directory> , <spooler configuration>"
   fi
   return 1
-<<<<<<< HEAD
 }
 
 check_upstream_type() {
@@ -574,21 +567,6 @@
 }
 
 is_local_upstream() {
-=======
-}
-
-check_upstream_type() {
-  local upstream=$1
-  local needle_type=$2
-
-  if [ x$(echo "$upstream" | cut -d, -f1) = x"$needle_type" ]; then
-    return 0
-  else
-    return 1
-  fi
-}
-
-is_local_upstream() {
   local upstream=$1
   check_upstream_type $upstream "local"
   return $?
@@ -601,24 +579,8 @@
 }
 
 get_upstream_path() {
->>>>>>> ba3e954a
   local upstream=$1
-  check_upstream_type $upstream "local"
-  return $?
-}
-
-<<<<<<< HEAD
-is_riak_upstream() {
-  local upstream=$1
-  check_upstream_type $upstream "riak"
-  return $?
-}
-
-get_upstream_path() {
-  local upstream=$1
-
-=======
->>>>>>> ba3e954a
+
   echo "$upstream" | cut -d, -f3-
 }
 
@@ -728,11 +690,7 @@
 set_ro_root_hash() {
   local name=$1
   local root_hash=$2
-<<<<<<< HEAD
-  local client_config=/etc/cvmfs/repositories.d/${name}/client.conf
-=======
   local client_config=/var/spool/cvmfs/${name}/client.local
->>>>>>> ba3e954a
 
   if grep -q ^CVMFS_ROOT_HASH= ${client_config}; then
     sed -i -e "s/CVMFS_ROOT_HASH=.*/CVMFS_ROOT_HASH=${root_hash}/" $client_config
@@ -822,11 +780,7 @@
   local stratum0
   local upstream
   local owner
-<<<<<<< HEAD
-  local replicable=0
-=======
   local replicable=1
->>>>>>> ba3e954a
 
   # parameter handling
   OPTIND=1
@@ -882,8 +836,7 @@
 
   # more sanity checks
   check_user $cvmfs_user || die "No user $cvmfs_user"
-  test -e /etc/cvmfs/server.overlayfs && (/sbin/modprobe -q overlayfs || test -d /sys/module/overlayfs || die "overlayfs kernel module missing")
-  test -e /etc/cvmfs/server.overlayfs || (/sbin/modprobe -q aufs || test -d /sys/fs/aufs || die "aufs kernel module missing")
+  /sbin/modprobe -q aufs || test -d /sys/fs/aufs || die "aufs kernel module missing"
   [ -x /usr/bin/cvmfs2 ] || die "cvmfs client missing"
   cat /proc/mounts | grep -q "^/etc/auto.cvmfs /cvmfs " && die "Autofs on /cvmfs has to be disabled"
   [ -d /etc/${APACHE_CONF} ] && ${SERVICE_BIN} ${APACHE_SERVICE} status >/dev/null || die "Apache must be installed and running"
@@ -1027,24 +980,11 @@
   if has_selinux && try_mount_remount_cycle; then
     selinux_context="context=\"system_u:object_r:default_t:s0\""
   fi
-<<<<<<< HEAD
-  test -e /etc/cvmfs/server.overlayfs && (cat >> /etc/fstab << EOF
-cvmfs2#$name $rdonly_dir fuse allow_other,config=/etc/cvmfs/repositories.d/${name}/client.conf,cvmfs_suid 0 0 # added by CernVM-FS for $name
-overlayfs_$name /cvmfs/$name overlayfs upperdir=${scratch_dir},lowerdir=${rdonly_dir},ro,$selinux_context 0 0 # added by CernVM-FS for $name
-EOF
-)
-  test -e /etc/cvmfs/server.overlayfs || (cat >> /etc/fstab << EOF
-cvmfs2#$name $rdonly_dir fuse allow_other,config=/etc/cvmfs/repositories.d/${name}/client.conf,cvmfs_suid 0 0 # added by CernVM-FS for $name
-aufs_$name /cvmfs/$name aufs br=${scratch_dir}=rw:${rdonly_dir}=rr,udba=none,ro,$selinux_context 0 0 # added by CernVM-FS for $name
-EOF
-)
-=======
   cat >> /etc/fstab << EOF
 cvmfs2#$name $rdonly_dir fuse allow_other,config=/etc/cvmfs/repositories.d/${name}/client.conf:${spool_dir}/client.local,cvmfs_suid 0 0 # added by CernVM-FS for $name
 aufs_$name /cvmfs/$name aufs br=${scratch_dir}=rw:${rdonly_dir}=rr,udba=none,ro,$selinux_context 0 0 # added by CernVM-FS for $name
 EOF
   sudo -H -u $cvmfs_user sh -c "touch ${spool_dir}/client.local"
->>>>>>> ba3e954a
   mount $rdonly_dir > /dev/null
   mount /cvmfs/$name
   echo "done"
@@ -2041,8 +1981,6 @@
 }
 
 
-<<<<<<< HEAD
-=======
 migrate_2_1_7() {
   local name=$name
 
@@ -2066,7 +2004,6 @@
 }
 
 
->>>>>>> ba3e954a
 migrate() {
   local name
 
@@ -2090,8 +2027,6 @@
   # do the migrations...
   if [ $(repository_creator_version) = "2.1.6" ]; then
     migrate_2_1_6 $name
-<<<<<<< HEAD
-=======
     repository_creator_version="2.1.7"
   fi
 
@@ -2102,7 +2037,6 @@
        $(repository_creator_version) = "2.1.11" ];
   then
     migrate_2_1_7 $name
->>>>>>> ba3e954a
   fi
 }
 
