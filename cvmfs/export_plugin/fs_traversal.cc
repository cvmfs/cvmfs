/**
 * This file is part of the CernVM File System.
 */

#include <errno.h>
#include <pthread.h>
#include <stdio.h>
#include <time.h>

#include <fstream>
#include <map>
#include <vector>

#include "atomic.h"
#include "cvmfs_config.h"
#include "export_plugin/fs_traversal.h"
#include "export_plugin/fs_traversal_interface.h"
#include "export_plugin/fs_traversal_libcvmfs.h"
#include "export_plugin/posix/interface.h"
#include "export_plugin/spec_tree.h"
#include "libcvmfs.h"
#include "logging.h"
#include "smalloc.h"
#include "statistics.h"
#include "util/posix.h"
#include "util/string.h"

using namespace std; //NOLINT

// Taken from fsck
enum Errors {
  kErrorOk = 0,
  kErrorFixed = 1,
  kErrorReboot = 2,
  kErrorUnfixed = 4,
  kErrorOperational = 8,
  kErrorUsage = 16,
};

int strcmp_list(const void* a, const void* b)
{
    char const **char_a = (char const **)a;
    char const **char_b = (char const **)b;

    return strcmp(*char_a, *char_b);
}

namespace shrinkwrap {

namespace {

/**
 * Class which locks file writing permissions based on inode numbers
 * While this is not necessary for the standard Sync execution (since touch
 * is supposed to be atomic), it is necessary for the Sync operation
 * with do_fsck=true to obtain decisions on which thread rewrites modified files.
 */
class FsckLock {
 public:
  FsckLock() {
    int res = pthread_mutex_init(&hash_map_lock_, NULL);
    assert(res == 0);
  }
  ~FsckLock() {
    pthread_mutex_destroy(&hash_map_lock_);
  }
  FsckLock(const FsckLock &other) {
    int res = pthread_mutex_init(&hash_map_lock_, NULL);
    assert(res == 0);
    locks_ = other.locks_;
  }
  bool AddLock(ino_t inode) {
    bool result = false;
    pthread_mutex_lock(&hash_map_lock_);
    if (locks_.count(inode) == 0) {
      locks_[inode] = true;
      result = true;
    }
    pthread_mutex_unlock(&hash_map_lock_);
    return result;
  }

 private:
  FsckLock & operator=(const FsckLock &other) {
    assert(false);
  }
  pthread_mutex_t hash_map_lock_;
  std::map<ino_t, bool> locks_;
};

class FileCopy {
 public:
  FileCopy()
    : src(NULL)
    , dest(NULL) {}

  FileCopy(char *src, char *dest)
    : src(src)
    , dest(dest) {}

  bool IsTerminateJob() const {
    return ((src == NULL) && (dest == NULL));
  }

  char *src;
  char *dest;
};

class RecDir {
 public:
  RecDir()
    : dir(NULL)
    , recursive(false) {}

  RecDir(char *dir, bool recursive)
    : dir(dir)
    , recursive(recursive) {}

  ~RecDir() {
    free(dir);
  }

  bool IsTerminateJob() const {
    return (dir == NULL);
  }

  char *dir;
  bool recursive;
};

unsigned             num_parallel_ = 0;
bool                 recursive = true;
int                  pipe_chunks[2];
// required for concurrent reading
pthread_mutex_t      lock_pipe = PTHREAD_MUTEX_INITIALIZER;
atomic_int64         overall_copies;
atomic_int64         overall_new;
atomic_int64         copy_queue;

vector<RecDir*>      dirs_;

unsigned             retries_ = 0;

SpecTree             *spec_tree_ = new SpecTree('*');

FsckLock             *fsck_lock = new FsckLock();

}  // namespace

struct fs_traversal* FindInterface(const char * type)
{
  if (!strcmp(type, "posix")) {
    return posix_get_interface();
  } else if (!strcmp(type, "cvmfs")) {
    return libcvmfs_get_interface();
  }
  LogCvmfs(kLogCvmfs, kLogStderr,
    "Unknown File System Interface : %s", type);
  return NULL;
}

bool cvmfs_attr_cmp(struct cvmfs_attr *src, struct cvmfs_attr *dest,
    struct fs_traversal *dest_fs) {
  if (!src) { return false; }
  if (!dest) { return false; }
  if (src->version != dest->version) { return false; }
  if (src->size != dest->size) { return false; }

  // Actual contents of stat, mapped from DirectoryEntry
  if ( (!S_ISLNK(src->st_mode) && src->st_mode != dest->st_mode)
      || ((S_IFMT & src->st_mode) != (S_IFMT & dest->st_mode)) )
    { return false; }

  if (!S_ISLNK(src->st_mode) && src->st_uid != dest->st_uid)
    { return false; }
  if (!S_ISLNK(src->st_mode) && src->st_gid != dest->st_gid)
    { return false; }


  // CVMFS related content
  if (S_ISREG(src->st_mode) && src->cvm_checksum) {
    if (dest->cvm_checksum != NULL) {
      if (strcmp(src->cvm_checksum, dest->cvm_checksum)) {
          return false;
      }
    } else if (!dest_fs->is_hash_consistent(dest_fs->context_, src)) {
      return false;
    }
  }

  if (S_ISLNK(src->st_mode)) {
    if (strcmp(src->cvm_name, dest->cvm_name)) { return false; }
  } else if ((!S_ISLNK(src->st_mode) && S_ISLNK(dest->st_mode)) ||
            (S_ISLNK(src->st_mode) && !S_ISLNK(dest->st_mode))) {
    return false;
  }

  if (src->cvm_name != NULL && dest->cvm_name != NULL) {
    if (strcmp(src->cvm_name, dest->cvm_name)) { return false; }
  } else if ((!src->cvm_name && dest->cvm_name) ||
            (src->cvm_name && !dest->cvm_name)) {
    return false;
  }

  // TODO(nhazekam): Not comparing Xattrs yet
  // void *       cvm_xattrs;
  return true;
}

bool copyFile(
  struct fs_traversal *src_fs,
  const char *src_name,
  struct fs_traversal *dest_fs,
  const char *dest_name,
  perf::Statistics *pstats
) {
  int retval;

  void *src  = src_fs->get_handle(src_fs->context_, src_name);
  void *dest = dest_fs->get_handle(dest_fs->context_, dest_name);

  retval = src_fs->do_fopen(src, fs_open_read);
  if (retval != 0) {
    // Handle error
    LogCvmfs(kLogCvmfs, kLogStderr,
    "Failed open src : %s : %d : %s\n",
    src_name, errno, strerror(errno));
    return false;
  }

  retval = dest_fs->do_fopen(dest, fs_open_write);
  if (retval != 0) {
    // Handle error
    LogCvmfs(kLogCvmfs, kLogStderr,
    "Failed open dest : %s : %d : %s\n",
    dest_name, errno, strerror(errno));
    return false;
  }
  size_t bytes_transferred = 0;
  while (1) {
    char buffer[COPY_BUFFER_SIZE];

    size_t actual_read = 0;
    retval = src_fs->do_fread(src, buffer, sizeof(buffer), &actual_read);
    if (retval != 0) {
      LogCvmfs(kLogCvmfs, kLogStderr,
      "Read failed : %d %s\n", errno, strerror(errno));
      return false;
    }
    bytes_transferred+=actual_read;
    retval = dest_fs->do_fwrite(dest, buffer, actual_read);
    if (retval != 0) {
      LogCvmfs(kLogCvmfs, kLogStderr,
      "Write failed : %d %s\n", errno, strerror(errno));
      return false;
    }

    if (actual_read < COPY_BUFFER_SIZE) {
      break;
    }
  }
  pstats->Lookup(SHRINKWRAP_STAT_BYTE_COUNT)->Xadd(bytes_transferred);

  retval = src_fs->do_fclose(src);
  if (retval != 0) {
    // Handle error
    LogCvmfs(kLogCvmfs, kLogStderr,
    "Failed close src : %s : %d : %s\n",
    src_name, errno, strerror(errno));
    return false;
  }
  src_fs->do_ffree(src);

  retval = dest_fs->do_fclose(dest);
  if (retval != 0) {
    // Handle error
    LogCvmfs(kLogCvmfs, kLogStderr,
    "Failed close dest : %s : %d : %s\n",
    dest_name, errno, strerror(errno));
    return false;
  }
  dest_fs->do_ffree(dest);

  return true;
}

char *get_full_path(const char *dir, const char *entry) {
  size_t len = 2 + strlen(dir)+ strlen(entry);
  char * path = reinterpret_cast<char *>(malloc(len));
  snprintf(path, len, "%s/%s",  dir, entry);
  return path;
}

bool updateStat(
  struct fs_traversal *fs,
  const char *entry,
  struct cvmfs_attr **st,
  bool get_hash
) {
  cvmfs_attr_free(*st);
  *st = NULL;
  *st = cvmfs_attr_init();
  int retval = fs->get_stat(fs->context_, entry, *st, get_hash);
  if (retval != 0) {
    return false;
  }
  return true;
}

bool getNext(
  struct fs_traversal *fs,
  const char *dir,
  char **dir_list,
  char **entry,
  ssize_t *iter,
  struct cvmfs_attr **st,
  bool get_hash,
  bool is_src,
  perf::Statistics *pstats
) {
  size_t location = 0;
  if (iter) {
    location = (*iter)+1;
    *iter = location;
  }

  free(*entry);
  *entry = NULL;

  if (dir_list && dir_list[location]) {
    *entry = get_full_path(dir, dir_list[location]);
    if (entry && is_src && !spec_tree_->IsMatching(string(*entry))) {
      return getNext(fs, dir, dir_list, entry, iter,
                     st, get_hash, is_src, pstats);
    }
    if (entry && !updateStat(fs, *entry, st, get_hash)) {
      return getNext(fs, dir, dir_list, entry, iter,
                     st, get_hash, is_src, pstats);
    }
  } else {
    return false;
  }
  if (is_src) {
    pstats->Lookup(SHRINKWRAP_STAT_SRC_ENTRIES)->Inc();
  } else {
    pstats->Lookup(SHRINKWRAP_STAT_DEST_ENTRIES)->Inc();
  }
  return true;
}

void list_src_dir(
  struct fs_traversal *src,
  const char *dir,
  char ***buf,
  size_t *len
) {
  int retval = spec_tree_->ListDir(dir, buf, len);

  if (retval == SPEC_READ_FS) {
    src->list_dir(src->context_, dir, buf, len);
    qsort(*buf, *len, sizeof(char *),  strcmp_list);
  }
}

/**
 * This method checks whether a file has been manually modified by the source
 * system and therefore needs to be rewritten (based on is_hash_consistent)
 * 
 * This method will return true exactly once for each inode and can therefore
 * be used as an atomic locking procedure for file writing decisions.
 */
bool should_write_anyway(struct fs_traversal *dest,
  struct cvmfs_attr *src_st,
  struct cvmfs_attr *dest_st) {
  if (!dest->is_hash_consistent(dest->context_, dest_st)
    && fsck_lock->AddLock(dest_st->st_ino)) {
    return true;
  }
  return false;
}

bool handle_file(
  struct fs_traversal *src,
  struct cvmfs_attr *src_st,
  struct fs_traversal *dest,
  struct cvmfs_attr *dest_st,
  const char *entry,
  perf::Statistics *pstats
) {
  bool result = true;
  // They don't point to the same data, link new data
  char *dest_data = dest->get_identifier(dest->context_, src_st);

  // Touch is atomic, if it fails something else will write file
<<<<<<< HEAD
  if (!dest->touch(dest->context_, src_st)
    || (dest_st->cvm_checksum != NULL
      && should_write_anyway(dest, src_st, dest_st)) ) {
    char *src_ident = src->get_identifier(dest->context_, src_st);
    if (num_parallel) {
      FileCopy next_copy(src_ident, strdup(dest_data));
=======
  if (!dest->touch(dest->context_, src_st)) {
    if (num_parallel_) {
      FileCopy next_copy(strdup(entry), strdup(dest_data));
>>>>>>> a0761492
      WritePipe(pipe_chunks[1], &next_copy, sizeof(next_copy));
      atomic_inc64(&copy_queue);
    } else {
      if (!copyFile(src, src_ident, dest, dest_data, pstats)) {
        free(src_ident);
        LogCvmfs(kLogCvmfs, kLogStderr,
          "Failed to copy %s->%s : %d : %s",
          entry, dest_data, errno, strerror(errno));
        errno = 0;
        result = false;
      }
      free(src_ident);
      pstats->Lookup(SHRINKWRAP_STAT_FILE_COUNT)->Inc();
    }
  } else {
    pstats->Lookup(SHRINKWRAP_STAT_DEDUPED_FILES)->Inc();
    pstats->Lookup(SHRINKWRAP_STAT_DEDUPED_BYTES)->Xadd(src_st->st_size);
  }

  // Should probably happen in the copy function as it is parallel
  // Also this needs to be separate from copyFile, the target file
  // could already exist and the link needs to be created anyway.
  if (result && dest->do_link(dest->context_, entry, dest_data)) {
    LogCvmfs(kLogCvmfs, kLogStderr,
      "Failed to link %s->%s : %d : %s",
      entry, dest_data, errno, strerror(errno));
    errno = 0;
    result = false;
  }
  free(dest_data);
  return result;
}

bool handle_dir(
  struct fs_traversal *src,
  struct cvmfs_attr *src_st,
  struct fs_traversal *dest,
  struct cvmfs_attr *dest_st,
  const char *entry
) {
  if (dest->do_mkdir(dest->context_, entry, src_st)) {
    if (errno == EEXIST) {
      errno = 0;
      if (dest->set_meta(dest->context_, entry, src_st)) {
        LogCvmfs(kLogCvmfs, kLogStderr,
          "Traversal failed to set_meta %s", entry);
        return false;
      }
    } else {
      LogCvmfs(kLogCvmfs, kLogStderr,
        "Traversal failed to mkdir %s : %d : %s",
        entry, errno, strerror(errno));
      return false;
    }
  }
  return true;
}

void add_dir_for_sync(const char *dir, bool recursive) {
  dirs_.push_back(new RecDir(strdup(dir), recursive));
}

bool Sync(
  const char *dir,
  struct fs_traversal *src,
  struct fs_traversal *dest,
  bool recursive,
  perf::Statistics *pstats,
  bool do_fsck) {
  int cmp = 0;

  char **src_dir = NULL;
  size_t src_len = 0;
  ssize_t src_iter = -1;
  char * src_entry = NULL;
  struct cvmfs_attr *src_st = cvmfs_attr_init();
  list_src_dir(src, dir, &src_dir, &src_len);

  char **dest_dir = NULL;
  size_t dest_len = 0;
  ssize_t dest_iter = -1;
  char * dest_entry = NULL;
  struct cvmfs_attr *dest_st = cvmfs_attr_init();
  dest->list_dir(dest->context_, dir, &dest_dir, &dest_len);
  qsort(dest_dir, dest_len, sizeof(char *),  strcmp_list);

  // While both have defined members to compare.
  while (1) {
    if (cmp <= 0) {
      getNext(src, dir, src_dir, &src_entry, &src_iter,
            &src_st, true, true, pstats);
    }

    if (cmp >= 0) {
      getNext(dest, dir, dest_dir, &dest_entry, &dest_iter,
              &dest_st, do_fsck, false, pstats);
    } else {
      // A destination entry was added
      pstats->Lookup(SHRINKWRAP_STAT_DEST_ENTRIES)->Inc();
    }

    if (!src_entry && !dest_entry) {
      // If we have visited all entries in both we break
      break;
    } else if (!src_entry) {
      cmp = 1;
    } else if (!dest_entry) {
      cmp = -1;
    } else {
      cmp = strcmp(src_entry, dest_entry);
    }

    if (cmp <= 0) {
      // Compares stats to see if they are equivalent
      if (cmp == 0 && cvmfs_attr_cmp(src_st, dest_st, dest)
        // Also check internal hardlink consistency in destination file system
        // where applicable:
        && (dest_st->cvm_checksum == NULL
          || dest->is_hash_consistent(dest->context_, dest_st))) {
        if (S_ISDIR(src_st->st_mode) && recursive) {
          add_dir_for_sync(src_entry, recursive);
        }
        continue;
      }
      // If not equal, bring dest up-to-date
      switch (src_st->st_mode & S_IFMT) {
        case S_IFREG:
          if (!handle_file(src, src_st, dest, dest_st, src_entry, pstats))
            return false;
          break;
        case S_IFDIR:
          if (!handle_dir(src, src_st, dest, dest_st, src_entry))
            return false;
          if (recursive)
            add_dir_for_sync(src_entry, recursive);
          break;
        case S_IFLNK:
          // Should likely copy the source of the symlink target
          if (dest->do_symlink(dest->context_, src_entry,
                               src_st->cvm_symlink, src_st) != 0) {
            LogCvmfs(kLogCvmfs, kLogStderr,
              "Traversal failed to symlink %s->%s : %d : %s",
              src_entry, src_st->cvm_symlink, errno, strerror(errno));
            return false;
          }
          break;
        default:
          LogCvmfs(kLogCvmfs, kLogStderr,
            "Unknown file type for %s : %d", src_entry, src_st->st_mode);
          return false;
      }
    /* Dest contains something missing from Src */
    } else {
      switch (dest_st->st_mode & S_IFMT) {
        case S_IFREG:
        case S_IFLNK:
          if (dest->do_unlink(dest->context_, dest_entry) != 0) {
            LogCvmfs(kLogCvmfs, kLogStderr,
              "Failed to unlink file %s", dest_entry);
            return false;
          }
          break;
        case S_IFDIR:
          Sync(dest_entry, src, dest, true, pstats, false);
          if (dest->do_rmdir(dest->context_, dest_entry) != 0) {
            LogCvmfs(kLogCvmfs, kLogStderr,
              "Failed to remove directory %s", dest_entry);
            return false;
          }
          break;
        default:
          // Unknown file type, should print error (what stream? log?)
          LogCvmfs(kLogCvmfs, kLogStderr,
            "Unknown file type for %s : %d", dest_entry, dest_st->st_mode);
          return false;
      }
    }
  }

  cvmfs_list_free(src_dir);
  free(src_entry);
  if (src_st)
    cvmfs_attr_free(src_st);

  cvmfs_list_free(dest_dir);
  free(dest_entry);
  if (dest_st)
    cvmfs_attr_free(dest_st);

  return true;
}

bool SyncFull(
  struct fs_traversal *src,
  struct fs_traversal *dest,
  perf::Statistics *pstats,
  bool do_fsck
) {
<<<<<<< HEAD
  if (dirs.empty()) {
    dirs.push_back(new RecDir(strdup(""), true));
  }
  while (!dirs.empty()) {
    RecDir *next_dir = dirs.back();
    dirs.pop_back();
=======
  while (!dirs_.empty()) {
    RecDir *next_dir = dirs_.back();
    dirs_.pop_back();
>>>>>>> a0761492
    if (next_dir->IsTerminateJob())
      break;

    if (!Sync(next_dir->dir, src, dest, next_dir->recursive, pstats, do_fsck)) {
      LogCvmfs(kLogCvmfs, kLogStderr,
        "File %s failed to copy\n", next_dir->dir);
      return false;
    }

    delete next_dir;
  }
  return true;
}

struct MainWorkerContext {
  struct fs_traversal *src_fs;
  struct fs_traversal *dest_fs;
  perf::Statistics *pstats;
  int parallel;
};

struct MainWorkerSpecificContext {
  struct MainWorkerContext *mwc;
  int num_thread;
};

static void *MainWorker(void *data) {
  MainWorkerSpecificContext *sc = static_cast<MainWorkerSpecificContext*>(data);
  MainWorkerContext *mwc = sc->mwc;
  perf::Counter *files_transferred
    = mwc->pstats->Lookup(SHRINKWRAP_STAT_FILE_COUNT);
  time_t last_print_time = 0;
  if (sc->num_thread == 0) {
    last_print_time = time(NULL);
  }

  while (1) {
    if (sc->num_thread == 0 && time(NULL)-last_print_time > 10) {
      LogCvmfs(kLogCvmfs, kLogStdout,
        "%s",
        mwc->pstats->PrintList(perf::Statistics::kPrintSimple).c_str());
      last_print_time = time(NULL);
    }
    FileCopy next_copy;
    pthread_mutex_lock(&lock_pipe);
    ReadPipe(pipe_chunks[0], &next_copy, sizeof(next_copy));
    pthread_mutex_unlock(&lock_pipe);
    if (next_copy.IsTerminateJob())
      break;

    if (!next_copy.src || !next_copy.dest) {
      continue;
    }
    if (!copyFile(mwc->src_fs, next_copy.src, mwc->dest_fs,
                  next_copy.dest, mwc->pstats)) {
      LogCvmfs(kLogCvmfs, kLogStderr,
      "File %s failed to copy\n", next_copy.src);
    }
    files_transferred->Inc();

    free(next_copy.src);
    free(next_copy.dest);

    atomic_dec64(&copy_queue);
  }
  return NULL;
}

perf::Statistics *GetSyncStatTemplate() {
  perf::Statistics *result = new perf::Statistics();
  result->Register(SHRINKWRAP_STAT_BYTE_COUNT,
    "The number of bytes transfered from the source to the destination");
  result->Register(SHRINKWRAP_STAT_FILE_COUNT,
    "The number of files transfered from the source to the destination");
  result->Register(SHRINKWRAP_STAT_SRC_ENTRIES,
    "The number of file system entries processed in the source");
  result->Register(SHRINKWRAP_STAT_DEST_ENTRIES,
    "The number of file system entries processed in the destination");
  result->Register(SHRINKWRAP_STAT_DEDUPED_FILES,
    "The number of files not copied thanks to deduplication");
  result->Register(SHRINKWRAP_STAT_DEDUPED_BYTES,
    "The number of bytes not copied thanks to deduplication");
  return result;
}

int SyncInit(
  struct fs_traversal *src,
  struct fs_traversal *dest,
  const char *base,
  const char *spec,
  unsigned parallel,
  unsigned retries
) {
  num_parallel_ = parallel;
  retries_ = retries;

  perf::Statistics *pstats = GetSyncStatTemplate();

  // Initialization
  atomic_init64(&overall_copies);
  atomic_init64(&overall_new);
  atomic_init64(&copy_queue);

  pthread_t *workers = NULL;

  struct MainWorkerSpecificContext *specificWorkerContexts = NULL;

  MainWorkerContext *mwc = NULL;

  if (num_parallel_ > 0) {
    workers =
    reinterpret_cast<pthread_t *>(smalloc(sizeof(pthread_t) * num_parallel_));

    specificWorkerContexts =
      reinterpret_cast<struct MainWorkerSpecificContext *>(
        smalloc(sizeof(struct MainWorkerSpecificContext) * num_parallel_));

    mwc = new struct MainWorkerContext;
    // Start Workers
    MakePipe(pipe_chunks);
    LogCvmfs(kLogCvmfs, kLogStdout, "Starting %u workers", num_parallel_);
    mwc->src_fs = src;
    mwc->dest_fs = dest;
    mwc->pstats = pstats;
    mwc->parallel = num_parallel_;

    for (unsigned i = 0; i < num_parallel_; ++i) {
      specificWorkerContexts[i].mwc = mwc;
      specificWorkerContexts[i].num_thread = i;
      int retval = pthread_create(&workers[i], NULL, MainWorker,
          static_cast<void*>(&(specificWorkerContexts[i])));
      assert(retval == 0);
    }
  }

  if (spec) {
    delete spec_tree_;
    spec_tree_ = SpecTree::Create(spec);
  }

  add_dir_for_sync(base, recursive);
  // TODO(steuber): Make fsck configurable
  int result = !SyncFull(src, dest, pstats, false);

  while (atomic_read64(&copy_queue) != 0) {
    SafeSleepMs(100);
  }


  if (num_parallel_ > 0) {
    LogCvmfs(kLogCvmfs, kLogStdout, "Stopping %u workers", num_parallel_);
    for (unsigned i = 0; i < num_parallel_; ++i) {
      FileCopy terminate_workers;
      WritePipe(pipe_chunks[1], &terminate_workers, sizeof(terminate_workers));
    }
    for (unsigned i = 0; i < num_parallel_; ++i) {
      int retval = pthread_join(workers[i], NULL);
      assert(retval == 0);
    }
    ClosePipe(pipe_chunks);
    delete workers;
    delete specificWorkerContexts;
    delete mwc;
  }
  LogCvmfs(kLogCvmfs, kLogStdout,
        "%s",
        pstats->PrintList(perf::Statistics::kPrintHeader).c_str());
  delete pstats;

  delete spec_tree_;

  return result;
}

int GarbageCollect(struct fs_traversal *fs) {
  LogCvmfs(kLogCvmfs, kLogStdout,
    "Performing garbage collection...");
  time_t start_time = time(NULL);
  int retval = fs->garbage_collector(fs->context_);
  time_t end_time = time(NULL);
  LogCvmfs(kLogCvmfs, kLogStdout,
    "Garbage collection took %d seconds.",
  (end_time-start_time));
  return retval;
}

}  // namespace shrinkwrap
<|MERGE_RESOLUTION|>--- conflicted
+++ resolved
@@ -392,18 +392,13 @@
   char *dest_data = dest->get_identifier(dest->context_, src_st);
 
   // Touch is atomic, if it fails something else will write file
-<<<<<<< HEAD
   if (!dest->touch(dest->context_, src_st)
     || (dest_st->cvm_checksum != NULL
       && should_write_anyway(dest, src_st, dest_st)) ) {
     char *src_ident = src->get_identifier(dest->context_, src_st);
-    if (num_parallel) {
+    if (num_parallel_) {
       FileCopy next_copy(src_ident, strdup(dest_data));
-=======
-  if (!dest->touch(dest->context_, src_st)) {
-    if (num_parallel_) {
-      FileCopy next_copy(strdup(entry), strdup(dest_data));
->>>>>>> a0761492
+
       WritePipe(pipe_chunks[1], &next_copy, sizeof(next_copy));
       atomic_inc64(&copy_queue);
     } else {
@@ -602,18 +597,13 @@
   perf::Statistics *pstats,
   bool do_fsck
 ) {
-<<<<<<< HEAD
-  if (dirs.empty()) {
-    dirs.push_back(new RecDir(strdup(""), true));
-  }
-  while (!dirs.empty()) {
-    RecDir *next_dir = dirs.back();
-    dirs.pop_back();
-=======
+  if (dirs_.empty()) {
+    dirs_.push_back(new RecDir(strdup(""), true));
+  }
   while (!dirs_.empty()) {
     RecDir *next_dir = dirs_.back();
     dirs_.pop_back();
->>>>>>> a0761492
+
     if (next_dir->IsTerminateJob())
       break;
 
