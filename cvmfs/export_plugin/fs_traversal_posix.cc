/**
 * This file is part of the CernVM File System.
 */
#include "fs_traversal_posix.h"

// #include <attr/xattr.h>
#include <dirent.h>
#include <errno.h>
#include <fcntl.h>
#include <ftw.h>
#include <stdio.h>
#include <sys/stat.h>
#include <sys/sysinfo.h>
#include <sys/types.h>
#include <unistd.h>
#include <utime.h>

#include <attr/xattr.h>  // NOLINT
// Necessary because xattr.h does not import sys/types.h

#include <map>
#include <string>
#include <vector>

#include "fs_traversal_interface.h"
#include "hash.h"
#include "libcvmfs.h"
#include "logging.h"
#include "shortstring.h"
#include "string.h"
#include "util.h"
#include "util/posix.h"
#include "xattr.h"

const char kDirLevels = 2;
const char kDigitsPerDirLevel = 2;

struct fs_traversal_posix_context {
  std::map<ino_t, bool> gc_flagged;
};

struct posix_gc_thread{
  struct fs_traversal_context *ctx;
  unsigned thread_total;
  unsigned thread_num;
};

std::string BuildPath(struct fs_traversal_context *ctx,
  const char *dir) {
<<<<<<< HEAD
  std::string result = ctx->repo;
  result += "/";
=======
  std::string result = ctx->base;
  result += ctx->repo;
  if (dir[0] != '/') {
    result += "/";
  }
>>>>>>> 628c84fc
  result += dir;
  return result;
}

std::string BuildHiddenPath(struct fs_traversal_context *ctx,
  const char *ident) {
  std::string cur_path = ctx->data;
  cur_path += ident;
  return cur_path;
}

void *PosixGcMainWorker(void *data) {
  struct posix_gc_thread *thread_context
    = reinterpret_cast<struct posix_gc_thread *>(data);
  struct fs_traversal_posix_context *posix_ctx
    = reinterpret_cast<struct fs_traversal_posix_context *>(
      thread_context->ctx->ctx);
  // Build path array
  int offset = strlen(thread_context->ctx->data)+1;
  // used for both path building and stat calls (therefore +257)
  char dir_path[offset+kDigitsPerDirLevel*kDirLevels+kDirLevels+257];
  snprintf(dir_path, offset, thread_context->ctx->data);
  dir_path[offset-1]='/';
  dir_path[offset+kDigitsPerDirLevel*kDirLevels+kDirLevels+257] = '\0';
  char dir_name_template[6];
  snprintf(dir_name_template,
    sizeof(dir_name_template),
    "%%%02ux/",
    kDigitsPerDirLevel);
  const unsigned directory_mask = (1 << (kDigitsPerDirLevel*4)) -1;
  const unsigned max_dir_name = (1 << kDigitsPerDirLevel*4);
  const unsigned max_val = (1 << (kDirLevels*kDigitsPerDirLevel*4));
  for (unsigned i = thread_context->thread_num*max_dir_name*(kDirLevels-1);
    i < max_val;
    i+=thread_context->thread_total*+(max_val/max_dir_name)) {
    // Iterate over paths of current subdirectory...
    for (unsigned j = i; j < i+(max_val/max_dir_name); j++) {
      // For every subdirectory chain (described by j)
      unsigned path_pos = offset;
      for (int level = kDirLevels-1;
        level >= 0;
        level--) {
        const unsigned cur_dir
          = (j >> (level*kDigitsPerDirLevel*4)) & directory_mask;
        snprintf(dir_path+path_pos,
          kDigitsPerDirLevel+2, dir_name_template, cur_dir);
        path_pos+=kDigitsPerDirLevel+1;
      }
      dir_path[path_pos]='\0';
      // Calculated path - now garbage collection...
      DIR *cur_dir_ent = opendir(dir_path);
      assert(cur_dir_ent != NULL);
      struct stat stat_buf;
      struct dirent *de;
      while ((de = readdir(cur_dir_ent)) != NULL) {
        if (posix_ctx->gc_flagged.count(de->d_ino) > 0
          && posix_ctx->gc_flagged[de->d_ino]) {
          snprintf(dir_path+path_pos, sizeof(dir_path)-path_pos, de->d_name);
          stat(dir_path, &stat_buf);
          if (stat_buf.st_nlink == 1) {
            int res = unlink(dir_path);
            assert(res == 0);
            posix_ctx->gc_flagged.erase(de->d_ino);
          }
        }
      }
      closedir(cur_dir_ent);
    }
  }
  return NULL;
}

int PosixSetMeta(const char *path,
  const struct cvmfs_attr *stat_info, bool set_permissions = true)
{
  int res = 0;
  if (set_permissions) {
    res = chmod(path, stat_info->st_mode);
    if (res != 0) return -1;
    res = chown(path, stat_info->st_uid, stat_info->st_gid);
    if (res != 0) return -1;
  }
  // TODO(steuber): Set xattrs with setxattr (if symlink no user. xattrs!)
  XattrList *xlist = reinterpret_cast<XattrList *>(stat_info->cvm_xattrs);
  if (xlist) {
    std::vector<std::string> v = xlist->ListKeys();
    std::string val;
    if (set_permissions) {
      for (std::vector<std::string>::iterator it = v.begin();
            it != v.end();
            ++it) {
        xlist->Get(*it, &val);
        int res = lsetxattr(path, it->c_str(), val.c_str(), val.length(), 0);
        if (res != 0) return -1;
      }
    }
  }
  if (res != 0) return -1;
  const struct timeval times[2] = {
    {stat_info->mtime, 0},
    {stat_info->mtime, 0}
  };
  res = lutimes(path, times);
  if (res != 0) return -1;
  return 0;
}

<<<<<<< HEAD
void PosixCheckDirStructure(std::string cur_path, mode_t mode,
  unsigned int depth = 1) {
=======
void PosixCheckDirStructure(
  std::string cur_path,
  mode_t mode,
  unsigned int depth = 1
) {
>>>>>>> 628c84fc
  std::string max_dir_name = std::string(kDigitsPerDirLevel, 'f');
  // Build current base path
  if (depth == 1) {
    bool res1 = MkdirDeep(cur_path.c_str(), mode);
    assert(res1);
    int res2 = mkdir((cur_path+POSIX_GARBAGE_DIR).c_str(), mode);
    assert(res2 == 0 || errno == EEXIST);
  } else {
    int res = mkdir(cur_path.c_str(), mode);
    assert(res == 0 || errno == EEXIST);
  }
  // Build template for directory names:
  assert(kDigitsPerDirLevel <= 99);
  char hex[kDigitsPerDirLevel+1];
  char dir_name_template[5];
  snprintf(dir_name_template,
    sizeof(dir_name_template),
    "%%%02ux",
    kDigitsPerDirLevel);
  // Go through all levels:
  for (; depth <= kDirLevels; depth++) {
    if (!DirectoryExists(cur_path+"/"+max_dir_name)) {
      // Directories in this level not yet fully created...
      for (unsigned int i = 0;
      i < (((unsigned int) 1) << 4*kDigitsPerDirLevel);
      i++) {
        // Go through directories 0^kDigitsPerDirLevel to f^kDigitsPerDirLevel
        snprintf(hex, sizeof(hex), dir_name_template, i);
        std::string this_path = cur_path + "/" + std::string(hex);
        int res = mkdir(this_path.c_str(), mode);
        assert(res == 0 || errno == EEXIST);
        // Once directory created: Prepare substructures
        PosixCheckDirStructure(this_path, mode, depth+1);
      }
    } else {
      // Directories on this level fully created; check ./
      PosixCheckDirStructure(cur_path+"/"+max_dir_name, mode, depth+1);
    }
  }
}

void posix_list_dir(struct fs_traversal_context *ctx,
  const char *dir,
  char ***buf,
  size_t *len) {
  struct dirent *de;
  *len = 0;
  size_t buflen = 5;
  *buf = reinterpret_cast<char **>(malloc(sizeof(char *) * buflen));

  DIR *dr = opendir(BuildPath(ctx, dir).c_str());

  // NULL terminate the list;
  AppendStringToList(NULL, buf, len, &buflen);

  if (dr == NULL) {
    return;
  }

  while ((de = readdir(dr)) != NULL) {
    if (strcmp(de->d_name, ".") != 0
      && strcmp(de->d_name, "..") != 0
      && strcmp(de->d_name, WARNING_FILE_NAME) != 0) {
      AppendStringToList(de->d_name, buf, len, &buflen);
    }
  }

  closedir(dr);
  return;
}

int posix_get_stat(struct fs_traversal_context *ctx,
  const char *path, struct cvmfs_attr *stat_result, bool get_hash) {
  std::string complete_path = BuildPath(ctx, path);
  struct stat buf;
  int res = lstat(complete_path.c_str(), &buf);
  if (res == -1) {
    return -1;
  }
  stat_result->st_dev = buf.st_dev;
  stat_result->st_ino = buf.st_ino;
  stat_result->st_mode = buf.st_mode;
  stat_result->st_nlink = buf.st_nlink;
  stat_result->st_uid = buf.st_gid;
  stat_result->st_gid = buf.st_gid;
  stat_result->st_rdev = buf.st_rdev;
  stat_result->st_size = buf.st_size;
  stat_result->mtime = buf.st_mtime;

  // Calculate hash
  if (get_hash) {
    shash::Any cvm_checksum = shash::Any(shash::kSha1);
    shash::HashFile(complete_path, &cvm_checksum);
    std::string checksum_string = cvm_checksum.ToString();
    stat_result->cvm_checksum = strdup(checksum_string.c_str());
  } else {
    // We usually do not calculate the checksum for posix files since it's a
    // destination file system.
    stat_result->cvm_checksum = NULL;
  }

  if (S_ISLNK(buf.st_mode)) {
    char slnk[PATH_MAX+1];
    const ssize_t length =
      readlink(complete_path.c_str(), slnk, PATH_MAX);
    if (length < 0) {
      return -1;
    }
    slnk[length] = '\0';
    stat_result->cvm_symlink = strdup(slnk);
  } else {
    stat_result->cvm_symlink = NULL;
  }
  stat_result->cvm_parent = strdup(GetParentPath(path).c_str());
  stat_result->cvm_name = strdup(GetFileName(path).c_str());

  stat_result->cvm_xattrs = XattrList::CreateFromFile(complete_path);
  if (stat_result->cvm_xattrs == NULL) return -1;

  return 0;
}

int posix_set_meta(struct fs_traversal_context *ctx,
  const char *path, const struct cvmfs_attr *stat_info) {
  std::string complete_path = BuildPath(ctx, path);
  return PosixSetMeta(complete_path.c_str(), stat_info,
    !S_ISLNK(stat_info->st_mode));
}
const char *posix_get_identifier(struct fs_traversal_context *ctx,
  const struct cvmfs_attr *stat) {
  shash::Any content_hash =
    shash::MkFromHexPtr(shash::HexPtr(stat->cvm_checksum));
  shash::Any meta_hash = HashMeta(stat);
  std::string path = ("/"
    + content_hash.MakePathExplicit(kDirLevels, kDigitsPerDirLevel, '.')
    + meta_hash.ToString());
  const char *res = strdup(path.c_str());
  return res;
}

bool posix_has_file(struct fs_traversal_context *ctx,
  const char *ident) {
  return FileExists(BuildHiddenPath(ctx, ident));
}

int posix_do_unlink(struct fs_traversal_context *ctx,
  const char *path) {
  std::string complete_path = BuildPath(ctx, path);
  std::string parent_path = GetParentPath(complete_path);
  const char *complete_path_char = complete_path.c_str();
  struct stat buf;
  int res2 = lstat(complete_path_char, &buf);
  if (res2 == -1 && errno == ENOENT) return -1;
  assert(res2 == 0);
  struct stat parbuf;
  struct utimbuf mtimes;
  stat(parent_path.c_str(), &parbuf);
  mtimes.actime = parbuf.st_mtime;
  mtimes.modtime = parbuf.st_mtime;
  // Unlinking
  int res1 = unlink(complete_path_char);
  res1 |= utime(parent_path.c_str(), &mtimes);
  if (res1 == -1) return -1;
  // GC Flagging
  if (S_ISREG(buf.st_mode) && buf.st_nlink == 2) {
    struct fs_traversal_posix_context *pos_ctx
      =  reinterpret_cast<struct fs_traversal_posix_context*>(ctx->ctx);
    pos_ctx->gc_flagged[buf.st_ino] = true;
  }
  return 0;
}

int posix_do_rmdir(struct fs_traversal_context *ctx,
              const char *path) {
  std::string complete_path = BuildPath(ctx, path);
  std::string parent_path = GetParentPath(complete_path);
  struct stat parbuf;
  struct utimbuf mtimes;
  stat(parent_path.c_str(), &parbuf);
  mtimes.actime = parbuf.st_mtime;
  mtimes.modtime = parbuf.st_mtime;
  int res = rmdir(complete_path.c_str());
  res |= utime(parent_path.c_str(), &mtimes);
  if (res != 0) return -1;
  return 0;
}

int posix_cleanup_path(struct fs_traversal_context *ctx,
  const char *path) {
  std::string complete_path = BuildPath(ctx, path);
  std::string dirname = GetParentPath(complete_path);
  if (!DirectoryExists(dirname)) {
    // Directory doesn't exist
    errno = ENOENT;
    return -1;
  }
  if (FileExists(complete_path) || SymlinkExists(complete_path)) {
    // Unlink file if existing
    int res = posix_do_unlink(ctx, path);
    if (res != 0) return -1;
  }
  if (DirectoryExists(complete_path)) {
    int res = posix_do_rmdir(ctx, path);
    if (res != 0) return -1;
  }
  return 0;
}

int posix_do_link(struct fs_traversal_context *ctx,
  const char *path,
  const char *identifier) {
  std::string complete_path = BuildPath(ctx, path);
  std::string parent_path = GetParentPath(complete_path);
  std::string hidden_datapath = BuildHiddenPath(ctx, identifier);
  const char *hidden_datapath_char = hidden_datapath.c_str();
  if (!FileExists(hidden_datapath)) {
    // Hash file doesn't exist
    errno = ENOENT;
    return -1;
  }
  struct stat parbuf;
  struct utimbuf mtimesParent;
  stat(parent_path.c_str(), &parbuf);
  mtimesParent.actime = parbuf.st_mtime;
  mtimesParent.modtime = parbuf.st_mtime;
  struct stat linkbuf;
  struct utimbuf mtimesLink;
  stat(hidden_datapath.c_str(), &linkbuf);
  mtimesLink.actime = linkbuf.st_mtime;
  mtimesLink.modtime = linkbuf.st_mtime;
  if (posix_cleanup_path(ctx, path) != 0) {
    return -1;
  }
    // GC Unflagging
  struct stat buf;
  int res2 = lstat(hidden_datapath_char, &buf);
  assert(res2 == 0);
  int res1 = link(hidden_datapath_char, complete_path.c_str());
  res1 |= utime(parent_path.c_str(), &mtimesParent);
  res1 |= utime(hidden_datapath.c_str(), &mtimesLink);
  if (res1 != 0) return -1;
  if (S_ISREG(buf.st_mode) && buf.st_nlink == 2) {
    struct fs_traversal_posix_context *pos_ctx
      =  reinterpret_cast<struct fs_traversal_posix_context*>(ctx->ctx);
    if (pos_ctx->gc_flagged.count(buf.st_ino) > 0) {
      pos_ctx->gc_flagged[buf.st_ino] = false;
    }
  }
  return 0;
}

int posix_do_mkdir(struct fs_traversal_context *ctx,
              const char *path,
              const struct cvmfs_attr *stat_info) {
  std::string complete_path = BuildPath(ctx, path);
  std::string parent_path = GetParentPath(complete_path);
  std::string dirname = GetParentPath(complete_path);
  struct stat parbuf;
  struct utimbuf mtimes;
  stat(parent_path.c_str(), &parbuf);
  mtimes.actime = parbuf.st_mtime;
  mtimes.modtime = parbuf.st_mtime;
  if (posix_cleanup_path(ctx, path) != 0) {
    return -1;
  }
  int res = mkdir(complete_path.c_str(), stat_info->st_mode);
  res |= utime(parent_path.c_str(), &mtimes);
  if (res != 0) return -1;
  return PosixSetMeta(complete_path.c_str(), stat_info);
}

int posix_do_symlink(struct fs_traversal_context *ctx,
              const char *src,
              const char *dest,
              const struct cvmfs_attr *stat_info) {
  std::string complete_src_path = BuildPath(ctx, src);
  std::string parent_path = GetParentPath(complete_src_path);
  std::string complete_dest_path = dest;
  struct stat parbuf;
  struct utimbuf mtimes;
  stat(parent_path.c_str(), &parbuf);
  mtimes.actime = parbuf.st_mtime;
  mtimes.modtime = parbuf.st_mtime;
  if (posix_cleanup_path(ctx, src) != 0) {
    return -1;
  }
  int res = symlink(complete_dest_path.c_str(), complete_src_path.c_str());
  res |= utime(parent_path.c_str(), &mtimes);
  if (res != 0) return -1;
  return PosixSetMeta(complete_src_path.c_str(), stat_info, false);
}

int posix_touch(struct fs_traversal_context *ctx,
              const struct cvmfs_attr *stat_info) {
  // NOTE(steuber): creat is only atomic on non-NFS paths!
  const char *identifier = posix_get_identifier(ctx, stat_info);
  if (posix_has_file(ctx, identifier)) {
    errno = EEXIST;
    return -1;
  }
  std::string hidden_datapath = BuildHiddenPath(ctx, identifier);
  delete identifier;
  int res1 = creat(hidden_datapath.c_str(), stat_info->st_mode);
  if (res1 < 0) return -1;
  int res2 = close(res1);
  if (res2 < 0) return -1;
  return PosixSetMeta(hidden_datapath.c_str(), stat_info);
}


struct posix_file_handle {
  std::string path;
  FILE *fd;
  struct utimbuf mtimes;
};

void *posix_get_handle(struct fs_traversal_context *ctx,
              const char *identifier) {
  struct posix_file_handle *file_ctx = new struct posix_file_handle;
  file_ctx->path = BuildHiddenPath(ctx, identifier);

  return file_ctx;
}

int posix_do_fopen(void *file_ctx, fs_open_type op_mode) {
  struct posix_file_handle *handle =
    reinterpret_cast<posix_file_handle *>(file_ctx);
  const char *mode = "r";
  if (op_mode == fs_open_write) {
    mode = "w";
  } else if (op_mode == fs_open_append) {
    mode = "a";
  }
  struct stat statbuf;
  stat(handle->path.c_str(), &statbuf);
  handle->mtimes.actime = statbuf.st_mtime;
  handle->mtimes.modtime = statbuf.st_mtime;

  FILE *fd = fopen(handle->path.c_str(), mode);
  if (fd == NULL) {
    return -1;
  }
  handle->fd = fd;
  return 0;
}

int posix_do_fclose(void *file_ctx) {
  struct posix_file_handle *handle =
    reinterpret_cast<posix_file_handle *>(file_ctx);
  int res = fclose(handle->fd);
  res |= utime(handle->path.c_str(), &(handle->mtimes));
  if (res != 0) return -1;
  handle->fd = NULL;
  return 0;
}

int posix_do_fread(void *file_ctx, char *buff, size_t len, size_t *read_len) {
  struct posix_file_handle *handle =
    reinterpret_cast<posix_file_handle *>(file_ctx);
  *read_len = fread(buff, sizeof(char), len, handle->fd);
  if (*read_len < len && ferror(handle->fd) != 0) {
      clearerr(handle->fd);
      return -1;
  }
  return 0;
}

int posix_do_fwrite(void *file_ctx, const char *buff, size_t len) {
  struct posix_file_handle *handle =
    reinterpret_cast<posix_file_handle *>(file_ctx);
  size_t written_len = fwrite(buff, sizeof(char), len, handle->fd);
  if (written_len != len) {
    clearerr(handle->fd);
    return -1;
  }
  return 0;
}

void posix_do_ffree(void *file_ctx) {
  struct posix_file_handle *handle =
    reinterpret_cast<posix_file_handle *>(file_ctx);
  if (handle->fd != NULL) {
    posix_do_fclose(file_ctx);
  }
  delete handle;
}

bool posix_is_hash_consistent(struct fs_traversal_context *ctx,
                const struct cvmfs_attr *stat_info) {
  errno = 0;
  std::string complete_path = BuildPath(ctx,
    (std::string(stat_info->cvm_parent)+"/"+stat_info->cvm_name).c_str());
  struct stat display_path_stat;
  int res1 = lstat(complete_path.c_str(), &display_path_stat);
  if (res1 == -1) {
    // If visible path doesn't exist => error
    return false;
  }
  const char *identifier = posix_get_identifier(ctx, stat_info);
  if (!posix_has_file(ctx, identifier)) {
    return false;
  }
  std::string hidden_datapath = BuildHiddenPath(ctx, identifier);
  struct stat hidden_path_stat;
  int res2 = stat(hidden_datapath.c_str(), &hidden_path_stat);
  if (res2 == -1) {
    // If hidden path doesn't exist although apprently existing => error
    return false;
  }
  delete identifier;
  return display_path_stat.st_ino == hidden_path_stat.st_ino;
}

int posix_garbage_collector(struct fs_traversal_context *ctx) {
  unsigned thread_total = get_nprocs()+1;
  pthread_t *workers
    = reinterpret_cast<pthread_t *>(smalloc(sizeof(pthread_t) * thread_total));
  struct posix_gc_thread *thread_contexts
    = reinterpret_cast<struct posix_gc_thread *>(
      smalloc(sizeof(struct posix_gc_thread) * thread_total));
  for (unsigned i = 0; i < thread_total; i++) {
    thread_contexts[i].thread_total = thread_total;
    thread_contexts[i].thread_num = i;
    thread_contexts[i].ctx = ctx;
    int retval = pthread_create(&workers[i], NULL,
      PosixGcMainWorker, &thread_contexts[i]);
    assert(retval == 0);
  }

  for (unsigned i = 0; i < thread_total; i++) {
    pthread_join(workers[i], NULL);
  }
  return -1;
}

struct fs_traversal_context *posix_initialize(
  const char *repo,
  const char *base,
  const char *data,
  const char *config) {
  fs_traversal_context *result = new struct fs_traversal_context;
  result->version = 1;
  result->lib_version = strdup("1.0");

  if (!base) {
    result->base = strdup("/tmp/cvmfs/");
  } else {
    if  (base[strlen(base)-1] != '/') {
      size_t len = 2 + strlen(base);
      char *base_dir = reinterpret_cast<char *>(malloc(len*sizeof(char)));
      snprintf(base_dir, len, "%s/",  base);
      result->base = strdup(base_dir);
      free(base_dir);
    } else {
      result->base = strdup(base);
    }
  }

  if (!repo) {
    LogCvmfs(kLogCvmfs, kLogStderr,
      "Repository name must be specified");
    return NULL;
  }
  result->repo = strdup(repo);

  if (!data) {
    size_t len = 6 + strlen(result->base);
    char *def_data = reinterpret_cast<char *>(malloc(len*sizeof(char)));
    snprintf(def_data, len, "%s.data",  result->base);
    result->data = strdup(def_data);
    free(def_data);
  } else {
    result->data = strdup(data);
  }

  if (config) {
    LogCvmfs(kLogCvmfs, kLogStderr,
      "Configuration file is not supported in POSIX interface '%s'", config);
    return NULL;
  }
  result->config = NULL;

  std::string req_dirs = BuildPath(result, "");
  if (!DirectoryExists(req_dirs.c_str())) {
    if (!MkdirDeep(req_dirs.c_str(), 0744, true)) {
      LogCvmfs(kLogCvmfs, kLogStderr,
        "Failed to create repository directory '%s'", req_dirs.c_str());
      return NULL;
    }
  }

  PosixCheckDirStructure(result->data, 0744);  // NOTE(steuber): mode?
  const char *warning = WARNING_FILE_NAME;
  FILE *f = fopen(BuildPath(result, "/" WARNING_FILE_NAME).c_str(), "w");
  if (f != NULL) {
    fwrite(warning, sizeof(char), strlen(warning), f);
    fclose(f);
  }

  struct fs_traversal_posix_context *posix_ctx
    = new struct fs_traversal_posix_context;
  if (FileExists(std::string(result->data)
    + POSIX_GARBAGE_DIR + POSIX_GARBAGE_FLAGGED_FILE)) {
    FILE *gc_flagged_file = fopen((std::string(result->data)
      + POSIX_GARBAGE_DIR + POSIX_GARBAGE_FLAGGED_FILE).c_str(), "r");
    assert(gc_flagged_file != NULL);
    while (true) {
      ino_t cur_ino;
      size_t read = fread(&cur_ino, sizeof(ino_t), 1, gc_flagged_file);
      if (read == 1) {
        posix_ctx->gc_flagged[cur_ino] = true;
      } else {
        assert(feof(gc_flagged_file) != 0);
        break;
      }
    }
    int res = fclose(gc_flagged_file);
    assert(res == 0);
  }
  result->ctx = posix_ctx;
  return result;
}

bool posix_archive_config(
  std::string config_name,
  std::string prov_name
) {
  int retval;
  FILE *config = fopen(config_name.c_str(), "r");
  if (config == NULL) {
    LogCvmfs(kLogCvmfs, kLogStderr,
      "Failed to open : %s : %d : %s\n",
      config_name.c_str(), errno, strerror(errno));
    return 1;
  }

  FILE *prov = fopen(prov_name.c_str(), "w");
  if (prov == NULL) {
    LogCvmfs(kLogCvmfs, kLogStderr,
      "Failed to open : %s : %d : %s\n",
      prov_name.c_str(), errno, strerror(errno));
    return 1;
  }

  size_t bytes_transferred = 0;
  while (1) {
    char buffer[COPY_BUFFER_SIZE];

    size_t actual_read = 0;
    actual_read = fread(&buffer, sizeof(char), sizeof(buffer), config);
    if (actual_read < sizeof(buffer) && ferror(config) != 0) {
      LogCvmfs(kLogCvmfs, kLogStderr,
        "Read failed : %d %s\n", errno, strerror(errno));
      return false;
    }
    bytes_transferred+=actual_read;
    size_t written_len = fwrite(buffer, sizeof(char), actual_read, prov);
    if (written_len != actual_read) {
      LogCvmfs(kLogCvmfs, kLogStderr,
        "Write failed : %d %s\n", errno, strerror(errno));
      return false;
    }

    if (actual_read < COPY_BUFFER_SIZE) {
      break;
    }
  }

  retval = fclose(config);
  if (retval != 0) {
    // Handle error
    LogCvmfs(kLogCvmfs, kLogStderr,
      "Failed close config file : %s : %d : %s\n",
      config_name.c_str(), errno, strerror(errno));
    return false;
  }

  retval = fclose(prov);
  if (retval != 0) {
    // Handle error
    LogCvmfs(kLogCvmfs, kLogStderr,
      "Failed close provenance file : %s : %d : %s\n",
      prov_name.c_str(), errno, strerror(errno));
    return false;
  }

  return true;
}

void posix_write_provenance_info(
  struct fs_traversal_context *ctx,
  const char *info_file
) {
  FILE *f = fopen(info_file, "w");
  if (f != NULL) {
    fwrite("repo : ", sizeof(char), 7, f);
    fwrite(ctx->repo, sizeof(char), strlen(ctx->repo), f);
    fwrite("\nversion : ", sizeof(char), 11, f);
    fwrite(ctx->lib_version, sizeof(char), strlen(ctx->lib_version), f);
    fwrite("\nbase : ", sizeof(char), 8, f);
    if (ctx->base)
      fwrite(ctx->base, sizeof(char), strlen(ctx->base), f);
    fwrite("\ncache : ", sizeof(char), 9, f);
    if (ctx->data)
      fwrite(ctx->data, sizeof(char), strlen(ctx->data), f);
    fwrite("\nconfig : ", sizeof(char), 10, f);
    if (ctx->config)
      fwrite(ctx->config, sizeof(char), strlen(ctx->config), f);
    fclose(f);
  }
}

void posix_archive_provenance(
  struct fs_traversal_context *src,
  struct fs_traversal_context *dest)
{
  std::string prov_dir;
  prov_dir.append(dest->base);
  prov_dir.append(".provenance/");
  prov_dir.append(dest->repo);
  prov_dir.append("/");

  if (!DirectoryExists(prov_dir.c_str())) {
    if (!MkdirDeep(prov_dir.c_str(), 0744, true)) {
      LogCvmfs(kLogCvmfs, kLogStderr,
        "Failed to create repository directory '%s'", prov_dir.c_str());
    }
  }

  std::string src_info = prov_dir;
  src_info.append("src.info");
  posix_write_provenance_info(src, src_info.c_str());

  if (src->config) {
    std::string src_config = prov_dir + "src.config";
    if (!posix_archive_config(src->config, src_config)) {
      LogCvmfs(kLogCvmfs, kLogStderr,
        "Failed to archive source config '%s'", src->config);
    }
  }

  std::string dest_info = prov_dir;
  dest_info.append("dest.info");
  posix_write_provenance_info(dest, dest_info.c_str());

  if (dest->config) {
    std::string dest_config = prov_dir + "dest.config";
    if (!posix_archive_config(dest->config, dest_config)) {
      LogCvmfs(kLogCvmfs, kLogStderr,
        "Failed to archive destination config '%s'", dest->config);
    }
  }
}

void posix_finalize(struct fs_traversal_context *ctx) {
  struct fs_traversal_posix_context *posix_ctx
    =  reinterpret_cast<struct fs_traversal_posix_context*>(ctx->ctx);
  FILE *gc_flagged_file = fopen((std::string(ctx->data)
      + POSIX_GARBAGE_DIR + POSIX_GARBAGE_FLAGGED_FILE).c_str(), "w");
  for (
    std::map<ino_t, bool>::const_iterator it = posix_ctx->gc_flagged.begin();
    it != posix_ctx->gc_flagged.end();
    it++) {
    if (it->second) {
      fwrite(&(it->first), sizeof(ino_t), 1, gc_flagged_file);
    }
  }
  fclose(gc_flagged_file);
  delete ctx->repo;
  delete ctx->base;
  delete ctx->data;
  delete posix_ctx;
  delete ctx;
}



struct fs_traversal *posix_get_interface() {
  struct fs_traversal *result = new struct fs_traversal;
  result->initialize = posix_initialize;
  result->finalize = posix_finalize;
  result->archive_provenance = posix_archive_provenance;
  result->list_dir = posix_list_dir;
  result->get_stat = posix_get_stat;
  result->is_hash_consistent = posix_is_hash_consistent;
  result->set_meta = posix_set_meta;
  result->has_file = posix_has_file;
  result->get_identifier = posix_get_identifier;
  result->do_link = posix_do_link;
  result->do_unlink = posix_do_unlink;
  result->do_mkdir = posix_do_mkdir;
  result->do_rmdir = posix_do_rmdir;
  result->touch = posix_touch;
  result->get_handle = posix_get_handle;
  result->do_symlink = posix_do_symlink;
  result->garbage_collector = posix_garbage_collector;

  result->do_fopen = posix_do_fopen;
  result->do_fclose = posix_do_fclose;
  result->do_fread = posix_do_fread;
  result->do_fwrite = posix_do_fwrite;
  result->do_ffree = posix_do_ffree;

  return result;
}<|MERGE_RESOLUTION|>--- conflicted
+++ resolved
@@ -47,16 +47,11 @@
 
 std::string BuildPath(struct fs_traversal_context *ctx,
   const char *dir) {
-<<<<<<< HEAD
-  std::string result = ctx->repo;
-  result += "/";
-=======
   std::string result = ctx->base;
   result += ctx->repo;
   if (dir[0] != '/') {
     result += "/";
   }
->>>>>>> 628c84fc
   result += dir;
   return result;
 }
@@ -164,16 +159,11 @@
   return 0;
 }
 
-<<<<<<< HEAD
-void PosixCheckDirStructure(std::string cur_path, mode_t mode,
-  unsigned int depth = 1) {
-=======
 void PosixCheckDirStructure(
   std::string cur_path,
   mode_t mode,
   unsigned int depth = 1
 ) {
->>>>>>> 628c84fc
   std::string max_dir_name = std::string(kDigitsPerDirLevel, 'f');
   // Build current base path
   if (depth == 1) {
