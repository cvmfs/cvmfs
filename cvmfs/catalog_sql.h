/**
 * This file is part of the CernVM file system.
 *
 * This file provides classes to wrap often used catalog SQL statements.
 * In particular, it wraps around sqlite3 prepared statement syntax.
 *
 * Usage example:
 *   SqlLookup statement(<database>);
 *   statement.BindPathHash(<hash>);
 *   if (statement.FetchRow()) {
 *     statement.GetDirectoryEntry(<catalog>);
 *   }
 *   statement.Reset();
 */

#ifndef CVMFS_CATALOG_SQL_H_
#define CVMFS_CATALOG_SQL_H_

#ifndef __STDC_FORMAT_MACROS
#define __STDC_FORMAT_MACROS
#endif

#include <inttypes.h>

#include <string>
#include <sstream>

#include "hash.h"
#include "directory_entry.h"
#include "file_chunk.h"
#include "shortstring.h"
#include "sql.h"

namespace catalog {

class Catalog;

/**
 * Content-addressable chunks can be entire files, micro catalogs (ending L) or
 * pieces of large files
 */
enum ChunkTypes {
  kChunkFile = 0,
  kChunkMicroCatalog,
  kChunkPiece,
};


/**
 * Encapsulates an SQlite connection.  Abstracts the schema.
 */
class Database {
 public:
  static const float kLatestSchema;
  static const float kLatestSupportedSchema;  // + 1.X catalogs (r/o)
  static const float kSchemaEpsilon;  // floats get imprecise in SQlite

  Database(const std::string filename, const sqlite::DbOpenMode open_mode);
  ~Database();
  static bool Create(const std::string &filename,
                     const std::string &root_path,
                     const DirectoryEntry &root_entry
                                             = DirectoryEntry(kDirentNegative));

  sqlite3 *sqlite_db() const { return sqlite_db_; }
  std::string filename() const { return filename_; }
  float schema_version() const { return schema_version_; }
  bool ready() const { return ready_; }

  /**
   * Returns the english language error description of the last error
   * happened in the context of the encapsulated sqlite3 database object.
   * Note: In a multithreaded context it might be unpredictable which
   *       the actual last error is.
   * @return   english language error description of last error
   */
  std::string GetLastErrorMsg() const;
 private:
  Database(const std::string &filename, const float schema);

  sqlite3 *sqlite_db_;
  std::string filename_;
  float schema_version_;
  bool read_write_;
  bool ready_;
};


//------------------------------------------------------------------------------


/**
 * Base class for all SQL statement classes.  It wraps a single SQL statement
 * and all neccessary calls of the sqlite3 API to deal with this statement.
 */
class Sql : public sqlite::Sql {
 public:
  /**
   * Basic constructor to use this class for a specific statement.
   * @param database the database to use the query on
   * @param statement the statement to prepare
   */
<<<<<<< HEAD
  Sql(const Database &database, const std::string &statement) {
    Init(database.sqlite_db(), statement);
=======
  Sql(const Database &database, const std::string &statement);
  virtual ~Sql();

  bool Execute();
  bool FetchRow();
  std::string DebugResultTable();
  bool Reset();
  inline int GetLastError() const { return last_error_code_; }

  /**
   * Returns the english language error description of the last error
   * happened in the context of the sqlite3 database object this statement is
   * registered to.
   * Note: In a multithreaded context it might be unpredictable which
   *       the actual last error is.
   * @return   english language error description of last error
   */
  std::string GetLastErrorMsg() const;

  bool BindBlob(const int index, const void* value, const int size) {
    last_error_code_ = sqlite3_bind_blob(statement_, index, value, size,
                                         SQLITE_STATIC);
    return Successful();
  }
  bool BindDouble(const int index, const double value) {
    last_error_code_ = sqlite3_bind_double(statement_, index, value);
    return Successful();
  }
  bool BindInt(const int index, const int value) {
    last_error_code_ = sqlite3_bind_int(statement_, index, value);
    return Successful();
  }
  bool BindInt64(const int index, const sqlite3_int64 value) {
    last_error_code_ = sqlite3_bind_int64(statement_, index, value);
    return Successful();
  }
  bool BindNull(const int index) {
    last_error_code_ = sqlite3_bind_null(statement_, index);
    return Successful();
  }
  bool BindText(const int index, const std::string &value) {
    last_error_code_ = sqlite3_bind_text(statement_, index,
                                         value.data(), value.length(),
                                         SQLITE_STATIC);
    return Successful();
  }
  bool BindText(const int index, const char* value, const int size) {
    last_error_code_ = sqlite3_bind_text(statement_, index, value, size,
                                         SQLITE_STATIC);
    return Successful();
  }

  /**
   * Wrapper for binding a MD5 hash.
   * @param idx_high offset of most significant bits in database query
   * @param idx_low offset of least significant bits in database query
   * @param hash the hash to bind in the query
   * @result true on success, false otherwise
   */
  inline bool BindMd5(const int idx_high, const int idx_low, const hash::Md5 &hash) {
    uint64_t high, low;
    hash.ToIntPair(&high, &low);
    const bool retval = BindInt64(idx_high, high) && BindInt64(idx_low, low);
    return retval;
  }

  /**
   * Wrapper for binding a SHA1 hash.
   * @param idx_column offset of the blob field in database query
   * @param hash the hash to bind in the query
   * @result true on success, false otherwise
   */
  inline bool BindSha1Blob(const int idx_column, const struct hash::Any &hash) {
    if (hash.IsNull()) {
      return BindNull(idx_column);
    } else {
      return BindBlob(idx_column, hash.digest, hash.GetDigestSize());
    }
  }


  int RetrieveType(const int idx_column) const {
    return sqlite3_column_type(statement_, idx_column);
  }
  int RetrieveBytes(const int idx_column) const {
    return sqlite3_column_bytes(statement_, idx_column);
  }
  const void *RetrieveBlob(const int idx_column) const {
    return sqlite3_column_blob(statement_, idx_column);
  }
  double RetrieveDouble(const int idx_column) const {
    return sqlite3_column_double(statement_, idx_column);
  }
  int RetrieveInt(const int idx_column) const {
    return sqlite3_column_int(statement_, idx_column);
  }
  sqlite3_int64 RetrieveInt64(const int idx_column) const {
    return sqlite3_column_int64(statement_, idx_column);
  }
  const unsigned char *RetrieveText(const int idx_column) const {
    return sqlite3_column_text(statement_, idx_column);
>>>>>>> 15767174
  }
  virtual ~Sql() { /* Done by super class */ }

  /**
   * Wrapper for retrieving MD5 hashes.
   * @param idx_high offset of most significant bits in database query
   * @param idx_low offset of least significant bits in database query
   * @result the retrieved MD5 hash
   */
  inline hash::Md5 RetrieveMd5(const int idx_high, const int idx_low) const
  {
    return hash::Md5(RetrieveInt64(idx_high), RetrieveInt64(idx_low));
  }

  /**
   * Wrapper for retrieving a SHA1 hash from a blob field.
   */
  inline hash::Any RetrieveSha1Blob(const int idx_column) const {
    if (RetrieveBytes(idx_column) > 0) {
      return hash::Any(hash::kSha1,
        static_cast<const unsigned char *>(RetrieveBlob(idx_column)),
        RetrieveBytes(idx_column));
    }
    return hash::Any(hash::kSha1);
  }

  /**
   * Wrapper for retrieving a SHA1 hash from a text field.
   */
  inline hash::Any RetrieveSha1Hex(const int idx_column) const {
    const std::string hash_string = std::string(
      reinterpret_cast<const char *>(RetrieveText(idx_column)));
    return hash::Any(hash::kSha1, hash::HexPtr(hash_string));
  }

 protected:
  Sql() : sqlite::Sql() { }

<<<<<<< HEAD
  /**
   * Wrapper for binding a MD5 hash.
   * @param idx_high offset of most significant bits in database query
   * @param idx_low offset of least significant bits in database query
   * @param hash the hash to bind in the query
   * @result true on success, false otherwise
   */
  inline bool BindMd5(const int idx_high, const int idx_low, const hash::Md5 &hash) {
    uint64_t high, low;
    hash.ToIntPair(&high, &low);
    const bool retval = BindInt64(idx_high, high) && BindInt64(idx_low, low);
    return retval;
  }

  /**
   * Wrapper for binding a SHA1 hash.
   * @param idx_column offset of the blob field in database query
   * @param hash the hash to bind in the query
   * @result true on success, false otherwise
   */
  inline bool BindSha1Blob(const int idx_column, const struct hash::Any &hash) {
    if (hash.IsNull()) {
      return BindNull(idx_column);
    } else {
      return BindBlob(idx_column, hash.digest, hash.GetDigestSize());
    }
  }
=======
 private:
  sqlite3_stmt *statement_;
  int last_error_code_;
>>>>>>> 15767174
};


//------------------------------------------------------------------------------


/**
 * Common ancestor of SQL statemnts that deal with directory entries.
 */
class SqlDirent : public Sql {
 public:
  // Definition of bit positions for the flags field of a DirectoryEntry
  // All other bit positions are unused
  const static int kFlagDir                 = 1;
  // Link in the parent catalog
  const static int kFlagDirNestedMountpoint = 2;
  // Link in the child catalog
  const static int kFlagDirNestedRoot       = 32;
  const static int kFlagFile                = 4;
  const static int kFlagLink                = 8;
  const static int kFlagFileStat            = 16;  // currently unused
  const static int kFlagFileChunk           = 64;

 protected:
  /**
   *  take the meta data from the DirectoryEntry and transform it
   *  into a valid flags field ready to be safed in the database
   *  @param entry the DirectoryEntry to encode
   *  @return an integer containing the bitmap of the flags field
   */
  unsigned CreateDatabaseFlags(const DirectoryEntry &entry) const;

  /**
   * The hardlink information (hardlink group ID and linkcount) is saved in one
   * uint_64t field in the CVMFS Catalogs. Therefore we need to do some minor
   * bitshifting in these helper methods.
   */
  uint32_t Hardlinks2Linkcount(const uint64_t hardlinks) const;
  uint32_t Hardlinks2HardlinkGroup(const uint64_t hardlinks) const;
  uint64_t MakeHardlinks(const uint32_t hardlink_group,
                         const uint32_t linkcount) const;

  /**
   *  replaces place holder variables in a symbolic link by actual
   *  path elements
   *  @param raw_symlink the raw symlink path (may) containing place holders
   *  @return the expanded symlink
   */
  void ExpandSymlink(LinkString *raw_symlink) const;
};


//------------------------------------------------------------------------------


class SqlDirentWrite : public SqlDirent {
 public:
   /**
    * To bind an entire DirectoryEntry
    * @param entry the DirectoryEntry to bind in the SQL statement
    * @return true on success, false otherwise
    */
  virtual bool BindDirent(const DirectoryEntry &entry) = 0;

 protected:
  bool BindDirentFields(const int hash_idx,
                        const int hardlinks_idx,
                        const int size_idx,
                        const int mode_idx,
                        const int mtime_idx,
                        const int flags_idx,
                        const int name_idx,
                        const int symlink_idx,
                        const int uid_idx,
                        const int gid_idx,
                        const DirectoryEntry &entry);
};


//------------------------------------------------------------------------------


class SqlLookup : public SqlDirent {
 protected:
  /**
   * There are several lookup statements which all share a list of
   * elements to load
   * @return a list of sql fields to query for DirectoryEntry
   */
  std::string GetFieldsToSelect(const Database &database) const;

 public:
  /**
   * Retrieves a DirectoryEntry from a freshly performed SqlLookup statement
   * @param catalog the catalog in which the DirectoryEntry resides
   * @return the retrieved DirectoryEntry
   */
  DirectoryEntry GetDirent(const Catalog *catalog) const;

  /**
   * DirectoryEntrys do not contain their path hash.
   * This method retrieves the saved path hash from the database
   * @return the MD5 path hash of a freshly performed lookup
   */
  hash::Md5 GetPathHash() const;

  /**
   * DirectoryEntries do not contain their parent path hash.
   * This method retrieves the saved parent path hash from the database
   * @return the MD5 parent path hash of a freshly performed lookup
   */
  hash::Md5 GetParentPathHash() const;
};


//------------------------------------------------------------------------------


class SqlListing : public SqlLookup {
 public:
  SqlListing(const Database &database);
  bool BindPathHash(const struct hash::Md5 &hash);
};


//------------------------------------------------------------------------------


class SqlLookupPathHash : public SqlLookup {
 public:
  SqlLookupPathHash(const Database &database);
  bool BindPathHash(const struct hash::Md5 &hash);
};


//------------------------------------------------------------------------------


class SqlLookupInode : public SqlLookup {
 public:
  SqlLookupInode(const Database &database);
  bool BindRowId(const uint64_t inode);
};


//------------------------------------------------------------------------------


/**
 * Filesystem like _touch_ of a DirectoryEntry. Only file system specific meta
 * data will be modified. All CVMFS-specific administrative data stays unchanged.
 * NOTE: This is not a subclass of SqlDirent since it works on DirectoryEntryBase
 *       objects, which are restricted to file system meta data.
 */
class SqlDirentTouch : public Sql {
 public:
  SqlDirentTouch(const Database &database);

  bool BindDirentBase(const DirectoryEntryBase &entry);
  bool BindPathHash(const hash::Md5 &hash);
};


//------------------------------------------------------------------------------


class SqlNestedCatalogLookup : public Sql {
 public:
  SqlNestedCatalogLookup(const Database &database);
  bool BindSearchPath(const PathString &path);
  hash::Any GetContentHash() const;
};


//------------------------------------------------------------------------------


class SqlNestedCatalogListing : public Sql {
 public:
  SqlNestedCatalogListing(const Database &database);
  PathString GetMountpoint() const;
  hash::Any GetContentHash() const;
};


//------------------------------------------------------------------------------


class SqlDirentInsert : public SqlDirentWrite {
 public:
  SqlDirentInsert(const Database &database);
  bool BindPathHash(const hash::Md5 &hash);
  bool BindParentPathHash(const hash::Md5 &hash);
  bool BindDirent(const DirectoryEntry &entry);
};


//------------------------------------------------------------------------------


class SqlDirentUpdate : public SqlDirentWrite {
 public:
  SqlDirentUpdate(const Database &database);
  bool BindPathHash(const hash::Md5 &hash);
  bool BindDirent(const DirectoryEntry &entry);
};


//------------------------------------------------------------------------------


class SqlDirentUnlink : public Sql {
 public:
  SqlDirentUnlink(const Database &database);
  bool BindPathHash(const hash::Md5 &hash);
};


//------------------------------------------------------------------------------


/**
 * Changes the linkcount for all files in a hardlink group.
 */
class SqlIncLinkcount : public Sql {
 public:
  SqlIncLinkcount(const Database &database);
  bool BindPathHash(const hash::Md5 &hash);
  bool BindDelta(const int delta);
};


//------------------------------------------------------------------------------


class SqlChunkInsert : public Sql {
 public:
  SqlChunkInsert(const Database &database);
  bool BindPathHash(const hash::Md5 &hash);
  bool BindFileChunk(const FileChunk &chunk);
};


//------------------------------------------------------------------------------


class SqlChunksRemove : public Sql {
 public:
  SqlChunksRemove(const Database &database);
  bool BindPathHash(const hash::Md5 &hash);
};


//------------------------------------------------------------------------------


class SqlChunksListing : public Sql {
 public:
  SqlChunksListing(const Database &database);
  bool BindPathHash(const hash::Md5 &hash);
  FileChunk GetFileChunk() const;
};


//------------------------------------------------------------------------------


class SqlMaxHardlinkGroup : public Sql {
 public:
  SqlMaxHardlinkGroup(const Database &database);
  uint32_t GetMaxGroupId() const;
};


//------------------------------------------------------------------------------


class SqlGetCounter : public Sql {
 public:
  SqlGetCounter(const Database &database);
  bool BindCounter(const std::string &counter);
  uint64_t GetCounter() const;
 private:
  bool compat_;
};


//------------------------------------------------------------------------------


class SqlUpdateCounter : public Sql {
 public:
  SqlUpdateCounter(const Database &database);
  bool BindCounter(const std::string &counter);
  bool BindDelta(const int64_t delta);
};


//------------------------------------------------------------------------------


class SqlAllChunks : public Sql {
 public:
  SqlAllChunks(const Database &database);
  bool Open();
  bool Next(hash::Any *hash, ChunkTypes *type);
  bool Close();
};

}  // namespace catalog

#endif  // CVMFS_CATALOG_SQL_H_<|MERGE_RESOLUTION|>--- conflicted
+++ resolved
@@ -100,112 +100,8 @@
    * @param database the database to use the query on
    * @param statement the statement to prepare
    */
-<<<<<<< HEAD
   Sql(const Database &database, const std::string &statement) {
     Init(database.sqlite_db(), statement);
-=======
-  Sql(const Database &database, const std::string &statement);
-  virtual ~Sql();
-
-  bool Execute();
-  bool FetchRow();
-  std::string DebugResultTable();
-  bool Reset();
-  inline int GetLastError() const { return last_error_code_; }
-
-  /**
-   * Returns the english language error description of the last error
-   * happened in the context of the sqlite3 database object this statement is
-   * registered to.
-   * Note: In a multithreaded context it might be unpredictable which
-   *       the actual last error is.
-   * @return   english language error description of last error
-   */
-  std::string GetLastErrorMsg() const;
-
-  bool BindBlob(const int index, const void* value, const int size) {
-    last_error_code_ = sqlite3_bind_blob(statement_, index, value, size,
-                                         SQLITE_STATIC);
-    return Successful();
-  }
-  bool BindDouble(const int index, const double value) {
-    last_error_code_ = sqlite3_bind_double(statement_, index, value);
-    return Successful();
-  }
-  bool BindInt(const int index, const int value) {
-    last_error_code_ = sqlite3_bind_int(statement_, index, value);
-    return Successful();
-  }
-  bool BindInt64(const int index, const sqlite3_int64 value) {
-    last_error_code_ = sqlite3_bind_int64(statement_, index, value);
-    return Successful();
-  }
-  bool BindNull(const int index) {
-    last_error_code_ = sqlite3_bind_null(statement_, index);
-    return Successful();
-  }
-  bool BindText(const int index, const std::string &value) {
-    last_error_code_ = sqlite3_bind_text(statement_, index,
-                                         value.data(), value.length(),
-                                         SQLITE_STATIC);
-    return Successful();
-  }
-  bool BindText(const int index, const char* value, const int size) {
-    last_error_code_ = sqlite3_bind_text(statement_, index, value, size,
-                                         SQLITE_STATIC);
-    return Successful();
-  }
-
-  /**
-   * Wrapper for binding a MD5 hash.
-   * @param idx_high offset of most significant bits in database query
-   * @param idx_low offset of least significant bits in database query
-   * @param hash the hash to bind in the query
-   * @result true on success, false otherwise
-   */
-  inline bool BindMd5(const int idx_high, const int idx_low, const hash::Md5 &hash) {
-    uint64_t high, low;
-    hash.ToIntPair(&high, &low);
-    const bool retval = BindInt64(idx_high, high) && BindInt64(idx_low, low);
-    return retval;
-  }
-
-  /**
-   * Wrapper for binding a SHA1 hash.
-   * @param idx_column offset of the blob field in database query
-   * @param hash the hash to bind in the query
-   * @result true on success, false otherwise
-   */
-  inline bool BindSha1Blob(const int idx_column, const struct hash::Any &hash) {
-    if (hash.IsNull()) {
-      return BindNull(idx_column);
-    } else {
-      return BindBlob(idx_column, hash.digest, hash.GetDigestSize());
-    }
-  }
-
-
-  int RetrieveType(const int idx_column) const {
-    return sqlite3_column_type(statement_, idx_column);
-  }
-  int RetrieveBytes(const int idx_column) const {
-    return sqlite3_column_bytes(statement_, idx_column);
-  }
-  const void *RetrieveBlob(const int idx_column) const {
-    return sqlite3_column_blob(statement_, idx_column);
-  }
-  double RetrieveDouble(const int idx_column) const {
-    return sqlite3_column_double(statement_, idx_column);
-  }
-  int RetrieveInt(const int idx_column) const {
-    return sqlite3_column_int(statement_, idx_column);
-  }
-  sqlite3_int64 RetrieveInt64(const int idx_column) const {
-    return sqlite3_column_int64(statement_, idx_column);
-  }
-  const unsigned char *RetrieveText(const int idx_column) const {
-    return sqlite3_column_text(statement_, idx_column);
->>>>>>> 15767174
   }
   virtual ~Sql() { /* Done by super class */ }
 
@@ -241,10 +137,6 @@
     return hash::Any(hash::kSha1, hash::HexPtr(hash_string));
   }
 
- protected:
-  Sql() : sqlite::Sql() { }
-
-<<<<<<< HEAD
   /**
    * Wrapper for binding a MD5 hash.
    * @param idx_high offset of most significant bits in database query
@@ -272,11 +164,9 @@
       return BindBlob(idx_column, hash.digest, hash.GetDigestSize());
     }
   }
-=======
- private:
-  sqlite3_stmt *statement_;
-  int last_error_code_;
->>>>>>> 15767174
+
+ protected:
+  Sql() : sqlite::Sql() { }
 };
 
 
