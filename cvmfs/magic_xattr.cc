--- conflicted
+++ resolved
@@ -632,32 +632,16 @@
   std::vector<std::string> host_chain;
   std::vector<int> rtt;
   unsigned current_host;
-<<<<<<< HEAD
-  if (mount_point_->external_download_mgr() != NULL) {
-    mount_point_->external_download_mgr()->GetHostInfo(
-=======
   if (xattr_mgr_->mount_point()->external_download_mgr() != NULL) {
     xattr_mgr_->mount_point()->external_download_mgr()->GetHostInfo(
->>>>>>> 36bd024c
       &host_chain, &rtt, &current_host);
     if (host_chain.size()) {
       return std::string(host_chain[current_host]) + std::string(path_.c_str());
     }
-<<<<<<< HEAD
-  } else {
-    return std::string("");
-  }
-=======
   }
   return std::string("");
->>>>>>> 36bd024c
 }
 
 bool ExternalURLMagicXattr::PrepareValueFenced() {
   return dirent_->IsRegular() && dirent_->IsExternalFile();
-<<<<<<< HEAD
-}
-
-=======
-}
->>>>>>> 36bd024c
+}