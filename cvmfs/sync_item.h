/**
 * This file is part of the CernVM File System
 */

#ifndef CVMFS_SYNC_ITEM_H_
#define CVMFS_SYNC_ITEM_H_

#include <sys/types.h>

#if !defined(__APPLE__)
#include <sys/sysmacros.h>
#endif  // __APPLE__

#include <cstring>
#include <map>
#include <string>

#include "directory_entry.h"
#include "duplex_libarchive.h"
#include "file_chunk.h"
#include "hash.h"
#include "platform.h"
#include "util/shared_ptr.h"

class IngestionSource;

namespace publish {

enum SyncItemType {
  kItemDir,
  kItemFile,
  kItemSymlink,
  kItemCharacterDevice,
  kItemBlockDevice,
  kItemFifo,
  kItemSocket,
  kItemNew,
  kItemMarker,
  kItemUnknown,
};

class SyncUnion;
/**
 * Every directory entry emitted by the FileSystemTraversal is wrapped in a
 * SyncItem structure by the factory method SyncUnion::CreateSyncItem().
 *
 * Since we are dealing with a union file system setup, this class represents
 * potentially three concrete files:
 *   - <read-only path>/<filename>                 | cf. rdonly_stat_
 *   - <scratch (read-write) branch>/<filename>    | cf. scratch_stat_
 *   - <union volume path>/<filename>              | cf. union_stat_
 *
 * This class caches stat calls to the underlying files in different branches of
 * the union file system and hides some interpretation details.
 */
class SyncItem {
  // only SyncUnion can create SyncItems (see SyncUnion::CreateSyncItem).
  // SyncUnionTarball can create SyncItemTar and SyncItemDummyDir.

 public:
  SyncItem();
  virtual ~SyncItem();

  inline bool IsDirectory()       const { return IsType(kItemDir);             }
  inline bool WasDirectory()      const { return WasType(kItemDir);            }
  inline bool IsRegularFile()     const { return IsType(kItemFile);            }
  inline bool WasRegularFile()    const { return WasType(kItemFile);           }
  inline bool IsSymlink()         const { return IsType(kItemSymlink);         }
  inline bool WasSymlink()        const { return WasType(kItemSymlink);        }
  inline bool IsNew()             const { return WasType(kItemNew);            }
  inline bool IsCharacterDevice() const { return IsType(kItemCharacterDevice); }
  inline bool IsBlockDevice()     const { return IsType(kItemBlockDevice);     }
  inline bool IsFifo()            const { return IsType(kItemFifo);            }
  inline bool IsSocket()          const { return IsType(kItemSocket);          }
  inline bool IsGraftMarker()     const { return IsType(kItemMarker);          }
  inline bool IsExternalData()    const { return external_data_;               }

  inline bool IsWhiteout()        const { return whiteout_;                    }
  inline bool IsCatalogMarker()   const { return filename_ == ".cvmfscatalog"; }
  inline bool IsOpaqueDirectory() const { return IsDirectory() && opaque_;     }

  inline bool IsSpecialFile()     const {
    return IsCharacterDevice() || IsBlockDevice() || IsFifo() || IsSocket();
  }
  inline bool WasSpecialFile()    const {
    return WasType(kItemCharacterDevice) ||
           WasType(kItemBlockDevice) ||
           WasType(kItemFifo) ||
           WasType(kItemSocket);
  }

  inline unsigned int GetRdevMajor()     const {
    assert(IsSpecialFile());
    StatUnion(true); return major(union_stat_.stat.st_rdev);
  }

  inline unsigned int GetRdevMinor()     const {
    assert(IsSpecialFile());
    StatUnion(true); return minor(union_stat_.stat.st_rdev);
  }

  bool HasCatalogMarker()         const { return has_catalog_marker_;          }
  bool HasGraftMarker()           const { return graft_marker_present_;        }
  bool IsValidGraft()             const { return valid_graft_;                 }
  bool IsChunkedGraft()           const { return graft_chunklist_;             }

  inline const FileChunkList* GetGraftChunks() const {return graft_chunklist_;}
  inline shash::Any GetContentHash() const { return content_hash_; }
  inline void SetContentHash(const shash::Any &hash) { content_hash_ = hash; }
  inline bool HasContentHash() const { return !content_hash_.IsNull(); }
  void SetExternalData(bool val) {external_data_ = val;}

  inline zlib::Algorithms GetCompressionAlgorithm() const {
    return compression_algorithm_;
  }
  inline void SetCompressionAlgorithm(const zlib::Algorithms &alg) {
    compression_algorithm_ = alg;
  }

  /**
   * Generates a DirectoryEntry that can be directly stored into a catalog db.
   * Note: this sets the inode fields to kInvalidInode as well as the link
   *       count to 1 if MaskHardlink() has been called before (cf. OverlayFS)
   * @return  a DirectoryEntry structure to be written into a catalog
   */
  virtual catalog::DirectoryEntryBase CreateBasicCatalogDirent() const = 0;

  inline std::string GetRelativePath() const {
    return (relative_parent_path_.empty()) ?
      filename_                            :
      relative_parent_path_ + (filename_.empty() ? "" : ("/" + filename_));
  }

  std::string GetRdOnlyPath() const;
  std::string GetUnionPath() const;
  std::string GetScratchPath() const;

  void MarkAsWhiteout(const std::string &actual_filename);
  void MarkAsOpaqueDirectory();

  /**
   * Union file systems (i.e. OverlayFS) might not properly support hardlinks,
   * forcing us to ignore them during publishing. A 'masked hardlink' will be
   * treated as a normal file (linkcount == 1). Hence, any created hardlinks
   * will be broken up into individual files with differing inodes.
   */
  inline void MaskHardlink() { masked_hardlink_ = true; }
  inline bool HasHardlinks() const {
    return !masked_hardlink_ && GetUnionLinkcount() > 1;
  }

  unsigned int GetRdOnlyLinkcount() const;
  uint64_t GetRdOnlyInode() const;
  unsigned int GetUnionLinkcount() const;
  uint64_t GetUnionInode() const;

  inline std::string filename() const { return filename_; }
  inline std::string relative_parent_path() const {
    return relative_parent_path_;
  }

  virtual IngestionSource *CreateIngestionSource() const = 0;
  virtual void IsPlaceholderDirectory() const = 0;
  void SetCatalogMarker() { has_catalog_marker_ = true; }

  bool operator==(const SyncItem &other) const {
    return ((relative_parent_path_ == other.relative_parent_path_) &&
            (filename_ == other.filename_));
  }

 protected:
  /**
   * create a new SyncItem
   * Note: SyncItems cannot be created by any using code. SyncUnion will take
   *       care of their creating through a factory method to make sure they
   *       are initialised correctly (whiteout, hardlink handling, ...)
   *
   * @param dirPath the RELATIVE path to the file
   * @param filename the name of the file ;-)
   * @param entryType well...
   */
  SyncItem(const std::string  &relative_parent_path,
           const std::string  &filename,
           const SyncUnion    *union_engine,
           const SyncItemType  entry_type);

  inline platform_stat64 GetUnionStat() const {
    StatUnion();
    return union_stat_.stat;
  }

  SyncItemType GetRdOnlyFiletype() const;
  virtual SyncItemType GetScratchFiletype() const = 0;

  /**
   * Checks if the SyncItem _is_ the given file type (file, dir, symlink, ...)
   * in the union file system volume. Hence: After the publish operation, the
   * file will be this type in CVMFS.
   * @param expected_type  the file type to be checked against
   * @return               true if file type matches the expected type
   */
  virtual bool IsType(const SyncItemType expected_type) const = 0;

  /**
   * Checks if the SyncItem _was_ the given file type (file, dir, symlink, ...)
   * in CVMFS (or the lower layer of the union file system). Hence: Before the
   * current transaction the file _was_ this type in CVMFS.
   * @param expected_type  the file type to be checked against
   * @return               true if file type was the expected type in CVMFS
   */
  inline bool WasType(const SyncItemType expected_type) const {
    if (rdonly_type_ == kItemUnknown) {
      rdonly_type_ = GetRdOnlyFiletype();
    }
    return rdonly_type_ == expected_type;
  }

  /**
   * Structure to cache stat calls to the different file locations.
   */
  struct EntryStat {
    EntryStat() : obtained(false), error_code(0) {
      memset(&stat, 0, sizeof(stat));
    }

    inline SyncItemType GetSyncItemType() const {
      assert(obtained);
      if (S_ISREG(stat.st_mode)) return kItemFile;
      if (S_ISLNK(stat.st_mode)) return kItemSymlink;
      if (S_ISDIR(stat.st_mode)) return kItemDir;
      if (S_ISFIFO(stat.st_mode)) return kItemFifo;
      if (S_ISSOCK(stat.st_mode)) return kItemSocket;
      if (S_ISCHR(stat.st_mode)) return kItemCharacterDevice;
      if (S_ISBLK(stat.st_mode)) return kItemBlockDevice;
      return kItemUnknown;
    }

    bool obtained;   /**< false at the beginning, true after first stat call */
    int error_code;  /**< errno value of the stat call */
    platform_stat64 stat;
  };

<<<<<<< HEAD
  mutable EntryStat scratch_stat_;

 private:
  SyncItemType GetGenericFiletype(const EntryStat &stat) const;
=======
  static void StatGeneric(const std::string  &path,
                          EntryStat          *info,
                          const bool          refresh);
  SyncItemType GetGenericFiletype(const EntryStat &stat) const;
  void CheckMarkerFiles();

  mutable SyncItemType rdonly_type_;
  mutable EntryStat scratch_stat_;
>>>>>>> 1b41a967

  std::string filename_;
  ssize_t graft_size_;

  // The hash of regular file's content
  shash::Any content_hash_;

  mutable SyncItemType scratch_type_;

 private:
  void CheckCatalogMarker();

  std::string GetGraftMarkerPath() const;
  void CheckGraft();

  const SyncUnion *union_engine_;     /**< this SyncUnion created this object */

  mutable EntryStat rdonly_stat_;
  mutable EntryStat union_stat_;

  bool whiteout_;                     /**< SyncUnion marked this as whiteout  */
  bool opaque_;                       /**< SyncUnion marked this as opaque dir*/
  bool masked_hardlink_;              /**< SyncUnion masked out the linkcount */
  bool has_catalog_marker_;           /**< directory containing .cvmfscatalog */
  bool valid_graft_;                  /**< checksum and size in graft marker */
  bool graft_marker_present_;         /**< .cvmfsgraft-$filename exists */

  bool external_data_;
  std::string relative_parent_path_;

  /**
   * Chunklist from graft. Not initialized by default to save memory.
   */
  FileChunkList *graft_chunklist_;

  // The compression algorithm for the file
  zlib::Algorithms compression_algorithm_;

  // Lazy evaluation and caching of results of file stats
  inline void StatRdOnly(const bool refresh = false) const {
    StatGeneric(GetRdOnlyPath(), &rdonly_stat_, refresh);
  }
  inline void StatUnion(const bool refresh = false) const {
    StatGeneric(GetUnionPath(), &union_stat_, refresh);
  }
  virtual void StatScratch(const bool refresh = false) const = 0;
};

typedef std::map<std::string, SharedPtr<SyncItem> > SyncItemList;

class SyncItemNative : public SyncItem {
  friend class SyncUnion;
  virtual catalog::DirectoryEntryBase CreateBasicCatalogDirent() const;
  virtual IngestionSource *CreateIngestionSource() const;
  virtual void IsPlaceholderDirectory() const { assert(false); }
  virtual SyncItemType GetScratchFiletype() const;
  virtual bool IsType(const SyncItemType expected_type) const;
  virtual void StatScratch(const bool refresh = false) const {
    StatGeneric(GetScratchPath(), &scratch_stat_, refresh);
  }

 protected:
  SyncItemNative(const std::string &relative_parent_path,
                 const std::string &filename, const SyncUnion *union_engine,
                 const SyncItemType entry_type)
      : SyncItem(relative_parent_path, filename, union_engine, entry_type) {
    CheckMarkerFiles();
  }
};

}  // namespace publish

#endif  // CVMFS_SYNC_ITEM_H_<|MERGE_RESOLUTION|>--- conflicted
+++ resolved
@@ -240,12 +240,6 @@
     platform_stat64 stat;
   };
 
-<<<<<<< HEAD
-  mutable EntryStat scratch_stat_;
-
- private:
-  SyncItemType GetGenericFiletype(const EntryStat &stat) const;
-=======
   static void StatGeneric(const std::string  &path,
                           EntryStat          *info,
                           const bool          refresh);
@@ -254,7 +248,6 @@
 
   mutable SyncItemType rdonly_type_;
   mutable EntryStat scratch_stat_;
->>>>>>> 1b41a967
 
   std::string filename_;
   ssize_t graft_size_;
