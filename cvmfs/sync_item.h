/**
 * This file is part of the CernVM File System
 */

#ifndef CVMFS_SYNC_ITEM_H_
#define CVMFS_SYNC_ITEM_H_

#include <sys/types.h>

#if !defined(__APPLE__)
#include <sys/sysmacros.h>
#endif  // __APPLE__

#include <cstring>
#include <map>
#include <string>

#include "directory_entry.h"
#include "duplex_libarchive.h"
#include "file_chunk.h"
#include "hash.h"
#include "platform.h"
#include "util/shared_ptr.h"

class IngestionSource;

namespace publish {

enum SyncItemType {
  kItemDir,
  kItemFile,
  kItemSymlink,
  kItemCharacterDevice,
  kItemBlockDevice,
  kItemFifo,
  kItemSocket,
  kItemNew,
  kItemMarker,
  kItemUnknown,
  kItemTarfile
};

class SyncUnion;
/**
 * Every directory entry emitted by the FileSystemTraversal is wrapped in a
 * SyncItem structure by the factory method SyncUnion::CreateSyncItem().
 *
 * Since we are dealing with a union file system setup, this class represents
 * potentially three concrete files:
 *   - <read-only path>/<filename>                 | cf. rdonly_stat_
 *   - <scratch (read-write) branch>/<filename>    | cf. scratch_stat_
 *   - <union volume path>/<filename>              | cf. union_stat_
 *
 * This class caches stat calls to the underlying files in different branches of
 * the union file system and hides some interpretation details.
 */
class SyncItem {
  // only SyncUnion can create SyncItems (see SyncUnion::CreateSyncItem).
  // SyncUnionTarball can create SyncItemTar and SyncItemDummyDir.
  friend class SyncUnion;

 public:
  SyncItem();
  virtual ~SyncItem();

  inline bool IsDirectory()       const { return IsType(kItemDir);             }
  inline bool WasDirectory()      const { return WasType(kItemDir);            }
  inline bool IsRegularFile()     const { return IsType(kItemFile);            }
  inline bool WasRegularFile()    const { return WasType(kItemFile);           }
  inline bool IsSymlink()         const { return IsType(kItemSymlink);         }
  inline bool WasSymlink()        const { return WasType(kItemSymlink);        }
  inline bool IsNew()             const { return WasType(kItemNew);            }
  inline bool IsTouched() const {
    return (GetRdOnlyFiletype() == GetUnionFiletype()) &&
           (GetRdOnlyFiletype() == GetScratchFiletype()) &&
           (GetUnionFiletype() == GetScratchFiletype());
  }
  inline bool IsCharacterDevice() const { return IsType(kItemCharacterDevice); }
  inline bool IsBlockDevice()     const { return IsType(kItemBlockDevice);     }
  inline bool IsFifo()            const { return IsType(kItemFifo);            }
  inline bool IsSocket()          const { return IsType(kItemSocket);          }
  inline bool IsGraftMarker()     const { return IsType(kItemMarker);          }
  inline bool IsExternalData()    const { return external_data_;               }

  inline bool IsWhiteout()        const { return whiteout_;                    }
  inline bool IsCatalogMarker()   const { return filename_ == ".cvmfscatalog"; }
  inline bool IsOpaqueDirectory() const { return IsDirectory() && opaque_;     }

  inline bool IsSpecialFile()     const {
    return IsCharacterDevice() || IsBlockDevice() || IsFifo() || IsSocket();
  }
  inline bool WasSpecialFile()    const {
    return WasType(kItemCharacterDevice) ||
           WasType(kItemBlockDevice) ||
           WasType(kItemFifo) ||
           WasType(kItemSocket);
  }

  inline unsigned int GetRdevMajor()     const {
    assert(IsSpecialFile());
    StatUnion(true); return major(union_stat_.stat.st_rdev);
  }

  inline unsigned int GetRdevMinor()     const {
    assert(IsSpecialFile());
    StatUnion(true); return minor(union_stat_.stat.st_rdev);
  }

  bool HasCatalogMarker()         const { return has_catalog_marker_;          }
  bool HasGraftMarker()           const { return graft_marker_present_;        }
  bool IsValidGraft()             const { return valid_graft_;                 }
  bool IsChunkedGraft()           const { return graft_chunklist_;             }

  inline const FileChunkList* GetGraftChunks() const {return graft_chunklist_;}
  inline shash::Any GetContentHash() const { return content_hash_; }
  inline void SetContentHash(const shash::Any &hash) { content_hash_ = hash; }
  inline bool HasContentHash() const { return !content_hash_.IsNull(); }
  void SetExternalData(bool val) {external_data_ = val;}

  inline zlib::Algorithms GetCompressionAlgorithm() const {
    return compression_algorithm_;
  }
  inline void SetCompressionAlgorithm(const zlib::Algorithms &alg) {
    compression_algorithm_ = alg;
  }

  /**
   * Generates a DirectoryEntry that can be directly stored into a catalog db.
   * Note: this sets the inode fields to kInvalidInode as well as the link
   *       count to 1 if MaskHardlink() has been called before (cf. OverlayFS)
   * @return  a DirectoryEntry structure to be written into a catalog
   */
  virtual catalog::DirectoryEntryBase CreateBasicCatalogDirent() const;

  inline std::string GetRelativePath() const {
    return (relative_parent_path_.empty()) ?
      filename_                            :
      relative_parent_path_ + (filename_.empty() ? "" : ("/" + filename_));
  }

  std::string GetRdOnlyPath() const;
  std::string GetUnionPath() const;
  std::string GetScratchPath() const;

  void MarkAsWhiteout(const std::string &actual_filename);
  void MarkAsOpaqueDirectory();

  /**
   * Union file systems (i.e. OverlayFS) might not properly support hardlinks,
   * forcing us to ignore them during publishing. A 'masked hardlink' will be
   * treated as a normal file (linkcount == 1). Hence, any created hardlinks
   * will be broken up into individual files with differing inodes.
   */
  inline void MaskHardlink() { masked_hardlink_ = true; }
  inline bool HasHardlinks() const {
    return !masked_hardlink_ && GetUnionLinkcount() > 1;
  }

  unsigned int GetRdOnlyLinkcount() const;
  uint64_t GetRdOnlyInode() const;
  unsigned int GetUnionLinkcount() const;
  uint64_t GetUnionInode() const;

  inline std::string filename() const { return filename_; }
  inline std::string relative_parent_path() const {
    return relative_parent_path_;
  }

  virtual IngestionSource *CreateIngestionSource() const;
  virtual void IsPlaceholderDirectory() const { assert(false); }
  void SetCatalogMarker() { has_catalog_marker_ = true; }

  bool operator==(const SyncItem &other) const {
    return ((relative_parent_path_ == other.relative_parent_path_) &&
            (filename_ == other.filename_));
  }

 protected:
  /**
   * create a new SyncItem
   * Note: SyncItems cannot be created by any using code. SyncUnion will take
   *       care of their creating through a factory method to make sure they
   *       are initialised correctly (whiteout, hardlink handling, ...)
   *
   * @param dirPath the RELATIVE path to the file
   * @param filename the name of the file ;-)
   * @param entryType well...
   */
  SyncItem(const std::string  &relative_parent_path,
           const std::string  &filename,
           const SyncUnion    *union_engine,
           const SyncItemType  entry_type);

  inline platform_stat64 GetUnionStat() const {
    StatUnion();
    return union_stat_.stat;
  }

  SyncItemType GetRdOnlyFiletype() const;
  SyncItemType GetUnionFiletype() const;
  virtual SyncItemType GetScratchFiletype() const;

  /**
   * Checks if the SyncItem _is_ the given file type (file, dir, symlink, ...)
   * in the union file system volume. Hence: After the publish operation, the
   * file will be this type in CVMFS.
   * @param expected_type  the file type to be checked against
   * @return               true if file type matches the expected type
   */
  inline bool IsType(const SyncItemType expected_type) const {
    if (filename_.substr(0, 12) == ".cvmfsgraft-") {
      scratch_type_ = kItemMarker;
    } else if (scratch_type_ == kItemUnknown || scratch_type_ == kItemTarfile) {
      scratch_type_ = GetScratchFiletype();
    }
    return scratch_type_ == expected_type;
  }

  /**
   * Checks if the SyncItem _was_ the given file type (file, dir, symlink, ...)
   * in CVMFS (or the lower layer of the union file system). Hence: Before the
   * current transaction the file _was_ this type in CVMFS.
   * @param expected_type  the file type to be checked against
   * @return               true if file type was the expected type in CVMFS
   */
  inline bool WasType(const SyncItemType expected_type) const {
    if (rdonly_type_ == kItemUnknown) {
      rdonly_type_ = GetRdOnlyFiletype();
    }
    return rdonly_type_ == expected_type;
  }

  /**
   * Structure to cache stat calls to the different file locations.
   */
  struct EntryStat {
    EntryStat() : obtained(false), error_code(0) {
      memset(&stat, 0, sizeof(stat));
    }

    inline SyncItemType GetSyncItemType() const {
      assert(obtained);
      if (S_ISREG(stat.st_mode)) return kItemFile;
      if (S_ISLNK(stat.st_mode)) return kItemSymlink;
      if (S_ISDIR(stat.st_mode)) return kItemDir;
      if (S_ISFIFO(stat.st_mode)) return kItemFifo;
      if (S_ISSOCK(stat.st_mode)) return kItemSocket;
      if (S_ISCHR(stat.st_mode)) return kItemCharacterDevice;
      if (S_ISBLK(stat.st_mode)) return kItemBlockDevice;
      return kItemUnknown;
    }

    bool obtained;   /**< false at the beginning, true after first stat call */
    int error_code;  /**< errno value of the stat call */
    platform_stat64 stat;
  };

<<<<<<< HEAD
=======
  mutable SyncItemType rdonly_type_;
>>>>>>> b4595508
  mutable EntryStat scratch_stat_;

 private:
  SyncItemType GetGenericFiletype(const EntryStat &stat) const;

  void CheckMarkerFiles();

  void CheckCatalogMarker();

  std::string GetGraftMarkerPath() const;
  void CheckGraft();

  const SyncUnion *union_engine_;     /**< this SyncUnion created this object */

  mutable EntryStat rdonly_stat_;
  mutable EntryStat union_stat_;

  bool whiteout_;                     /**< SyncUnion marked this as whiteout  */
  bool opaque_;                       /**< SyncUnion marked this as opaque dir*/
  bool masked_hardlink_;              /**< SyncUnion masked out the linkcount */
  bool has_catalog_marker_;           /**< directory containing .cvmfscatalog */
  bool valid_graft_;                  /**< checksum and size in graft marker */
  bool graft_marker_present_;         /**< .cvmfsgraft-$filename exists */

  bool external_data_;
  std::string relative_parent_path_;
  std::string filename_;

  /**
   * Chunklist from graft. Not initialized by default to save memory.
   */
  FileChunkList *graft_chunklist_;
  ssize_t graft_size_;

  mutable SyncItemType scratch_type_;

  // The hash of regular file's content
  shash::Any content_hash_;

  // The compression algorithm for the file
  zlib::Algorithms compression_algorithm_;

  // Lazy evaluation and caching of results of file stats
  inline void StatRdOnly(const bool refresh = false) const {
    StatGeneric(GetRdOnlyPath(), &rdonly_stat_, refresh);
  }
  inline void StatUnion(const bool refresh = false) const {
    StatGeneric(GetUnionPath(), &union_stat_, refresh);
  }
  virtual void StatScratch(const bool refresh = false) const {
    StatGeneric(GetScratchPath(), &scratch_stat_, refresh);
  }
  static void StatGeneric(const std::string  &path,
                          EntryStat          *info,
                          const bool          refresh);
};

typedef std::map<std::string, SharedPtr<SyncItem> > SyncItemList;

}  // namespace publish

#endif  // CVMFS_SYNC_ITEM_H_<|MERGE_RESOLUTION|>--- conflicted
+++ resolved
@@ -255,10 +255,7 @@
     platform_stat64 stat;
   };
 
-<<<<<<< HEAD
-=======
   mutable SyncItemType rdonly_type_;
->>>>>>> b4595508
   mutable EntryStat scratch_stat_;
 
  private:
