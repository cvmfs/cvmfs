--- conflicted
+++ resolved
@@ -195,12 +195,8 @@
   }
 
   SyncItemType GetRdOnlyFiletype() const;
-<<<<<<< HEAD
-  virtual SyncItemType GetScratchFiletype() const = 0;
-=======
   SyncItemType GetUnionFiletype() const;
   virtual SyncItemType GetScratchFiletype() const;
->>>>>>> a890862a
 
   /**
    * Checks if the SyncItem _is_ the given file type (file, dir, symlink, ...)
