/**
 * This file is part of the CernVM File System.
 */

// Internal use, include only logging.h!

#ifndef CVMFS_LOGGING_INTERNAL_H_
#define CVMFS_LOGGING_INTERNAL_H_

#include <cstdarg>
#include <string>

#ifdef CVMFS_NAMESPACE_GUARD
namespace CVMFS_NAMESPACE_GUARD {
#endif

enum LogFacilities {
  kLogDebug = 1,
  kLogStdout = 2,
  kLogStderr = 4,
  kLogSyslog = 8,
  kLogSyslogWarn = 16,
  kLogSyslogErr = 32,
};

enum LogFlags {
  kLogNoLinebreak = 128,
  kLogShowSource = 256,
};

enum LogLevels {
  kLogLevel0 = 1024,
  kLogVerbose = 2048,
  kLogNormal = 4096,
  kLogDiscrete = 8192,
  kLogNone = 16384,
};

/**
 * Changes in this enum must be done in logging.cc as well!
 * (see const char *module_names[] = {....})
 */
enum LogSource {
  kLogCache = 1,
  kLogCatalog,
  kLogSql,
  kLogCvmfs,
  kLogHash,
  kLogDownload,
  kLogCompress,
  kLogQuota,
  kLogTalk,
  kLogMonitor,
  kLogLru,
  kLogFuse,
  kLogSignature,
  kLogFsTraversal,
  kLogCatalogTraversal,
  kLogNfsMaps,
  kLogPublish,
  kLogSpooler,
  kLogConcurrency,
  kLogUtility,
  kLogGlueBuffer,
  kLogHistory,
<<<<<<< HEAD
  kLogChecksum
=======
  kLogUnionFs,
  kLogPathspec,
  kLogUploadS3,
  kLogS3Fanout,
  kLogGc,
  kLogDns
>>>>>>> 05a51150
};

const int kLogVerboseMsg = kLogStdout | kLogShowSource | kLogVerbose;
const int kLogWarning    = kLogStdout | kLogShowSource | kLogNormal;

void SetLogSyslogLevel(const int level);
int GetLogSyslogLevel();
void SetLogSyslogFacility(const int facility);
int GetLogSyslogFacility();
void SetLogMicroSyslog(const std::string &filename);
std::string GetLogMicroSyslog();
void SetLogSyslogPrefix(const std::string &prefix);
void SetLogVerbosity(const LogLevels min_level);

#ifdef DEBUGMSG
void SetLogDebugFile(const std::string &filename);
std::string GetLogDebugFile();
#else
#define SetLogDebugFile(filename) ((void)0)
#define GetLogDebugFile() (std::string(""))
#endif

void SetAltLogFunc(void (*fn)(const LogSource source, const int mask,
                              const char *msg));

#ifdef CVMFS_NAMESPACE_GUARD
}  // namespace CVMFS_NAMESPACE_GUARD
#endif

#endif  // CVMFS_LOGGING_INTERNAL_H_<|MERGE_RESOLUTION|>--- conflicted
+++ resolved
@@ -63,16 +63,13 @@
   kLogUtility,
   kLogGlueBuffer,
   kLogHistory,
-<<<<<<< HEAD
-  kLogChecksum
-=======
+  kLogChecksum,
   kLogUnionFs,
   kLogPathspec,
   kLogUploadS3,
   kLogS3Fanout,
   kLogGc,
   kLogDns
->>>>>>> 05a51150
 };
 
 const int kLogVerboseMsg = kLogStdout | kLogShowSource | kLogVerbose;
