--- conflicted
+++ resolved
@@ -150,11 +150,7 @@
  * CernVM-FS 2.2.0 --> Version 3
  * CernVM-FS 2.4.0 --> Version 4
  * CernVM-FS 2.7.0 --> Version 4, fuse_channel --> fuse_channel_or_session
-<<<<<<< HEAD
- * CernVM-FS 2.9.0 --> Version 5, add device_id
-=======
  * CernVM-FS 2.8.2 --> Version 5, add device_id
->>>>>>> 3467b1af
  */
 struct LoaderExports {
   LoaderExports() :
