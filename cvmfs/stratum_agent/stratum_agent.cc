/**
 * This file is part of the CernVM File System.
 *
 * The stratum agent runs on stratum 1 servers and provides a web service to
 * release manager machines.  Release manager machines can send signed messages
 * to the stratum agent to trigger a replication run ('cvmfs_server snapshot').
 *
 * The service offers the following API
 *   - /cvmfs/<repo name>/api/v1/replicate/new (POST):
 *     create new snapshot run.  Returns JSON with the job id
 *   - /cvmfs/<repo name>/api/v1/replicate/<job id>/
 *       {status,stdout,stderr,tail} (GET):
 *     Retrieve information about running and finished jobs.  The status is
 *     JSON encoded.  Finished jobs are cleaned up after a while.
 *
 * TODO(jblomer): add support for synchronized application of a new revision.
 * In this case, the snapshot would run but the new manifest would only be
 * applied on another signal.
 */

#include <arpa/inet.h>
#include <poll.h>
#include <pthread.h>
#include <unistd.h>

#include <cassert>
#include <cstdio>
#include <cstring>
#include <ctime>
#include <map>
#include <string>
#include <vector>

#include "download.h"
#include "fence.h"
#include "json.h"
#include "letter.h"
#include "logging.h"
#include "mongoose.h"
#include "options.h"
#include "platform.h"
#include "signature.h"
#include "stratum_agent/uri_map.h"
#include "util/pointer.h"
#include "util/posix.h"
#include "util/string.h"
#include "util_concurrency.h"
#include "uuid.h"
#include "whitelist.h"

using namespace std;  // NOLINT

// Upon successful testing, it might adopt the mainline cvmfs version
const unsigned kVersionMajor = 1;
const unsigned kVersionMinor = 0;
const unsigned kVersionPatch = 0;

const char *kDefaultPidFile = "/var/run/cvmfs_stratum_agent.pid";
// Mongoose takes the port as string in its options array
const char *kDefaultPort = "7999";
const char *kDefaultNumThreads = "2";
// Keep finished jobs for 3 hours
const unsigned kJobRetentionDuration = 3 * 3600;
const unsigned kCleanupInterval = 60;  // Scan job table every minute


/**
 * Everything that's needed to verify requests for a single repository
 */
struct RepositoryConfig : SingleCopy {
  RepositoryConfig()
    : download_mgr(NULL)
    , signature_mgr(NULL)
    , options_mgr(NULL)
    , statistics(NULL)
  { }
  ~RepositoryConfig() {
    if (download_mgr) download_mgr->Fini();
    if (signature_mgr) signature_mgr->Fini();
    delete download_mgr;
    delete signature_mgr;
    delete options_mgr;
    delete statistics;
  }
  string alias;  // stratum 1s can have an alias different from the fqrn
  string fqrn;
  string stratum0_url;
  download::DownloadManager *download_mgr;
  signature::SignatureManager *signature_mgr;
  OptionsManager *options_mgr;
  perf::Statistics *statistics;
};


/**
 * Catures a run of 'cvmfs_server snapshot <reponame>'
 */
struct Job : SingleCopy {
  Job() : remote_ip(0), fd_stdin(-1), fd_stdout(-1), fd_stderr(-1),
          status(kStatusLimbo), exit_code(-1),
          birth(platform_monotonic_time()), death(0), finish_timestamp(0),
          pid(0)
  {
    memset(&thread_job, 0, sizeof(thread_job));
    int retval = pthread_mutex_init(&lock, NULL);
    assert(retval == 0);
  }
  ~Job() {
    pthread_mutex_destroy(&lock);
  }
  enum Status {
    kStatusLimbo,
    kStatusRunning,
    kStatusDone
  };

  string id;
  string alias;  // Usually the fqrn
  // long type imposed by Mongoose
  long remote_ip;  // NOLINT

  int fd_stdin;
  int fd_stdout;
  int fd_stderr;
  string stdout;
  string stderr;
  Status status;
  int exit_code;
  pthread_t thread_job;
  uint64_t birth;
  uint64_t death;
  time_t finish_timestamp;
  pid_t pid;
  pthread_mutex_t lock;
};

class UriHandlerReplicate;
class UriHandlerJob;
class UriHandlerInfo;

/**
 * Handler for requests to start a new snapshot run.
 */
UriHandlerReplicate *g_handler_replicate;
/**
 * Handler to query jobs from the job table.
 */
UriHandlerJob *g_handler_job;
UriHandlerInfo *g_handler_info;
/**
 * Routes URIs to handlers.
 */
UriMap g_uri_map;
/**
 * Maps fqrn to manager classes constructed from the configuration in /etc.
 */
map<string, RepositoryConfig *> g_configurations;
/**
 * Prevents handlers to run while the configuration is updated
 */
Fence g_fence_configurations;
/**
 * Table of jobs, maps the job id to job information.
 */
map<string, Job *> g_jobs;
pthread_mutex_t g_lock_jobs = PTHREAD_MUTEX_INITIALIZER;
/**
 * Used to control the main thread from signals.
 */
int g_pipe_ctrl[2];


/**
 * Parse /etc/cvmfs/repositories.d/<fqrn>/.conf and search for stratum 1s
 */
static void ReadConfigurations() {
  vector<string> repo_config_dirs =
    FindDirectories("/etc/cvmfs/repositories.d");
  for (unsigned i = 0; i < repo_config_dirs.size(); ++i) {
    string name = GetFileName(repo_config_dirs[i]);
    string optarg;
    UniquePtr<OptionsManager> options_mgr(new BashOptionsManager());
    options_mgr->set_taint_environment(false);
    OptionsTemplatingManager *opt_templ_mgr =
      new DefaultOptionsTemplatingManager(name);
<<<<<<< HEAD
    options_mgr->ParsePath(repo_config_dirs[i]
      + "/server.conf", false, *opt_templ_mgr);
=======
    options_mgr->ParsePath(repo_config_dirs[i] + "/server.conf",
      false, *opt_templ_mgr);
>>>>>>> a3e0eacf
    if (!options_mgr->GetValue("CVMFS_REPOSITORY_TYPE", &optarg) ||
        (optarg != "stratum1"))
    {
      continue;
    }
<<<<<<< HEAD
    options_mgr->ParsePath(repo_config_dirs[i]
      + "/replica.conf", false, *opt_templ_mgr);
=======
    options_mgr->ParsePath(repo_config_dirs[i] + "/replica.conf",
      false, *opt_templ_mgr);
>>>>>>> a3e0eacf
    delete opt_templ_mgr;
    opt_templ_mgr = NULL;
    if (options_mgr->GetValue("CVMFS_STRATUM_AGENT", &optarg) &&
        !options_mgr->IsOn(optarg))
    {
      continue;
    }

    UniquePtr<signature::SignatureManager>
      signature_mgr(new signature::SignatureManager());
    signature_mgr->Init();
    options_mgr->GetValue("CVMFS_PUBLIC_KEY", &optarg);
    if (DirectoryExists(optarg))
      optarg = JoinStrings(FindFilesBySuffix(optarg, ".pub"), ":");
    if (!signature_mgr->LoadPublicRsaKeys(optarg)) {
      LogCvmfs(kLogCvmfs, kLogStderr | kLogSyslogErr,
               "(%s) could not load public key %s",
               name.c_str(), optarg.c_str());
      continue;
    }

    UniquePtr<perf::Statistics> statistics(new perf::Statistics());
    UniquePtr<download::DownloadManager>
      download_mgr(new download::DownloadManager());
    download_mgr->Init(4, false, perf::StatisticsTemplate("agent", statistics));
    if (options_mgr->GetValue("CVMFS_HTTP_TIMEOUT", &optarg))
      download_mgr->SetTimeout(String2Uint64(optarg), String2Uint64(optarg));
    if (options_mgr->GetValue("CVMFS_HTTP_RETRIES", &optarg))
      download_mgr->SetRetryParameters(String2Uint64(optarg), 1000, 2000);
    RepositoryConfig *config = new RepositoryConfig();
    config->alias = name;
    options_mgr->GetValue("CVMFS_REPOSITORY_NAME", &(config->fqrn));
    options_mgr->GetValue("CVMFS_STRATUM0", &(config->stratum0_url));
    config->signature_mgr = signature_mgr.Release();
    config->download_mgr = download_mgr.Release();
    config->options_mgr = options_mgr.Release();
    config->statistics = statistics.Release();
    g_configurations[config->fqrn] = config;
    LogCvmfs(kLogCvmfs, kLogStdout | kLogSyslog, "watching %s",
             config->fqrn.c_str());
  }
  if (g_configurations.empty()) {
    LogCvmfs(kLogCvmfs, kLogStdout | kLogSyslogWarn,
             "Warning: no stratum 1 repositories found");
  }
}


/**
 * New replication job.  Responds on /cvmfs/<repo>/api/v1/replicate/new
 */
class UriHandlerReplicate : public UriHandler {
 public:
  virtual ~UriHandlerReplicate() { }

  virtual void OnRequest(const struct mg_request_info *req_info,
                         struct mg_connection *conn)
  {
    vector<string> uri_tokens = SplitString(req_info->uri, '/');
    // strip api/v1/replicate/new
    string fqrn = uri_tokens[uri_tokens.size() - 5];
    char post_data[kMaxPostData];  post_data[0] = '\0';
    unsigned post_data_len = mg_read(conn, post_data, sizeof(post_data) - 1);
    post_data[post_data_len] = '\0';
    // Trim trailing newline
    if (post_data_len && (post_data[post_data_len - 1] == '\n'))
      post_data[post_data_len - 1] = '\0';

    FenceGuard guard_configurations(&g_fence_configurations);
    RepositoryConfig *config = g_configurations[fqrn];
    assert(fqrn == config->fqrn);

    // Verify letter
    string message;
    string cert;
    letter::Letter letter(config->fqrn, post_data, config->signature_mgr);
    letter::Failures retval_lt = letter.Verify(kTimeoutLetter, &message, &cert);
    if (retval_lt != letter::kFailOk) {
      WebReply::Send(WebReply::k400, MkJsonError(letter::Code2Ascii(retval_lt)),
                     conn);
      return;
    }
    whitelist::Whitelist whitelist(config->fqrn, config->download_mgr,
                                   config->signature_mgr);
    whitelist::Failures retval_wl = whitelist.Load(config->stratum0_url);
    if (retval_wl == whitelist::kFailOk)
      retval_wl = whitelist.VerifyLoadedCertificate();
    if (retval_wl != whitelist::kFailOk) {
      WebReply::Send(WebReply::k400,
                     MkJsonError(whitelist::Code2Ascii(retval_wl)), conn);
      return;
    }

    UniquePtr<Job> job(new Job());
    string exe = "/usr/bin/cvmfs_server";
    vector<string> argv;
    argv.push_back("snapshot");
    argv.push_back(config->alias);
    bool retval_b = ExecuteBinary(
      &job->fd_stdin, &job->fd_stdout, &job->fd_stderr,
      exe, argv, false, &job->pid);
    if (!retval_b) {
      WebReply::Send(WebReply::k500,
                     MkJsonError("could not spawn snapshot process"), conn);
      return;
    }
    job->status = Job::kStatusRunning;
    string uuid = cvmfs::Uuid::CreateOneTime();
    job->id = uuid;
    job->alias = config->alias;
    job->remote_ip = ntohl(req_info->remote_ip);

    int retval_i = pthread_create(&job->thread_job, NULL, MainJobMgr, job);
    assert(retval_i == 0);
    retval_i = pthread_detach(job->thread_job);
    assert(retval_i == 0);
    {
      MutexLockGuard guard_jobs(&g_lock_jobs);
      g_jobs[uuid] = job.Release();
    }
    WebReply::Send(WebReply::k200, "{\"job_id\":\"" + uuid + "\"}", conn);
  }

 private:
  static const unsigned kMaxPostData = 32 * 1024;  // 32kB
  static const unsigned kTimeoutLetter = 180;  // 3 minutes

  // Polls stdout/stderr of running jobs
  static void *MainJobMgr(void *data) {
    Job *job = reinterpret_cast<Job *>(data);
    string job_id = job->id;
    string alias = job->alias;
    char ipv4_buf[INET_ADDRSTRLEN];

    LogCvmfs(kLogCvmfs, kLogStdout | kLogSyslog,
             "(%s) starting replication job %s from %s",
             alias.c_str(), job_id.c_str(),
             inet_ntop(AF_INET, &job->remote_ip, ipv4_buf, INET_ADDRSTRLEN));
    Block2Nonblock(job->fd_stdout);
    Block2Nonblock(job->fd_stderr);
    char buf_stdout[kPageSize];
    char buf_stderr[kPageSize];
    struct pollfd watch_fds[2];
    watch_fds[0].fd = job->fd_stdout;
    watch_fds[1].fd = job->fd_stderr;
    watch_fds[0].events = watch_fds[1].events = POLLIN | POLLPRI | POLLHUP;
    watch_fds[0].revents = watch_fds[1].revents = 0;
    bool terminate = false;
    while (!terminate) {
      int retval = poll(watch_fds, 2, -1);
      if (retval < 0)
        continue;
      if (watch_fds[0].revents) {
        watch_fds[0].revents = 0;
        int nbytes = read(watch_fds[0].fd, buf_stdout, kPageSize);
        if ((nbytes <= 0) && (errno != EINTR))
          terminate = true;
        if (nbytes > 0) {
          MutexLockGuard guard_job(&job->lock);
          job->stdout += string(buf_stdout, nbytes);
        }
      }
      if (watch_fds[1].revents) {
        watch_fds[1].revents = 0;
        int nbytes = read(watch_fds[1].fd, buf_stderr, kPageSize);
        if ((nbytes <= 0) && (errno != EINTR))
          terminate = true;
        if (nbytes > 0) {
          MutexLockGuard guard_job(&job->lock);
          job->stderr += string(buf_stderr, nbytes);
        }
      }
    }

    {
      MutexLockGuard guard_job(&job->lock);
      close(job->fd_stdin);  job->fd_stdin = -1;
      close(job->fd_stdout);  job->fd_stdout = -1;
      close(job->fd_stderr);  job->fd_stderr = -1;
      job->exit_code = WaitForChild(job->pid);
      job->death = platform_monotonic_time();
      job->finish_timestamp = time(NULL);
      job->status = Job::kStatusDone;
      job_id = job->id;
    }
    LogCvmfs(kLogCvmfs, kLogStdout | kLogSyslog,
             "(%s) finished replication job %s", alias.c_str(), job_id.c_str());
    return NULL;
  }

  string MkJsonError(const string &msg) {
    return "{\"error\": \"" + msg + "\"}";
  }
};


/**
 * Handler to query job information under
 * /cvmfs/<repo>/api/v1/replicate/<jobid>/{stdout,stderr,tail,status}
 */
class UriHandlerJob : public UriHandler {
 public:
  virtual ~UriHandlerJob() { }

  virtual void OnRequest(const struct mg_request_info *req_info,
                         struct mg_connection *conn)
  {
    string what = GetFileName(req_info->uri);
    string job_id = GetFileName(GetParentPath(req_info->uri));

    MutexLockGuard guard_jobs(&g_lock_jobs);
    map<string, Job *>::const_iterator iter = g_jobs.find(job_id);
    if (iter == g_jobs.end()) {
      WebReply::Send(WebReply::k404, "{\"error\":\"no such job\"}", conn);
      return;
    }
    Job *job = iter->second;
    MutexLockGuard guard_this_job(&job->lock);
    if (what == "stdout") {
      WebReply::Send(WebReply::k200, job->stdout, conn);
    } else if (what == "stderr") {
      WebReply::Send(WebReply::k200, job->stderr, conn);
    } else if (what == "tail") {
      WebReply::Send(WebReply::k200, Tail(job->stdout, 4), conn);
    } else if (what == "status") {
      string reply = "{\"status\":";
      switch (job->status) {
        case Job::kStatusLimbo: reply += "\"limbo\""; break;
        case Job::kStatusRunning: reply += "\"running\""; break;
        case Job::kStatusDone: reply += "\"done\""; break;
        default: assert(false);
      }
      if (job->status == Job::kStatusDone) {
        reply += ",\"exit_code\":" + StringifyInt(job->exit_code);
        reply += ",\"duration\":" + StringifyInt(job->death - job->birth);
        reply += ",\"finish_timestamp\":\"" +
                  StringifyTime(job->finish_timestamp, false) + " UTC\"";
      }
      reply += "}";
      WebReply::Send(WebReply::k200, reply, conn);
    } else {
      WebReply::Send(WebReply::k404, "{\"error\":\"internal error\"}", conn);
    }
  }
};


/**
 * Handler to query service information at /cvmfs/<repo>/api/v1/replicate/info
 */
class UriHandlerInfo : public UriHandler {
 public:
  virtual ~UriHandlerInfo() { }

  virtual void OnRequest(const struct mg_request_info *req_info,
                         struct mg_connection *conn)
  {
    string version = StringifyInt(kVersionMajor) + "." +
                     StringifyInt(kVersionMinor) + "." +
                     StringifyInt(kVersionPatch);
    WebReply::Send(WebReply::k200, "{\"version\":\"" + version + "\"}", conn);
  }
};


/**
 * Create the REST API from configuration
 */
static void GenerateUriMap() {
  for (map<string, RepositoryConfig *>::const_iterator i =
       g_configurations.begin(), i_end = g_configurations.end();
       i != i_end; ++i)
  {
    string fqrn = i->second->fqrn;
    g_uri_map.Register(WebRequest(
      "/cvmfs/" + fqrn + "/api/v1/replicate/*/stdout", WebRequest::kGet),
      g_handler_job);
    g_uri_map.Register(WebRequest(
      "/cvmfs/" + fqrn + "/api/v1/replicate/*/stderr", WebRequest::kGet),
      g_handler_job);
    g_uri_map.Register(WebRequest(
      "/cvmfs/" + fqrn + "/api/v1/replicate/*/tail", WebRequest::kGet),
      g_handler_job);
    g_uri_map.Register(WebRequest(
      "/cvmfs/" + fqrn + "/api/v1/replicate/*/status", WebRequest::kGet),
      g_handler_job);
    g_uri_map.Register(WebRequest("/cvmfs/" + fqrn + "/api/v1/replicate/new",
                                  WebRequest::kPost),
                       g_handler_replicate);
    g_uri_map.Register(WebRequest(
      "/cvmfs/" + fqrn + "/api/v1/replicate/info", WebRequest::kGet),
      g_handler_info);
  }
}


static void ClearConfigurations() {
  for (map<string, RepositoryConfig *>::const_iterator i =
       g_configurations.begin(), i_end = g_configurations.end();
       i != i_end; ++i)
  {
    delete i->second;
  }
  g_configurations.clear();
}


/**
 * Embedded web server's request callbacks
 */
static int MongooseOnRequest(struct mg_connection *conn) {
  const struct mg_request_info *request_info = mg_get_request_info(conn);
  WebRequest request(request_info);
  UriHandler *handler = g_uri_map.Route(request);
  if (handler == NULL) {
    if (g_uri_map.IsKnownUri(request.uri()))
      WebReply::Send(WebReply::k405, "", conn);
    else
      WebReply::Send(WebReply::k404, "", conn);
    return 1;
  }

  handler->OnRequest(request_info, conn);
  return 1;
}


/**
 * Redirect Mongoose's logging to LogCvmfs
 */
static int MongooseOnLog(const struct mg_connection *, const char *message) {
  LogCvmfs(kLogCvmfs, kLogStdout | kLogSyslog, "(web server) %s", message);
  return 1;
}


// Signals write to a pipe on which the main thread is listening
void SignalCleanup(int signal) {
  char c = 'C';
  WritePipe(g_pipe_ctrl[1], &c, 1);
}

void SignalExit(int signal) {
  char c = 'T';
  WritePipe(g_pipe_ctrl[1], &c, 1);
}

void SignalReload(int signal) {
  char c = 'R';
  WritePipe(g_pipe_ctrl[1], &c, 1);
}



void Usage(const char *progname) {
  LogCvmfs(kLogCvmfs, kLogStdout, "%s version %u.%u.%u\n"
           "Provides a REST service to release manager machines to let them "
           "trigger repository replication\n"
           "\n"
           "Usage: %s [-f(oreground)] [-p port (default: %s)]\n"
           "          [-P pid file (default: %s)] [-u username]",
           progname, kVersionMajor, kVersionMinor, kVersionPatch,
           progname, kDefaultPort, kDefaultPidFile);
}


int main(int argc, char **argv) {
  const char *port = kDefaultPort;
  const char *pid_file = kDefaultPidFile;
  bool foreground = false;
  string persona;
  uid_t original_uid = 0, drop_to_uid = 0;
  gid_t original_gid = 0, drop_to_gid = 0;

  int c;
  while ((c = getopt(argc, argv, "hvfp:P:u:")) != -1) {
    switch (c) {
      case 'f':
        foreground = true;
        break;
      case 'p':
        port = optarg;
        break;
      case 'P':
        pid_file = optarg;
        break;
      case 'u': {
        persona = optarg;
        bool retval = GetUidOf(persona, &drop_to_uid, &drop_to_gid);
        if (!retval) {
          LogCvmfs(kLogCvmfs, kLogStderr | kLogSyslogErr,
                   "cannot find user %s", persona.c_str());
          return 1;
        }
        break;
      }
      case 'v':
        break;
      case 'h':
        Usage(argv[0]);
        return 0;
      default:
        Usage(argv[0]);
        return 1;
    }
  }

  if (!foreground)
    Daemonize();
  int fd_pid_file = WritePidFile(pid_file);
  if (fd_pid_file < 0) {
    string reason;
    if (fd_pid_file == -2)
      reason = " (another daemon is already running)";
    LogCvmfs(kLogCvmfs, kLogStdout | kLogSyslogErr,
             "failed to write pid file %s%s", pid_file, reason.c_str());
    return 1;
  }
  if (!persona.empty()) {
    original_uid = geteuid();
    original_gid = getegid();
    bool retval = SwitchCredentials(drop_to_uid, drop_to_gid, true);
    if (!retval) {
      LogCvmfs(kLogCvmfs, kLogStdout | kLogSyslogErr,
               "failed to drop credentials to %u:%u", drop_to_uid, drop_to_gid);
      return 1;
    }
    LogCvmfs(kLogCvmfs, kLogStdout | kLogSyslog,
             "using credentials %u:%u", drop_to_uid, drop_to_gid);
  }

  g_handler_job = new UriHandlerJob();
  g_handler_replicate = new UriHandlerReplicate();
  g_handler_info = new UriHandlerInfo();
  ReadConfigurations();
  GenerateUriMap();

  // Start the embedded web server
  struct mg_context *ctx;
  struct mg_callbacks callbacks;
  memset(&callbacks, 0, sizeof(callbacks));
  callbacks.begin_request = MongooseOnRequest;
  callbacks.log_message = MongooseOnLog;

  // List of Mongoose options. Last element must be NULL.
  const char *mg_options[] =
    {"num_threads", kDefaultNumThreads, "listening_ports", port, NULL};
  LogCvmfs(kLogCvmfs, kLogStdout | kLogSyslog,
           "starting CernVM-FS stratum agent on port %s", port);
  ctx = mg_start(&callbacks, NULL, mg_options);
  if (ctx == NULL) {
    LogCvmfs(kLogCvmfs, kLogStderr | kLogSyslogErr,
             "failed to start web server");
    return 1;
  }

  MakePipe(g_pipe_ctrl);
  signal(SIGHUP, SignalReload);
  signal(SIGTERM, SignalExit);
  signal(SIGINT, SignalExit);
  signal(SIGALRM, SignalCleanup);
  alarm(kCleanupInterval);
  char ctrl;
  do {
    ReadPipe(g_pipe_ctrl[0], &ctrl, 1);
    if (ctrl == 'C') {
      MutexLockGuard guard_jobs(&g_lock_jobs);
      // Cleanup job table
      for (map<string, Job *>::iterator i = g_jobs.begin(),
           i_end = g_jobs.end(); i != i_end; )
      {
        if ( (i->second->status == Job::kStatusDone) &&
             ((platform_monotonic_time() - i->second->death) >
               kJobRetentionDuration) )
        {
          map<string, Job *>::iterator delete_me = i++;
          delete delete_me->second;
          g_jobs.erase(delete_me);
        } else {
          ++i;
        }
      }
      alarm(kCleanupInterval);
    }
    if (ctrl == 'R') {
      LogCvmfs(kLogCvmfs, kLogStdout | kLogSyslog, "reloading configuration");
      g_fence_configurations.Drain();
      ClearConfigurations();
      ReadConfigurations();
      GenerateUriMap();
      g_fence_configurations.Open();
    }
  } while (ctrl != 'T');
  LogCvmfs(kLogCvmfs, kLogStdout | kLogSyslog,
           "stopping CernVM-FS stratum agent");

  mg_stop(ctx);
  ClearConfigurations();
  delete g_handler_job;
  delete g_handler_replicate;
  delete g_handler_info;

  SwitchCredentials(original_uid, original_gid, true);
  UnlockFile(fd_pid_file);
  unlink(pid_file);

  return 0;
}<|MERGE_RESOLUTION|>--- conflicted
+++ resolved
@@ -183,25 +183,15 @@
     options_mgr->set_taint_environment(false);
     OptionsTemplatingManager *opt_templ_mgr =
       new DefaultOptionsTemplatingManager(name);
-<<<<<<< HEAD
-    options_mgr->ParsePath(repo_config_dirs[i]
-      + "/server.conf", false, *opt_templ_mgr);
-=======
     options_mgr->ParsePath(repo_config_dirs[i] + "/server.conf",
       false, *opt_templ_mgr);
->>>>>>> a3e0eacf
     if (!options_mgr->GetValue("CVMFS_REPOSITORY_TYPE", &optarg) ||
         (optarg != "stratum1"))
     {
       continue;
     }
-<<<<<<< HEAD
-    options_mgr->ParsePath(repo_config_dirs[i]
-      + "/replica.conf", false, *opt_templ_mgr);
-=======
     options_mgr->ParsePath(repo_config_dirs[i] + "/replica.conf",
       false, *opt_templ_mgr);
->>>>>>> a3e0eacf
     delete opt_templ_mgr;
     opt_templ_mgr = NULL;
     if (options_mgr->GetValue("CVMFS_STRATUM_AGENT", &optarg) &&
