/**
 * This file is part of the CernVM File System.
 *
 * CernVM-FS is a FUSE module which implements an HTTP read-only filesystem.
 * The original idea is based on GROW-FS.
 *
 * CernVM-FS shows a remote HTTP directory as local file system.  The client
 * sees all available files.  On first access, a file is downloaded and
 * cached locally.  All downloaded pieces are verified by a cryptographic
 * content hash.
 *
 * To do so, a directory hive has to be transformed into a CVMFS2
 * "repository".  This can be done by the CernVM-FS server tools.
 *
 * This preparation of directories is transparent to web servers and
 * web proxies.  They just serve static content, i.e. arbitrary files.
 * Any HTTP server should do the job.  We use Apache + Squid.  Serving
 * files from the memory of a web proxy brings a significant performance
 * improvement.
 */

#define ENOATTR ENODATA  /**< instead of including attr/xattr.h */
#define FUSE_USE_VERSION 26
#define __STDC_FORMAT_MACROS

// sys/xattr.h conflicts with linux/xattr.h and needs to be loaded very early
#include <sys/xattr.h>  // NOLINT

#include "cvmfs_config.h"
#include "cvmfs.h"

#include <dirent.h>
#include <errno.h>
#include <fcntl.h>
#include <fuse/fuse_lowlevel.h>
#include <fuse/fuse_opt.h>
#include <google/dense_hash_map>
#include <inttypes.h>
#include <openssl/crypto.h>
#include <pthread.h>
#include <stddef.h>
#include <stdint.h>
#include <sys/errno.h>
#include <sys/file.h>
#include <sys/mount.h>
#include <sys/resource.h>
#include <sys/stat.h>
#ifndef __APPLE__
#include <sys/statfs.h>
#endif
#include <sys/time.h>
#include <sys/types.h>
#include <sys/wait.h>
#include <unistd.h>

#include <algorithm>
#include <cassert>
#include <csignal>
#include <cstdio>
#include <cstdlib>
#include <cstring>
#include <ctime>
#include <functional>
#include <map>
#include <string>
#include <vector>

#include "atomic.h"
#include "auto_umount.h"
#include "backoff.h"
#include "cache.h"
#include "catalog_mgr_client.h"
#include "clientctx.h"
#include "compat.h"
#include "compression.h"
#include "directory_entry.h"
#include "download.h"
#include "duplex_sqlite3.h"
#include "fetch.h"
#include "file_chunk.h"
#include "globals.h"
#include "glue_buffer.h"
#include "hash.h"
#include "history_sqlite.h"
#include "loader.h"
#include "logging.h"
#include "lru.h"
#include "manifest_fetch.h"
#include "monitor.h"
#include "nfs_maps.h"
#include "options.h"
#include "platform.h"
#include "quota.h"
#include "quota_listener.h"
#include "shortstring.h"
#include "signature.h"
#include "smalloc.h"
#include "sqlitevfs.h"
#include "statistics.h"
#include "talk.h"
#include "tracer.h"
#include "util.h"
#include "util_concurrency.h"
#include "uuid.h"
#include "voms_authz/voms_cred.h"
#include "wpad.h"
#include "xattr.h"

#include "voms_authz/voms_authz.h"

#ifdef FUSE_CAP_EXPORT_SUPPORT
#define CVMFS_NFS_SUPPORT
#else
#warning "No NFS support, Fuse too old"
#endif

using namespace std;  // NOLINT

namespace cvmfs {

const char *kDefaultCachedir = "/var/lib/cvmfs/default";
const unsigned kDefaultTimeout = 2;
const unsigned kDefaultLowSpeedLimit = 1024;
const double kDefaultKCacheTimeout = 60.0;
const unsigned kReloadSafetyMargin = 500;  // in milliseconds
const unsigned kDefaultNumConnections = 16;
const uint64_t kDefaultMemcache = 16*1024*1024;  // 16M RAM for meta-data caches
const uint64_t kDefaultCacheSizeMb = 1024*1024*1024;  // 1G
/**
 * If catalog reload fails, try again in 3 minutes
 */
const unsigned int kShortTermTTL = 180;
const time_t kIndefiniteDeadline = time_t(-1);

BackoffThrottle *backoff_throttle_;

/**
 * Stores the initial catalog revision (in order to detect overflows) and
 * the incarnation (number of reloads) of the Fuse module
 */
struct InodeGenerationInfo {
  InodeGenerationInfo() {
    version = 2;
    initial_revision = 0;
    incarnation = 0;
    overflow_counter = 0;
    inode_generation = 0;
  }
  unsigned version;
  uint64_t initial_revision;
  uint32_t incarnation;
  uint32_t overflow_counter;  // not used any more
  uint64_t inode_generation;
};
InodeGenerationInfo inode_generation_info_;

/**
 * For cvmfs_opendir / cvmfs_readdir
 * TODO: use mmap for very large listings
 */
struct DirectoryListing {
  char *buffer;  /**< Filled by fuse_add_direntry */

  // Not really used anymore.  But directory listing needs to be migrated during
  // hotpatch. If buffer is allocated by smmap, capacity is zero.
  size_t size;
  size_t capacity;

  DirectoryListing() : buffer(NULL), size(0), capacity(0) { }
};

const loader::LoaderExports *loader_exports_ = NULL;
bool foreground_ = false;
bool nfs_maps_ = false;
string *mountpoint_ = NULL;
string *cachedir_ = NULL;
string *nfs_shared_dir_ = NULL;
string *tracefile_ = NULL;
/**
 * Expected repository name, e.g. atlas.cern.ch
 */
string *repository_name_ = NULL;
string *repository_tag_ = NULL;
pid_t pid_ = 0;  /**< will be set after deamon() */
time_t boot_time_;
unsigned max_ttl_ = 0;  /**< unit: seconds */
pthread_mutex_t lock_max_ttl_ = PTHREAD_MUTEX_INITIALIZER;
catalog::InodeGenerationAnnotation *inode_annotation_ = NULL;
catalog::ClientCatalogManager *catalog_manager_ = NULL;
quota::ListenerHandle *watchdog_listener_ = NULL;
quota::ListenerHandle *unpin_listener_ = NULL;
signature::SignatureManager *signature_manager_ = NULL;
download::DownloadManager *download_manager_ = NULL;
download::DownloadManager *external_download_manager_ = NULL;
cache::CacheManager *cache_manager_ = NULL;
Fetcher *fetcher_ = NULL;
Fetcher *external_fetcher_ = NULL;
lru::InodeCache *inode_cache_ = NULL;
lru::PathCache *path_cache_ = NULL;
lru::Md5PathCache *md5path_cache_ = NULL;
glue::InodeTracker *inode_tracker_ = NULL;
OptionsManager *options_manager_ = NULL;

double kcache_timeout_ = kDefaultKCacheTimeout;
bool fixed_catalog_ = false;
bool volatile_repository_ = false;
/**
 * If true, synthetic extended attributes (e.g. "user.pid") are excluded from
 * listing.  They are still retrievable if the attribute key is known.  This
 * helps if cvmfs is a read-only layer in a union file system stack where the
 * synthetic attributes should not be copied up.
 */
bool hide_magic_xattrs_ = false;

/**
 * in maintenance mode, cache timeout is 0 and catalogs are not reloaded
 */
atomic_int32 maintenance_mode_;
atomic_int32 catalogs_expired_;
atomic_int32 drainout_mode_;
atomic_int32 reload_critical_section_;
time_t drainout_deadline_;
time_t catalogs_valid_until_;

typedef google::dense_hash_map<uint64_t, DirectoryListing,
                               hash_murmur<uint64_t> >
        DirectoryHandles;
DirectoryHandles *directory_handles_ = NULL;
pthread_mutex_t lock_directory_handles_ = PTHREAD_MUTEX_INITIALIZER;
uint64_t next_directory_handle_ = 0;

// contains inode to chunklist and handle to fd maps
ChunkTables *chunk_tables_;

perf::Statistics *statistics_ = NULL;
perf::Counter *n_fs_open_ = NULL;
perf::Counter *n_fs_dir_open_ = NULL;
perf::Counter *n_fs_lookup_ = NULL;
perf::Counter *n_fs_lookup_negative_ = NULL;
perf::Counter *n_fs_stat_ = NULL;
perf::Counter *n_fs_read_ = NULL;
perf::Counter *n_fs_readlink_ = NULL;
perf::Counter *n_fs_forget_ = NULL;
perf::Counter *n_io_error_ = NULL;
/**
 *  number of currently open files by Fuse calls
 */
perf::Counter *no_open_files_ = NULL;
/**
 * number of currently open directories
 */
perf::Counter *no_open_dirs_ = NULL;
unsigned max_open_files_; /**< maximum allowed number of open files */
/**
 * Number of reserved file descriptors for internal use
 */
const int kNumReservedFd = 512;

/**
 * Ensures that within a callback all operations take place on the same
 * catalog revision.
 */
class RemountFence : public SingleCopy {
 public:
  RemountFence() {
    atomic_init64(&counter_);
    atomic_init32(&blocking_);
  }
  void Enter() {
    while (atomic_read32(&blocking_)) {
      SafeSleepMs(100);
    }
    atomic_inc64(&counter_);
  }
  void Leave() {
    atomic_dec64(&counter_);
  }
  void Block() {
    atomic_cas32(&blocking_, 0, 1);
    while (atomic_read64(&counter_) > 0) {
      SafeSleepMs(100);
    }
  }
  void Unblock() {
    atomic_cas32(&blocking_, 1, 0);
  }

 private:
  atomic_int64 counter_;
  atomic_int32 blocking_;
};
RemountFence *remount_fence_;

/**
 * The thread that triggers the reload of the root catalog is informed through
 * this pipe by the alarm signal handler when the TTL expires.
 */
int pipe_remount_trigger_[2];

/**
 * Triggers `RemountCheck()` when the repository TTL expires.
 */
pthread_t *thread_remount_trigger_ = NULL;


unsigned GetMaxTTL() {
  pthread_mutex_lock(&lock_max_ttl_);
  const unsigned current_max = max_ttl_/60;
  pthread_mutex_unlock(&lock_max_ttl_);

  return current_max;
}


void SetMaxTTL(const unsigned value_minutes) {
  pthread_mutex_lock(&lock_max_ttl_);
  max_ttl_ = value_minutes*60;
  pthread_mutex_unlock(&lock_max_ttl_);
}


static unsigned GetEffectiveTTL() {
  const unsigned max_ttl = GetMaxTTL()*60;
  const unsigned catalog_ttl = catalog_manager_->GetTTL();

  return max_ttl ? std::min(max_ttl, catalog_ttl) : catalog_ttl;
}


static inline double GetKcacheTimeout() {
  if (atomic_read32(&drainout_mode_) || atomic_read32(&maintenance_mode_))
    return 0.0;
  return kcache_timeout_;
}


void GetReloadStatus(bool *drainout_mode, bool *maintenance_mode) {
  *drainout_mode = atomic_read32(&drainout_mode_);
  *maintenance_mode = atomic_read32(&maintenance_mode_);
}


unsigned GetRevision() {
  return catalog_manager_->GetRevision();
}


std::string GetOpenCatalogs() {
  return catalog_manager_->PrintHierarchy();
}


void ResetErrorCounters() {
  n_io_error_->Set(0);
}


static bool UseWatchdog() {
  if (loader_exports_ == NULL || loader_exports_->version < 2) {
    return true;  // spawn watchdog by default
                  // Note: with library versions before 2.1.8 it might not
                  //       create stack traces properly in all cases
  }

  return !loader_exports_->disable_watchdog;
}


static void AlarmReload(int signal __attribute__((unused)),
                        siginfo_t *siginfo __attribute__((unused)),
                        void *context __attribute__((unused)))
{
  atomic_cas32(&catalogs_expired_, 0, 1);
  if (pipe_remount_trigger_[1] >= 0) {
    char c = 'T';
    WritePipe(pipe_remount_trigger_[1], &c, 1);
  }
}


/**
 * If there is a new catalog version, switches to drainout mode.
 * lookup or getattr will take care of actual remounting once the caches are
 * drained out.
 */
catalog::LoadError RemountStart() {
  catalog::LoadError retval = catalog_manager_->Remount(true);
  if (retval == catalog::kLoadNew) {
    LogCvmfs(kLogCvmfs, kLogDebug,
             "new catalog revision available, draining out meta-data caches");
    unsigned safety_margin = kReloadSafetyMargin/1000;
    if (safety_margin == 0)
      safety_margin = 1;
    drainout_deadline_ =
      time(NULL) + static_cast<int>(kcache_timeout_) + safety_margin;
    atomic_cas32(&drainout_mode_, 0, 1);
  }
  return retval;
}


/**
 * If the caches are drained out, a new catalog revision is applied and
 * kernel caches are activated again.
 */
static void RemountFinish() {
  if (!atomic_cas32(&reload_critical_section_, 0, 1))
    return;
  if (!atomic_read32(&drainout_mode_)) {
    atomic_cas32(&reload_critical_section_, 1, 0);
    return;
  }

  if (time(NULL) > drainout_deadline_) {
    LogCvmfs(kLogCvmfs, kLogDebug, "caches drained out, applying new catalog");

    // No new inserts into caches
    inode_cache_->Pause();
    path_cache_->Pause();
    md5path_cache_->Pause();
    inode_cache_->Drop();
    path_cache_->Drop();
    md5path_cache_->Drop();

    // Ensure that all Fuse callbacks left the catalog query code
    remount_fence_->Block();
    catalog::LoadError retval = catalog_manager_->Remount(false);
    if (inode_annotation_) {
      inode_generation_info_.inode_generation =
        inode_annotation_->GetGeneration();
    }
    volatile_repository_ = catalog_manager_->GetVolatileFlag();
    remount_fence_->Unblock();

    inode_cache_->Resume();
    path_cache_->Resume();
    md5path_cache_->Resume();

    atomic_cas32(&drainout_mode_, 1, 0);
    if ((retval == catalog::kLoadFail) || (retval == catalog::kLoadNoSpace) ||
        catalog_manager_->offline_mode())
    {
      LogCvmfs(kLogCvmfs, kLogDebug, "reload/finish failed, "
               "applying short term TTL");
      alarm(kShortTermTTL);
      catalogs_valid_until_ = time(NULL) + kShortTermTTL;
    } else {
      LogCvmfs(kLogCvmfs, kLogSyslog, "switched to catalog revision %d",
               catalog_manager_->GetRevision());
      alarm(GetEffectiveTTL());
      catalogs_valid_until_ = time(NULL) + GetEffectiveTTL();
    }
  }

  atomic_cas32(&reload_critical_section_, 1, 0);
}


/**
 * Runs at the beginning of lookup, checks if a previously started remount needs
 * to be finished or starts a new remount if the TTL timer has been fired.
 */
static void RemountCheck() {
  if (atomic_read32(&maintenance_mode_) == 1)
    return;
  RemountFinish();

  if (atomic_cas32(&catalogs_expired_, 1, 0)) {
    LogCvmfs(kLogCvmfs, kLogDebug, "catalog TTL expired, reload");
    catalog::LoadError retval = RemountStart();
    if ((retval == catalog::kLoadFail) || (retval == catalog::kLoadNoSpace)) {
      LogCvmfs(kLogCvmfs, kLogDebug, "reload failed (%s), "
                                     "applying short term TTL",
               catalog::Code2Ascii(retval));
      alarm(kShortTermTTL);
      catalogs_valid_until_ = time(NULL) + kShortTermTTL;
    } else if (retval == catalog::kLoadUp2Date) {
      LogCvmfs(kLogCvmfs, kLogDebug,
               "catalog up to date, applying effective TTL");
      alarm(GetEffectiveTTL());
      catalogs_valid_until_ = time(NULL) + GetEffectiveTTL();
    }
  }
}


static bool CheckVoms(const fuse_ctx &fctx) {
  std::string voms_requirements;
  if (catalog_manager_->GetVOMSAuthz(&voms_requirements)) {
    LogCvmfs(kLogCvmfs, kLogDebug, "Got VOMS authz %s from filesystem "
             "properties", voms_requirements.c_str());
  }

  // Get VOMS information, if any,
#ifdef VOMS_AUTHZ
  if ((fctx.uid != 0) && voms_requirements.size()) {
    return CheckVOMSAuthz(&fctx, voms_requirements);
  }
#endif
  return true;
}

// TODO(jblomer): the remount functions need to move into a separate entity
/**
 * Gets triggered by the alarm timer to start `RemountCheck()`.  This can't
 * be called from the alarm timer because of missing signal safety.
 */
static void *MainRemountTrigger(void *data) {
  char c;
  LogCvmfs(kLogCvmfs, kLogDebug, "starting remount trigger");
  while (true) {
    ReadPipe(pipe_remount_trigger_[0], &c, 1);
    if (c == 'Q')
      break;

    // We don't need to call this if we are already draining the caches
    if (!atomic_read32(&drainout_mode_)) {
      LogCvmfs(kLogCvmfs, kLogDebug, "trigger remount of idle mount point");
      RemountCheck();
    }
  }
  LogCvmfs(kLogCvmfs, kLogDebug, "stopping remount trigger");
  return NULL;
}


static bool GetDirentForInode(const fuse_ino_t ino,
                              catalog::DirectoryEntry *dirent)
{
  // Lookup inode in cache
  if (inode_cache_->Lookup(ino, dirent))
    return true;

  // Look in the catalogs in 2 steps: lookup inode->path, lookup path
  catalog::DirectoryEntry dirent_negative =
    catalog::DirectoryEntry(catalog::kDirentNegative);
  // Reset directory entry.  If the function returns false and dirent is no
  // the kDirentNegative, it was an I/O error
  *dirent = catalog::DirectoryEntry();

  if (nfs_maps_) {
    // NFS mode
    PathString path;
    bool retval = nfs_maps::GetPath(ino, &path);
    if (!retval) {
      *dirent = dirent_negative;
      return false;
    }
    if (catalog_manager_->LookupPath(path, catalog::kLookupSole, dirent)) {
      // Fix inodes
      dirent->set_inode(ino);
      inode_cache_->Insert(ino, *dirent);
      return true;
    }
    return false;  // Not found in catalog or catalog load error
  }

  // Non-NFS mode
  PathString path;
  if (ino == catalog_manager_->GetRootInode()) {
    catalog_manager_->LookupPath(PathString(), catalog::kLookupSole, dirent);
    dirent->set_inode(ino);
    inode_cache_->Insert(ino, *dirent);
    return true;
  }

  bool retval = inode_tracker_->FindPath(ino, &path);
  if (!retval) {
    // Can this ever happen?
    LogCvmfs(kLogCvmfs, kLogDebug, "GetDirentForInode inode lookup failure");
    *dirent = dirent_negative;
    return false;
  }
  if (catalog_manager_->LookupPath(path, catalog::kLookupSole, dirent)) {
    // Fix inodes
    dirent->set_inode(ino);
    inode_cache_->Insert(ino, *dirent);
    return true;
  }

  // Can happen after reload of catalogs or on catalog load failure
  LogCvmfs(kLogCvmfs, kLogDebug, "GetDirentForInode path lookup failure");
  return false;
}


static bool GetDirentForPath(const PathString &path,
                             catalog::DirectoryEntry *dirent)
{
  uint64_t live_inode = 0;
  if (!nfs_maps_)
    live_inode = inode_tracker_->FindInode(path);

  shash::Md5 md5path(path.GetChars(), path.GetLength());
  if (md5path_cache_->Lookup(md5path, dirent)) {
    if (dirent->GetSpecial() == catalog::kDirentNegative)
      return false;
    if (!nfs_maps_ && (live_inode != 0))
      dirent->set_inode(live_inode);
    return true;
  }

  // Lookup inode in catalog TODO: not twice md5 calculation
  bool retval;
  retval = catalog_manager_->LookupPath(path, catalog::kLookupSole, dirent);
  if (retval) {
    if (nfs_maps_) {
      // Fix inode
      dirent->set_inode(nfs_maps::GetInode(path));
    } else {
      if (live_inode != 0)
        dirent->set_inode(live_inode);
    }
    md5path_cache_->Insert(md5path, *dirent);
    return true;
  }

  LogCvmfs(kLogCvmfs, kLogDebug, "GetDirentForPath, no entry");
  // Only insert ENOENT results into negative cache.  Otherwise it was an
  // error loading nested catalogs
  if (dirent->GetSpecial() == catalog::kDirentNegative)
    md5path_cache_->InsertNegative(md5path);
  return false;
}


static bool GetPathForInode(const fuse_ino_t ino, PathString *path) {
  // Check the path cache first
  if (path_cache_->Lookup(ino, path))
    return true;

  if (nfs_maps_) {
    // NFS mode, just a lookup
    LogCvmfs(kLogCvmfs, kLogDebug, "MISS %d - lookup in NFS maps", ino);
    if (nfs_maps::GetPath(ino, path)) {
      path_cache_->Insert(ino, *path);
      return true;
    }
    return false;
  }

  if (ino == catalog_manager_->GetRootInode())
    return true;

  LogCvmfs(kLogCvmfs, kLogDebug, "MISS %d - looking in inode tracker", ino);
  bool retval = inode_tracker_->FindPath(ino, path);
  assert(retval);
  path_cache_->Insert(ino, *path);
  return true;
}


/**
 * Find the inode number of a file name in a directory given by inode.
 * This or getattr is called as kind of prerequisit to every operation.
 * We do check catalog TTL here (and reload, if necessary).
 */
static void cvmfs_lookup(fuse_req_t req, fuse_ino_t parent, const char *name) {
  perf::Inc(n_fs_lookup_);
  const struct fuse_ctx *fuse_ctx = fuse_req_ctx(req);
  ClientCtxGuard ctx_guard(fuse_ctx->uid, fuse_ctx->gid, fuse_ctx->pid);
  RemountCheck();

  remount_fence_->Enter();
  parent = catalog_manager_->MangleInode(parent);
  LogCvmfs(kLogCvmfs, kLogDebug,
           "cvmfs_lookup in parent inode: %"PRIu64" for name: %s",
           uint64_t(parent), name);

  PathString path;
  PathString parent_path;
  catalog::DirectoryEntry dirent;
  struct fuse_entry_param result;

  memset(&result, 0, sizeof(result));
  double timeout = GetKcacheTimeout();
  result.attr_timeout = timeout;
  result.entry_timeout = timeout;

  // Special NFS lookups: . and ..
  if ((strcmp(name, ".") == 0) || (strcmp(name, "..") == 0)) {
    if (GetDirentForInode(parent, &dirent)) {
      if (strcmp(name, ".") == 0) {
        goto lookup_reply_positive;
      } else {
        // Lookup for ".."
        if (dirent.inode() == catalog_manager_->GetRootInode()) {
          dirent.set_inode(1);
          goto lookup_reply_positive;
        }
        if (!GetPathForInode(parent, &parent_path))
          goto lookup_reply_negative;
        if (GetDirentForPath(GetParentPath(parent_path), &dirent))
          goto lookup_reply_positive;
      }
    }
    // No entry for "." or no entry for ".."
    if (dirent.GetSpecial() == catalog::kDirentNegative)
      goto lookup_reply_negative;
    else
      goto lookup_reply_error;
    assert(false);
  }

  if (!GetPathForInode(parent, &parent_path)) {
    LogCvmfs(kLogCvmfs, kLogDebug, "no path for parent inode found");
    goto lookup_reply_negative;
  }

  path.Assign(parent_path);
  path.Append("/", 1);
  path.Append(name, strlen(name));
  tracer::Trace(tracer::kFuseLookup, path, "lookup()");
  if (!GetDirentForPath(path, &dirent)) {
    if (dirent.GetSpecial() == catalog::kDirentNegative)
      goto lookup_reply_negative;
    else
      goto lookup_reply_error;
  }

 lookup_reply_positive:
  if (!nfs_maps_)
    inode_tracker_->VfsGet(dirent.inode(), path);
  remount_fence_->Leave();
  result.ino = dirent.inode();
  result.attr = dirent.GetStatStructure();
  fuse_reply_entry(req, &result);
  return;

 lookup_reply_negative:
  remount_fence_->Leave();
  perf::Inc(n_fs_lookup_negative_);
  result.ino = 0;
  fuse_reply_entry(req, &result);
  return;

 lookup_reply_error:
  remount_fence_->Leave();
  fuse_reply_err(req, EIO);
}


/**
 *
 */
static void cvmfs_forget(
  fuse_req_t req,
  fuse_ino_t ino,
  unsigned long nlookup  // NOLINT
) {
  perf::Inc(cvmfs::n_fs_forget_);

  // The libfuse high-level library does the same
  if (ino == FUSE_ROOT_ID) {
    fuse_reply_none(req);
    return;
  }

  remount_fence_->Enter();
  ino = catalog_manager_->MangleInode(ino);
  LogCvmfs(kLogCvmfs, kLogDebug, "forget on inode %"PRIu64" by %u",
           uint64_t(ino), nlookup);
  if (!nfs_maps_)
    inode_tracker_->VfsPut(ino, nlookup);
  remount_fence_->Leave();
  fuse_reply_none(req);
}


/**
 * Looks into dirent to decide if this is an EIO negative reply or an
 * ENOENT negative reply
 */
static void ReplyNegative(const catalog::DirectoryEntry &dirent,
                          fuse_req_t req)
{
  if (dirent.GetSpecial() == catalog::kDirentNegative)
    fuse_reply_err(req, ENOENT);
  else
    fuse_reply_err(req, EIO);
}


/**
 * Transform a cvmfs dirent into a struct stat.
 */
static void cvmfs_getattr(fuse_req_t req, fuse_ino_t ino,
                          struct fuse_file_info *fi)
{
  perf::Inc(n_fs_stat_);
  const struct fuse_ctx *fuse_ctx = fuse_req_ctx(req);
  ClientCtxGuard ctx_guard(fuse_ctx->uid, fuse_ctx->gid, fuse_ctx->pid);
  RemountCheck();

  remount_fence_->Enter();
  ino = catalog_manager_->MangleInode(ino);
  LogCvmfs(kLogCvmfs, kLogDebug, "cvmfs_getattr (stat) for inode: %"PRIu64,
           uint64_t(ino));

  if (!CheckVoms(*fuse_ctx)) {
    remount_fence_->Leave();
    fuse_reply_err(req, EACCES);
    return;
  }

  catalog::DirectoryEntry dirent;
  const bool found = GetDirentForInode(ino, &dirent);
  remount_fence_->Leave();

  if (!found) {
    ReplyNegative(dirent, req);
    return;
  }

  struct stat info = dirent.GetStatStructure();

  fuse_reply_attr(req, &info, GetKcacheTimeout());
}


/**
 * Reads a symlink from the catalog.  Environment variables are expanded.
 */
static void cvmfs_readlink(fuse_req_t req, fuse_ino_t ino) {
  perf::Inc(n_fs_readlink_);
  const struct fuse_ctx *fuse_ctx = fuse_req_ctx(req);
  ClientCtxGuard ctx_guard(fuse_ctx->uid, fuse_ctx->gid, fuse_ctx->pid);

  remount_fence_->Enter();
  ino = catalog_manager_->MangleInode(ino);
  LogCvmfs(kLogCvmfs, kLogDebug, "cvmfs_readlink on inode: %"PRIu64,
           uint64_t(ino));

  catalog::DirectoryEntry dirent;
  const bool found = GetDirentForInode(ino, &dirent);
  remount_fence_->Leave();

  if (!found) {
    ReplyNegative(dirent, req);
    return;
  }

  if (!dirent.IsLink()) {
    fuse_reply_err(req, EINVAL);
    return;
  }

  fuse_reply_readlink(req, dirent.symlink().c_str());
}


static void AddToDirListing(const fuse_req_t req,
                            const char *name, const struct stat *stat_info,
                            BigVector<char> *listing)
{
  LogCvmfs(kLogCvmfs, kLogDebug, "Add to listing: %s, inode %"PRIu64,
           name, uint64_t(stat_info->st_ino));
  size_t remaining_size = listing->capacity() - listing->size();
  const size_t entry_size = fuse_add_direntry(req, NULL, 0, name, stat_info, 0);

  while (entry_size > remaining_size) {
    listing->DoubleCapacity();
    remaining_size = listing->capacity() - listing->size();
  }

  char *buffer;
  bool large_alloc;
  listing->ShareBuffer(&buffer, &large_alloc);
  fuse_add_direntry(req, buffer + listing->size(),
                    remaining_size, name, stat_info,
                    listing->size() + entry_size);
  listing->SetSize(listing->size() + entry_size);
}


/**
 * Open a directory for listing.
 */
static void cvmfs_opendir(fuse_req_t req, fuse_ino_t ino,
                          struct fuse_file_info *fi)
{
  const struct fuse_ctx *fuse_ctx = fuse_req_ctx(req);
  ClientCtxGuard ctx_guard(fuse_ctx->uid, fuse_ctx->gid, fuse_ctx->pid);
  RemountCheck();

  remount_fence_->Enter();
  ino = catalog_manager_->MangleInode(ino);
  LogCvmfs(kLogCvmfs, kLogDebug, "cvmfs_opendir on inode: %"PRIu64,
           uint64_t(ino));

  if (!CheckVoms(*fuse_ctx)) {
    remount_fence_->Leave();
    fuse_reply_err(req, EACCES);
    return;
  }

  PathString path;
  catalog::DirectoryEntry d;
  bool found = GetPathForInode(ino, &path);
  if (!found) {
    remount_fence_->Leave();
    fuse_reply_err(req, ENOENT);
    return;
  }
  found = GetDirentForInode(ino, &d);

  if (!found) {
    remount_fence_->Leave();
    ReplyNegative(d, req);
    return;
  }
  if (!d.IsDirectory()) {
    remount_fence_->Leave();
    fuse_reply_err(req, ENOTDIR);
    return;
  }

  LogCvmfs(kLogCvmfs, kLogDebug, "cvmfs_opendir on inode: %"PRIu64", path %s",
           uint64_t(ino), path.c_str());

  // Build listing
  BigVector<char> fuse_listing(512);

  // Add current directory link
  struct stat info;
  info = d.GetStatStructure();
  AddToDirListing(req, ".", &info, &fuse_listing);

  // Add parent directory link
  catalog::DirectoryEntry p;
  if (d.inode() != catalog_manager_->GetRootInode() &&
      GetDirentForPath(GetParentPath(path), &p))
  {
    info = p.GetStatStructure();
    AddToDirListing(req, "..", &info, &fuse_listing);
  }

  // Add all names
  catalog::StatEntryList listing_from_catalog;
  bool retval = catalog_manager_->ListingStat(path, &listing_from_catalog);

  if (!retval) {
    remount_fence_->Leave();
    fuse_listing.Clear();  // Buffer is shared, empty manually
    fuse_reply_err(req, EIO);
    return;
  }
  for (unsigned i = 0; i < listing_from_catalog.size(); ++i) {
    // Fix inodes
    PathString entry_path;
    entry_path.Assign(path);
    entry_path.Append("/", 1);
    entry_path.Append(listing_from_catalog.AtPtr(i)->name.GetChars(),
                      listing_from_catalog.AtPtr(i)->name.GetLength());

    catalog::DirectoryEntry entry_dirent;
    if (!GetDirentForPath(entry_path, &entry_dirent)) {
      LogCvmfs(kLogCvmfs, kLogDebug, "listing entry %s vanished, skipping",
               entry_path.c_str());
      continue;
    }

    struct stat fixed_info = listing_from_catalog.AtPtr(i)->info;
    fixed_info.st_ino = entry_dirent.inode();
    AddToDirListing(req, listing_from_catalog.AtPtr(i)->name.c_str(),
                    &fixed_info, &fuse_listing);
  }
  remount_fence_->Leave();

  DirectoryListing stream_listing;
  stream_listing.size = fuse_listing.size();
  stream_listing.capacity = fuse_listing.capacity();
  bool large_alloc;
  fuse_listing.ShareBuffer(&stream_listing.buffer, &large_alloc);
  if (large_alloc)
    stream_listing.capacity = 0;

  // Save the directory listing and return a handle to the listing
  pthread_mutex_lock(&lock_directory_handles_);
  LogCvmfs(kLogCvmfs, kLogDebug,
           "linking directory handle %d to dir inode: %"PRIu64,
           next_directory_handle_, uint64_t(ino));
  (*directory_handles_)[next_directory_handle_] = stream_listing;
  fi->fh = next_directory_handle_;
  ++next_directory_handle_;
  pthread_mutex_unlock(&lock_directory_handles_);
  perf::Inc(n_fs_dir_open_);
  perf::Inc(no_open_dirs_);

  fuse_reply_open(req, fi);
}


/**
 * Release a directory.
 */
static void cvmfs_releasedir(fuse_req_t req, fuse_ino_t ino,
                             struct fuse_file_info *fi)
{
  ino = catalog_manager_->MangleInode(ino);
  LogCvmfs(kLogCvmfs, kLogDebug, "cvmfs_releasedir on inode %"PRIu64
           ", handle %d", uint64_t(ino), fi->fh);

  int reply = 0;

  pthread_mutex_lock(&lock_directory_handles_);
  DirectoryHandles::iterator iter_handle =
    directory_handles_->find(fi->fh);
  if (iter_handle != directory_handles_->end()) {
    if (iter_handle->second.capacity == 0)
      smunmap(iter_handle->second.buffer);
    else
      free(iter_handle->second.buffer);
    directory_handles_->erase(iter_handle);
    pthread_mutex_unlock(&lock_directory_handles_);
    perf::Dec(no_open_dirs_);
  } else {
    pthread_mutex_unlock(&lock_directory_handles_);
    reply = EINVAL;
  }

  fuse_reply_err(req, reply);
}


/**
 * Very large directory listings have to be sent in slices.
 */
static void ReplyBufferSlice(const fuse_req_t req, const char *buffer,
                             const size_t buffer_size, const off_t offset,
                             const size_t max_size)
{
  if (offset < static_cast<int>(buffer_size)) {
    fuse_reply_buf(req, buffer + offset,
      std::min(static_cast<size_t>(buffer_size - offset), max_size));
  } else {
    fuse_reply_buf(req, NULL, 0);
  }
}


/**
 * Read the directory listing.
 */
static void cvmfs_readdir(fuse_req_t req, fuse_ino_t ino, size_t size,
                          off_t off, struct fuse_file_info *fi)
{
  LogCvmfs(kLogCvmfs, kLogDebug,
           "cvmfs_readdir on inode %"PRIu64" reading %d bytes from offset %d",
           uint64_t(catalog_manager_->MangleInode(ino)), size, off);

  DirectoryListing listing;

  pthread_mutex_lock(&lock_directory_handles_);
  DirectoryHandles::const_iterator iter_handle =
    directory_handles_->find(fi->fh);
  if (iter_handle != directory_handles_->end()) {
    listing = iter_handle->second;
    pthread_mutex_unlock(&lock_directory_handles_);

    ReplyBufferSlice(req, listing.buffer, listing.size, off, size);
    return;
  }

  pthread_mutex_unlock(&lock_directory_handles_);
  fuse_reply_err(req, EINVAL);
}


/**
 * Open a file from cache.  If necessary, file is downloaded first.
 *
 * \return Read-only file descriptor in fi->fh or kChunkedFileHandle for
 * chunked files
 */
static void cvmfs_open(fuse_req_t req, fuse_ino_t ino,
                       struct fuse_file_info *fi)
{
  const struct fuse_ctx *fuse_ctx = fuse_req_ctx(req);
  ClientCtxGuard ctx_guard(fuse_ctx->uid, fuse_ctx->gid, fuse_ctx->pid);
  remount_fence_->Enter();
  ino = catalog_manager_->MangleInode(ino);
  LogCvmfs(kLogCvmfs, kLogDebug, "cvmfs_open on inode: %"PRIu64, uint64_t(ino));

  int fd = -1;
  catalog::DirectoryEntry dirent;
  PathString path;

  bool found = GetPathForInode(ino, &path);
  if (!found) {
    remount_fence_->Leave();
    fuse_reply_err(req, ENOENT);
    return;
  }
  found = GetDirentForInode(ino, &dirent);
  if (!found) {
    remount_fence_->Leave();
    ReplyNegative(dirent, req);
    return;
  }

  std::string voms_requirements;
  if (catalog_manager_->GetVOMSAuthz(&voms_requirements))
  {
    LogCvmfs(kLogCvmfs, kLogDebug, "Got VOMS authz %s from filesystem "
             "properties", voms_requirements.c_str());
  }

  // Get VOMS information, if any,
  // TODO(jblomer): without VOMS, cvmfs will allow access.  This is probably
  // not the right default.
#ifdef VOMS_AUTHZ
  if ((fuse_ctx->uid != 0) && !voms_requirements.empty())
  {
    if (!CheckVOMSAuthz(fuse_ctx, voms_requirements))
    {
      remount_fence_->Leave();
      fuse_reply_err(req, EACCES);
      return;
    }
  }
#endif

  // Don't check.  Either done by the OS or one wants to purposefully work
  // around wrong open flags
  // if ((fi->flags & 3) != O_RDONLY) {
  //   fuse_reply_err(req, EROFS);
  //   return;
  // }
#ifdef __APPLE__
  if ((fi->flags & O_SHLOCK) || (fi->flags & O_EXLOCK)) {
    remount_fence_->Leave();
    fuse_reply_err(req, EOPNOTSUPP);
    return;
  }
#endif
  if (fi->flags & O_EXCL) {
    remount_fence_->Leave();
    fuse_reply_err(req, EEXIST);
    return;
  }

  perf::Inc(n_fs_open_);  // Count actual open / fetch operations

  if (!dirent.IsChunkedFile()) {
    remount_fence_->Leave();
  } else {
    LogCvmfs(kLogCvmfs, kLogDebug,
             "chunked file %s opened (download delayed to read() call)",
             path.c_str());

    if (perf::Xadd(no_open_files_, 1) >=
        (static_cast<int>(max_open_files_))-kNumReservedFd)
    {
      perf::Dec(no_open_files_);
      remount_fence_->Leave();
      LogCvmfs(kLogCvmfs, kLogSyslogErr, "open file descriptor limit exceeded");
      fuse_reply_err(req, EMFILE);
      return;
    }

    chunk_tables_->Lock();
    if (!chunk_tables_->inode2chunks.Contains(ino)) {
      chunk_tables_->Unlock();

      // Retrieve File chunks from the catalog
      FileChunkList *chunks = new FileChunkList();
      if (!catalog_manager_->ListFileChunks(path, dirent.hash_algorithm(),
                                           chunks) ||
          chunks->IsEmpty())
      {
        remount_fence_->Leave();
        LogCvmfs(kLogCvmfs, kLogDebug| kLogSyslogErr, "file %s is marked as "
                 "'chunked', but no chunks found.", path.c_str());
        fuse_reply_err(req, EIO);
        return;
      }
      remount_fence_->Leave();

      chunk_tables_->Lock();
      // Check again to avoid race
      if (!chunk_tables_->inode2chunks.Contains(ino)) {
        chunk_tables_->inode2chunks.Insert(
          ino, FileChunkReflist(chunks, path, dirent.compression_algorithm(),
                                dirent.IsExternalFile()));
        chunk_tables_->inode2references.Insert(ino, 1);
      } else {
        uint32_t refctr;
        bool retval = chunk_tables_->inode2references.Lookup(ino, &refctr);
        assert(retval);
        chunk_tables_->inode2references.Insert(ino, refctr+1);
      }
    } else {
      remount_fence_->Leave();
      uint32_t refctr;
      bool retval = chunk_tables_->inode2references.Lookup(ino, &refctr);
      assert(retval);
      chunk_tables_->inode2references.Insert(ino, refctr+1);
    }

    // Update the chunk handle list
    LogCvmfs(kLogCvmfs, kLogDebug,
             "linking chunk handle %d to inode: %"PRIu64,
             chunk_tables_->next_handle, uint64_t(ino));
    chunk_tables_->handle2fd.Insert(chunk_tables_->next_handle, ChunkFd());
    fi->fh = static_cast<uint64_t>(-chunk_tables_->next_handle);
    ++chunk_tables_->next_handle;
    chunk_tables_->Unlock();

    fuse_reply_open(req, fi);
    return;
  }

  fd = (dirent.IsExternalFile() ? external_fetcher_ : fetcher_)->Fetch(
    dirent.checksum(),
    dirent.size(),
    string(path.GetChars(), path.GetLength()),
    dirent.compression_algorithm(),
    volatile_repository_ ? cache::CacheManager::kTypeVolatile :
                           cache::CacheManager::kTypeRegular);

  if (fd >= 0) {
    if (perf::Xadd(no_open_files_, 1) <
        (static_cast<int>(max_open_files_))-kNumReservedFd) {
      LogCvmfs(kLogCvmfs, kLogDebug, "file %s opened (fd %d)",
               path.c_str(), fd);
      /*fi->keep_cache = kcache_timeout_ == 0.0 ? 0 : 1;
      if (dirent.cached_mtime() != dirent.mtime()) {
        LogCvmfs(kLogCvmfs, kLogDebug,
                 "file might be new or changed, invalidating cache (%d %d "
                 "%"PRIu64")", dirent.mtime(), dirent.cached_mtime(), uint64_t(ino));
        fi->keep_cache = 0;
        dirent.set_cached_mtime(dirent.mtime());
        inode_cache_->Insert(ino, dirent);
      }*/
      fi->keep_cache = 0;
      fi->fh = fd;
      fuse_reply_open(req, fi);
      return;
    } else {
      if (cache_manager_->Close(fd) == 0) perf::Dec(no_open_files_);
      LogCvmfs(kLogCvmfs, kLogSyslogErr, "open file descriptor limit exceeded");
      fuse_reply_err(req, EMFILE);
      return;
    }
    assert(false);
  }

  // fd < 0
  LogCvmfs(kLogCvmfs, kLogDebug | kLogSyslogErr,
           "failed to open inode: %"PRIu64", CAS key %s, error code %d",
           uint64_t(ino), dirent.checksum().ToString().c_str(), errno);
  if (errno == EMFILE) {
    fuse_reply_err(req, EMFILE);
    return;
  }

  backoff_throttle_->Throttle();

  perf::Inc(n_io_error_);
  fuse_reply_err(req, -fd);
}


/**
 * Redirected to pread into cache.
 */
static void cvmfs_read(fuse_req_t req, fuse_ino_t ino, size_t size, off_t off,
                       struct fuse_file_info *fi)
{
  LogCvmfs(kLogCvmfs, kLogDebug,
           "cvmfs_read inode: %"PRIu64" reading %d bytes from offset %d fd %d",
           uint64_t(catalog_manager_->MangleInode(ino)), size, off, fi->fh);
  perf::Inc(n_fs_read_);

  // Get data chunk (<=128k guaranteed by Fuse)
  char *data = static_cast<char *>(alloca(size));
  unsigned int overall_bytes_fetched = 0;

  // Do we have a a chunked file?
  if (static_cast<int64_t>(fi->fh) < 0) {
    const struct fuse_ctx *fuse_ctx = fuse_req_ctx(req);
    ClientCtxGuard ctx_guard(fuse_ctx->uid, fuse_ctx->gid, fuse_ctx->pid);

    const uint64_t chunk_handle =
      static_cast<uint64_t>(-static_cast<int64_t>(fi->fh));
    ChunkFd chunk_fd;
    FileChunkReflist chunks;
    bool retval;

    // Fetch chunk list and file descriptor
    chunk_tables_->Lock();
    retval = chunk_tables_->inode2chunks.Lookup(ino, &chunks);
    assert(retval);
    chunk_tables_->Unlock();

    unsigned chunk_idx = chunks.FindChunkIdx(off);

    // Lock chunk handle
    pthread_mutex_t *handle_lock = chunk_tables_->Handle2Lock(chunk_handle);
    LockMutex(handle_lock);
    chunk_tables_->Lock();
    retval = chunk_tables_->handle2fd.Lookup(chunk_handle, &chunk_fd);
    assert(retval);
    chunk_tables_->Unlock();

    // Fetch all needed chunks and read the requested data
    off_t offset_in_chunk = off - chunks.list->AtPtr(chunk_idx)->offset();
    do {
      // Open file descriptor to chunk
      if ((chunk_fd.fd == -1) || (chunk_fd.chunk_idx != chunk_idx)) {
        if (chunk_fd.fd != -1) cache_manager_->Close(chunk_fd.fd);
        string verbose_path = "Part of " + chunks.path.ToString();
        if (chunks.external_data) {
          chunk_fd.fd = external_fetcher_->Fetch(
            chunks.list->AtPtr(chunk_idx)->content_hash(),
            chunks.list->AtPtr(chunk_idx)->size(),
            verbose_path,
            chunks.compression_alg,
            volatile_repository_ ? cache::CacheManager::kTypeVolatile
                                 : cache::CacheManager::kTypeRegular,
            chunks.path.ToString(),
            chunks.list->AtPtr(chunk_idx)->offset());
        } else {
          chunk_fd.fd = fetcher_->Fetch(
            chunks.list->AtPtr(chunk_idx)->content_hash(),
            chunks.list->AtPtr(chunk_idx)->size(),
            verbose_path,
            chunks.compression_alg,
            volatile_repository_ ? cache::CacheManager::kTypeVolatile
                                 : cache::CacheManager::kTypeRegular);
        }
        if (chunk_fd.fd < 0) {
          chunk_fd.fd = -1;
          chunk_tables_->Lock();
          chunk_tables_->handle2fd.Insert(chunk_handle, chunk_fd);
          chunk_tables_->Unlock();
          UnlockMutex(handle_lock);
          fuse_reply_err(req, EIO);
          return;
        }
        chunk_fd.chunk_idx = chunk_idx;
      }

      LogCvmfs(kLogCvmfs, kLogDebug, "reading from chunk fd %d",
               chunk_fd.fd);
      // Read data from chunk
      const size_t bytes_to_read = size - overall_bytes_fetched;
      const size_t remaining_bytes_in_chunk =
        chunks.list->AtPtr(chunk_idx)->size() - offset_in_chunk;
      size_t bytes_to_read_in_chunk =
        std::min(bytes_to_read, remaining_bytes_in_chunk);
      const int64_t bytes_fetched = cache_manager_->Pread(
        chunk_fd.fd,
        data + overall_bytes_fetched,
        bytes_to_read_in_chunk,
        offset_in_chunk);

      if (bytes_fetched < 0) {
        LogCvmfs(kLogCvmfs, kLogSyslogErr, "read err no %"PRId64" (%s)",
                 bytes_fetched, chunks.path.ToString().c_str());
        chunk_tables_->Lock();
        chunk_tables_->handle2fd.Insert(chunk_handle, chunk_fd);
        chunk_tables_->Unlock();
        UnlockMutex(handle_lock);
        fuse_reply_err(req, -bytes_fetched);
        return;
      }
      overall_bytes_fetched += bytes_fetched;

      // Proceed to the next chunk to keep on reading data
      ++chunk_idx;
      offset_in_chunk = 0;
    } while ((overall_bytes_fetched < size) &&
             (chunk_idx < chunks.list->size()));

    // Update chunk file descriptor
    chunk_tables_->Lock();
    chunk_tables_->handle2fd.Insert(chunk_handle, chunk_fd);
    chunk_tables_->Unlock();
    UnlockMutex(handle_lock);
    LogCvmfs(kLogCvmfs, kLogDebug, "released chunk file descriptor %d",
             chunk_fd.fd);
  } else {
    const int64_t fd = fi->fh;
    int64_t nbytes = cache_manager_->Pread(fd, data, size, off);
    if (nbytes < 0) {
      fuse_reply_err(req, -nbytes);
      return;
    }
    overall_bytes_fetched = nbytes;
  }

  // Push it to user
  fuse_reply_buf(req, data, overall_bytes_fetched);
  LogCvmfs(kLogCvmfs, kLogDebug, "pushed %d bytes to user",
           overall_bytes_fetched);
}


/**
 * File close operation, redirected into cache.
 */
static void cvmfs_release(fuse_req_t req, fuse_ino_t ino,
                          struct fuse_file_info *fi)
{
  ino = catalog_manager_->MangleInode(ino);
  LogCvmfs(kLogCvmfs, kLogDebug, "cvmfs_release on inode: %"PRIu64,
           uint64_t(ino));
  const int64_t fd = fi->fh;

  // do we have a chunked file?
  if (static_cast<int64_t>(fi->fh) < 0) {
    const uint64_t chunk_handle =
      static_cast<uint64_t>(-static_cast<int64_t>(fi->fh));
    LogCvmfs(kLogCvmfs, kLogDebug, "releasing chunk handle %"PRIu64,
             chunk_handle);
    ChunkFd chunk_fd;
    FileChunkReflist chunks;
    uint32_t refctr;
    bool retval;

    chunk_tables_->Lock();
    retval = chunk_tables_->handle2fd.Lookup(chunk_handle, &chunk_fd);
    assert(retval);
    chunk_tables_->handle2fd.Erase(chunk_handle);

    retval = chunk_tables_->inode2references.Lookup(ino, &refctr);
    assert(retval);
    refctr--;
    if (refctr == 0) {
      LogCvmfs(kLogCvmfs, kLogDebug, "releasing chunk list for inode %"PRIu64,
               uint64_t(ino));
      FileChunkReflist to_delete;
      retval = chunk_tables_->inode2chunks.Lookup(ino, &to_delete);
      assert(retval);
      chunk_tables_->inode2references.Erase(ino);
      chunk_tables_->inode2chunks.Erase(ino);
      delete to_delete.list;
    } else {
      chunk_tables_->inode2references.Insert(ino, refctr);
    }
    chunk_tables_->Unlock();

    if (chunk_fd.fd != -1)
      cache_manager_->Close(chunk_fd.fd);
    perf::Dec(no_open_files_);
  } else {
    if (cache_manager_->Close(fd) == 0) {
      perf::Dec(no_open_files_);
    }
  }
  fuse_reply_err(req, 0);
}


static void cvmfs_statfs(fuse_req_t req, fuse_ino_t ino) {
  ino = catalog_manager_->MangleInode(ino);
  LogCvmfs(kLogCvmfs, kLogDebug, "cvmfs_statfs on inode: %"PRIu64,
           uint64_t(ino));

  // If we return 0 it will cause the fs to be ignored in "df"
  struct statvfs info;
  memset(&info, 0, sizeof(info));

  // Unmanaged cache
  if (!cache_manager_->quota_mgr()->IsEnforcing()) {
    fuse_reply_statfs(req, &info);
    return;
  }

  uint64_t available = 0;
  uint64_t size = cache_manager_->quota_mgr()->GetSize();
  info.f_bsize = 1;

  if (cache_manager_->quota_mgr()->GetCapacity() == (uint64_t)(-1)) {
    // Unrestricted cache, look at free space on cache dir fs
    struct statfs cache_buf;
    if (statfs(".", &cache_buf) == 0) {
      available = cache_buf.f_bavail * cache_buf.f_bsize;
      info.f_blocks = size + available;
    } else {
      info.f_blocks = size;
    }
  } else {
    // Take values from LRU module
    info.f_blocks = cache_manager_->quota_mgr()->GetCapacity();
    available = cache_manager_->quota_mgr()->GetCapacity() - size;
  }

  info.f_bfree = info.f_bavail = available;

  // Inodes / entries
  remount_fence_->Enter();
  info.f_files = catalog_manager_->all_inodes();
  info.f_ffree = info.f_favail =
    catalog_manager_->all_inodes() - catalog_manager_->loaded_inodes();
  remount_fence_->Leave();

  fuse_reply_statfs(req, &info);
}


#ifdef __APPLE__
static void cvmfs_getxattr(fuse_req_t req, fuse_ino_t ino, const char *name,
                           size_t size, uint32_t position)
#else
static void cvmfs_getxattr(fuse_req_t req, fuse_ino_t ino, const char *name,
                           size_t size)
#endif
{
  const struct fuse_ctx *fuse_ctx = fuse_req_ctx(req);
  ClientCtxGuard ctx_guard(fuse_ctx->uid, fuse_ctx->gid, fuse_ctx->pid);

  remount_fence_->Enter();
  ino = catalog_manager_->MangleInode(ino);
  LogCvmfs(kLogCvmfs, kLogDebug,
           "cvmfs_getxattr on inode: %"PRIu64" for xattr: %s",
           uint64_t(ino), name);

  if (!CheckVoms(*fuse_ctx)) {
    remount_fence_->Leave();
    fuse_reply_err(req, EACCES);
    return;
  }

  const string attr = name;
  catalog::DirectoryEntry d;
  const bool found = GetDirentForInode(ino, &d);
  bool retval;
  XattrList xattrs;

  if (d.HasXattrs()) {
    PathString path;
    retval = GetPathForInode(ino, &path);
    assert(retval);
    retval = catalog_manager_->LookupXattrs(path, &xattrs);
    assert(retval);
  }
  if (d.IsLink()) {
    PathString path;
    catalog::LookupOptions lookup_options = static_cast<catalog::LookupOptions>(
      catalog::kLookupSole | catalog::kLookupRawSymlink);
    catalog::DirectoryEntry raw_symlink;
    retval = catalog_manager_->LookupPath(path, lookup_options, &raw_symlink);
    assert(retval);
    d.set_symlink(raw_symlink.symlink());
  }
  remount_fence_->Leave();

  if (!found) {
    ReplyNegative(d, req);
    return;
  }

  string attribute_value;
  std::string lookup_value;

  if (attr == "user.pid") {
    attribute_value = StringifyInt(pid_);
  } else if (attr == "user.version") {
    attribute_value = string(VERSION) + "." + string(CVMFS_PATCH_LEVEL);
  } else if (attr == "user.hash") {
    if (!d.checksum().IsNull()) {
      attribute_value = d.checksum().ToString();
    } else {
      fuse_reply_err(req, ENOATTR);
      return;
    }
  } else if (attr == "user.lhash") {
    if (!d.checksum().IsNull()) {
      string result;
      int fd = cache_manager_->Open(d.checksum());
      if (fd < 0) {
        attribute_value = "Not in cache";
      } else {
        shash::Any hash(d.checksum().algorithm);
        int retval_i = cache_manager_->ChecksumFd(fd, &hash);
        if (retval_i != 0)
          attribute_value = "I/O error (" + StringifyInt(retval_i) + ")";
        else
          attribute_value = hash.ToString();
        cache_manager_->Close(fd);
      }
    } else {
      fuse_reply_err(req, ENOATTR);
      return;
    }
  } else if ((attr == "xfsroot.rawlink") || (attr == "user.rawlink")) {
    if (d.IsLink()) {
      attribute_value = d.symlink().ToString();
    } else {
      fuse_reply_err(req, ENOATTR);
      return;
    }
  } else if (attr == "user.revision") {
    const uint64_t revision = catalog_manager_->GetRevision();
    attribute_value = StringifyInt(revision);
  } else if (attr == "user.root_hash") {
    attribute_value = catalog_manager_->GetRootHash().ToString();
  } else if ((attr == "user.voms_authz") &&
             catalog_manager_->GetVOMSAuthz(&lookup_value))
  {
    attribute_value = lookup_value;
  } else if (attr == "user.tag") {
    attribute_value = *repository_tag_;
  } else if (attr == "user.expires") {
    if (catalogs_valid_until_ == kIndefiniteDeadline) {
      attribute_value = "never (fixed root catalog)";
    } else {
      time_t now = time(NULL);
      attribute_value = StringifyInt((catalogs_valid_until_-now)/60);
    }
  } else if (attr == "user.maxfd") {
    attribute_value = StringifyInt(max_open_files_ - kNumReservedFd);
  } else if (attr == "user.usedfd") {
    attribute_value = no_open_files_->ToString();
  } else if (attr == "user.useddirp") {
    attribute_value = no_open_dirs_->ToString();
  } else if (attr == "user.nioerr") {
    attribute_value = n_io_error_->ToString();
  } else if (attr == "user.proxy") {
    vector< vector<download::DownloadManager::ProxyInfo> > proxy_chain;
    unsigned current_group;
    download_manager_->GetProxyInfo(&proxy_chain, &current_group, NULL);
    if (proxy_chain.size()) {
      attribute_value = proxy_chain[current_group][0].url;
    } else {
      attribute_value = "DIRECT";
    }
  } else if (attr == "user.chunks") {
    if (d.IsRegular()) {
      if (d.IsChunkedFile()) {
        PathString path;
        retval = GetPathForInode(ino, &path);
        assert(retval);

        FileChunkList chunks;
        if (!catalog_manager_->ListFileChunks(path, d.hash_algorithm(),
                                             &chunks) ||
            chunks.IsEmpty())
        {
          LogCvmfs(kLogCvmfs, kLogDebug| kLogSyslogErr, "file %s is marked as "
                   "'chunked', but no chunks found.", path.c_str());
          fuse_reply_err(req, EIO);
          return;
        } else {
          attribute_value = StringifyInt(chunks.size());
        }
      } else {
        attribute_value = "1";
      }
    } else {
      attribute_value = "0";
    }
  } else if (attr == "user.external_file") {
    if (d.IsRegular()) {
      attribute_value = d.IsExternalFile() ? "1" : "0";
    } else {
      fuse_reply_err(req, ENOATTR);
      return;
    }
  } else if (attr == "user.external_data") {
    attribute_value = catalog_manager_->GetExternalDataRepository() ? "1" : "0";
  } else if (attr == "user.external_host") {
    vector<string> host_chain;
    vector<int> rtt;
    unsigned current_host;
    external_download_manager_->GetHostInfo(&host_chain, &rtt, &current_host);
    if (host_chain.size()) {
      attribute_value = string(host_chain[current_host]);
    } else {
      attribute_value = "internal error: no hosts defined";
    }
  } else if (attr == "user.compression") {
    if (d.IsRegular()) {
      attribute_value = zlib::AlgorithmName(d.compression_algorithm());
    } else {
      fuse_reply_err(req, ENOATTR);
      return;
    }
  } else if (attr == "user.host") {
    vector<string> host_chain;
    vector<int> rtt;
    unsigned current_host;
    download_manager_->GetHostInfo(&host_chain, &rtt, &current_host);
    if (host_chain.size()) {
      attribute_value = string(host_chain[current_host]);
    } else {
      attribute_value = "internal error: no hosts defined";
    }
  } else if (attr == "user.host_list") {
    vector<string> host_chain;
    vector<int> rtt;
    unsigned current_host;
    download_manager_->GetHostInfo(&host_chain, &rtt, &current_host);
    if (host_chain.size()) {
      attribute_value = host_chain[current_host];
      for (unsigned i = 1; i < host_chain.size(); ++i) {
        attribute_value +=
          ";" + host_chain[(i+current_host) % host_chain.size()];
      }
    } else {
      attribute_value = "internal error: no hosts defined";
    }
  } else if (attr == "user.uptime") {
    time_t now = time(NULL);
    uint64_t uptime = now - boot_time_;
    attribute_value = StringifyInt(uptime / 60);
  } else if (attr == "user.nclg") {
    const int num_catalogs = catalog_manager_->GetNumCatalogs();
    attribute_value = StringifyInt(num_catalogs);
  } else if (attr == "user.nopen") {
    attribute_value = n_fs_open_->ToString();
  } else if (attr == "user.ndiropen") {
    attribute_value = n_fs_dir_open_->ToString();
  } else if (attr == "user.ndownload") {
    attribute_value = statistics_->Lookup("fetch.n_downloads")->Print();
  } else if (attr == "user.timeout") {
    unsigned seconds, seconds_direct;
    download_manager_->GetTimeout(&seconds, &seconds_direct);
    attribute_value = StringifyInt(seconds);
  } else if (attr == "user.timeout_direct") {
    unsigned seconds, seconds_direct;
    download_manager_->GetTimeout(&seconds, &seconds_direct);
    attribute_value = StringifyInt(seconds_direct);
  } else if (attr == "user.external_timeout") {
    unsigned seconds, seconds_direct;
    download_manager_->GetTimeout(&seconds, &seconds_direct);
    attribute_value = StringifyInt(seconds_direct);
  } else if (attr == "user.rx") {
    int64_t rx =
      cvmfs::statistics_->Lookup("download.sz_transferred_bytes")->Get();
    attribute_value = StringifyInt(rx/1024);
  } else if (attr == "user.speed") {
    int64_t rx =
      cvmfs::statistics_->Lookup("download.sz_transferred_bytes")->Get();
    int64_t time =
      cvmfs::statistics_->Lookup("download.sz_transfer_time")->Get();
    if (time == 0)
      attribute_value = "n/a";
    else
      attribute_value = StringifyInt((rx/1024)/time);
  } else if (attr == "user.fqrn") {
    attribute_value = *repository_name_;
  } else if (attr == "user.inode_max") {
    attribute_value = StringifyInt(
      inode_generation_info_.inode_generation +
      catalog_manager_->inode_gauge());
  } else {
    if (!xattrs.Get(attr, &attribute_value)) {
      fuse_reply_err(req, ENOATTR);
      return;
    }
  }

  if (size == 0) {
    fuse_reply_xattr(req, attribute_value.length());
  } else if (size >= attribute_value.length()) {
    fuse_reply_buf(req, &attribute_value[0], attribute_value.length());
  } else {
    fuse_reply_err(req, ERANGE);
  }
}


static void cvmfs_listxattr(fuse_req_t req, fuse_ino_t ino, size_t size) {
  const struct fuse_ctx *fuse_ctx = fuse_req_ctx(req);
  ClientCtxGuard ctx_guard(fuse_ctx->uid, fuse_ctx->gid, fuse_ctx->pid);

  remount_fence_->Enter();
  ino = catalog_manager_->MangleInode(ino);
  LogCvmfs(kLogCvmfs, kLogDebug,
           "cvmfs_listxattr on inode: %"PRIu64", size %u [hide xattrs %d]",
           uint64_t(ino), size, hide_magic_xattrs_);

  catalog::DirectoryEntry d;
  const bool found = GetDirentForInode(ino, &d);
  XattrList xattrs;
  if (d.HasXattrs()) {
    PathString path;
    bool retval = GetPathForInode(ino, &path);
    assert(retval);
    retval = catalog_manager_->LookupXattrs(path, &xattrs);
    assert(retval);
  }
  remount_fence_->Leave();

  if (!found) {
    ReplyNegative(d, req);
    return;
  }

  const char base_list[] = "user.pid\0user.version\0user.revision\0"
    "user.root_hash\0user.expires\0user.maxfd\0user.usedfd\0user.nioerr\0"
    "user.host\0user.proxy\0user.uptime\0user.nclg\0user.nopen\0"
    "user.ndownload\0user.timeout\0user.timeout_direct\0user.rx\0user.speed\0"
    "user.fqrn\0user.ndiropen\0user.inode_max\0user.tag\0user.host_list\0"
<<<<<<< HEAD
    "user.external_host\0user.external_data\0user.external_file\0"
    "user.external_timeout\0user.compression\0user.chunks\0";
=======
    "user.external_host\0user.external_data\0user.external_timeout\0";
>>>>>>> ed0bcb5e
  string attribute_list;
  if (hide_magic_xattrs_) {
    LogCvmfs(kLogCvmfs, kLogDebug, "Hiding extended attributes");
    attribute_list = xattrs.ListKeysPosix("");
  } else {
    attribute_list = string(base_list, sizeof(base_list)-1);
    if (!d.checksum().IsNull()) {
      const char regular_file_list[] = "user.hash\0user.lhash\0";
      attribute_list += string(regular_file_list, sizeof(regular_file_list)-1);
    }

    if (d.IsLink()) {
      const char symlink_list[] = "xfsroot.rawlink\0user.rawlink\0";
      attribute_list += string(symlink_list, sizeof(symlink_list)-1);
    } else if (d.IsRegular()) {
      const char regular_file_list[] = "user.external_file\0user.compression\0";
      attribute_list += string(regular_file_list, sizeof(regular_file_list)-1);
    }

    attribute_list = xattrs.ListKeysPosix(attribute_list);
  }

  if (size == 0) {
    fuse_reply_xattr(req, attribute_list.length());
  } else if (size >= attribute_list.length()) {
    if (attribute_list.empty())
      fuse_reply_buf(req, NULL, 0);
    else
      fuse_reply_buf(req, &attribute_list[0], attribute_list.length());
  } else {
    fuse_reply_err(req, ERANGE);
  }
}


bool Evict(const string &path) {
  catalog::DirectoryEntry dirent;
  remount_fence_->Enter();
  const bool found = GetDirentForPath(PathString(path), &dirent);
  remount_fence_->Leave();

  if (!found || !dirent.IsRegular())
    return false;
  cache_manager_->quota_mgr()->Remove(dirent.checksum());
  return true;
}


bool Pin(const string &path) {
  catalog::DirectoryEntry dirent;
  remount_fence_->Enter();
  const bool found = GetDirentForPath(PathString(path), &dirent);
  if (!found || !dirent.IsRegular()) {
    remount_fence_->Leave();
    return false;
  }

  if (!dirent.IsChunkedFile()) {
    remount_fence_->Leave();
  } else {
    FileChunkList chunks;
    catalog_manager_->ListFileChunks(PathString(path), dirent.hash_algorithm(),
                                     &chunks);
    remount_fence_->Leave();
    for (unsigned i = 0; i < chunks.size(); ++i) {
      bool retval =
        cache_manager_->quota_mgr()->Pin(
          chunks.AtPtr(i)->content_hash(),
          chunks.AtPtr(i)->size(),
          "Part of " + path,
          false);
      if (!retval)
        return false;
      int fd = -1;
      if (dirent.IsExternalFile()) {
        fd = external_fetcher_->Fetch(
          chunks.AtPtr(i)->content_hash(),
          chunks.AtPtr(i)->size(),
          "Part of " + path,
          dirent.compression_algorithm(),
          cache::CacheManager::kTypePinned,
          path,
          chunks.AtPtr(i)->offset());
      } else {
        fd = fetcher_->Fetch(
          chunks.AtPtr(i)->content_hash(),
          chunks.AtPtr(i)->size(),
          "Part of " + path,
          dirent.compression_algorithm(),
          cache::CacheManager::kTypePinned);
      }
      if (fd < 0) {
        return false;
      }
      cache_manager_->Close(fd);
      return true;
    }
    return true;
  }

  bool retval = cache_manager_->quota_mgr()->Pin(
    dirent.checksum(), dirent.size(), path, false);
  if (!retval)
    return false;
  int fd = (dirent.IsExternalFile() ? external_fetcher_ : fetcher_)->Fetch(
    dirent.checksum(), dirent.size(), path, dirent.compression_algorithm(),
    cache::CacheManager::kTypePinned);
  if (fd < 0) {
    return false;
  }
  cache_manager_->Close(fd);
  return true;
}


/**
 * Do after-daemon() initialization
 */
static void cvmfs_init(void *userdata, struct fuse_conn_info *conn) {
  LogCvmfs(kLogCvmfs, kLogDebug, "cvmfs_init");

  // NFS support
#ifdef CVMFS_NFS_SUPPORT
  conn->want |= FUSE_CAP_EXPORT_SUPPORT;
#endif
}

static void cvmfs_destroy(void *unused __attribute__((unused))) {
  // The debug log is already closed at this point
  LogCvmfs(kLogCvmfs, kLogDebug, "cvmfs_destroy");
}

/**
 * Puts the callback functions in one single structure
 */
static void SetCvmfsOperations(struct fuse_lowlevel_ops *cvmfs_operations) {
  memset(cvmfs_operations, 0, sizeof(*cvmfs_operations));

  // Init/Fini
  cvmfs_operations->init     = cvmfs_init;
  cvmfs_operations->destroy  = cvmfs_destroy;

  cvmfs_operations->lookup      = cvmfs_lookup;
  cvmfs_operations->getattr     = cvmfs_getattr;
  cvmfs_operations->readlink    = cvmfs_readlink;
  cvmfs_operations->open        = cvmfs_open;
  cvmfs_operations->read        = cvmfs_read;
  cvmfs_operations->release     = cvmfs_release;
  cvmfs_operations->opendir     = cvmfs_opendir;
  cvmfs_operations->readdir     = cvmfs_readdir;
  cvmfs_operations->releasedir  = cvmfs_releasedir;
  cvmfs_operations->statfs      = cvmfs_statfs;
  cvmfs_operations->getxattr    = cvmfs_getxattr;
  cvmfs_operations->listxattr   = cvmfs_listxattr;
  cvmfs_operations->forget      = cvmfs_forget;
}

void UnregisterQuotaListener() {
  if (cvmfs::unpin_listener_) {
    quota::UnregisterListener(cvmfs::unpin_listener_);
    cvmfs::unpin_listener_ = NULL;
  }
  if (cvmfs::watchdog_listener_) {
    quota::UnregisterListener(cvmfs::watchdog_listener_);
    cvmfs::watchdog_listener_ = NULL;
  }
}

}  // namespace cvmfs


bool g_options_ready = false;
bool g_download_ready = false;
bool g_external_download_ready = false;
bool g_nfs_maps_ready = false;
bool g_monitor_ready = false;
bool g_signature_ready = false;
bool g_quota_ready = false;
bool g_talk_ready = false;
bool g_running_created = false;

int g_fd_lockfile = -1;
void *g_sqlite_scratch = NULL;
void *g_sqlite_page_cache = NULL;
string *g_boot_error = NULL;

__attribute__((visibility("default")))
loader::CvmfsExports *g_cvmfs_exports = NULL;


static std::string CalculateHostString(
    const std::string &fqrn,
    const std::string &parameter) {
  std::string host_str = parameter;
  vector<string> tokens = SplitString(fqrn, '.');
  const string org = tokens[0];
  host_str = ReplaceAll(host_str, "@org@", org);
  host_str = ReplaceAll(host_str, "@fqrn@", fqrn);
  return host_str;
}


static void LogSqliteError(void *user_data __attribute__((unused)),
                           int sqlite_extended_error, const char *message)
{
  int log_dest = kLogDebug;
  int sqlite_error = sqlite_extended_error & 0xFF;
  switch (sqlite_error) {
    case SQLITE_INTERNAL:
    case SQLITE_PERM:
    case SQLITE_NOMEM:
    case SQLITE_IOERR:
    case SQLITE_CORRUPT:
    case SQLITE_FULL:
    case SQLITE_CANTOPEN:
    case SQLITE_MISUSE:
    case SQLITE_FORMAT:
    case SQLITE_NOTADB:
      log_dest |= kLogSyslogErr;
      break;
    case SQLITE_WARNING:
    case SQLITE_NOTICE:
    default:
      break;
  }
  LogCvmfs(kLogCvmfs, log_dest, "SQlite3: %s (%d)",
           message, sqlite_extended_error);
}


static int Init(const loader::LoaderExports *loader_exports) {
  int retval;
  g_boot_error = new string("unknown error");
  cvmfs::loader_exports_ = loader_exports;

  uint64_t mem_cache_size = cvmfs::kDefaultMemcache;
  unsigned timeout = cvmfs::kDefaultTimeout;
  unsigned timeout_direct = cvmfs::kDefaultTimeout;
  unsigned external_timeout = cvmfs::kDefaultTimeout;
  unsigned external_timeout_direct = cvmfs::kDefaultTimeout;
  unsigned low_speed_limit = cvmfs::kDefaultLowSpeedLimit;
  unsigned dns_timeout_ms = download::DownloadManager::kDnsDefaultTimeoutMs;
  unsigned dns_retries = download::DownloadManager::kDnsDefaultRetries;
  unsigned proxy_reset_after = 0;
  unsigned host_reset_after = 0;
  unsigned max_retries = 1;
  unsigned backoff_init = 2000;
  unsigned backoff_max = 10000;
  bool send_info_header = false;
  unsigned max_ipaddr_per_proxy = 0;
  string tracefile = "";
  string cachedir = string(cvmfs::kDefaultCachedir);
  unsigned max_ttl = 0;
  int kcache_timeout = 0;
  bool rebuild_cachedb = false;
  bool nfs_source = false;
  bool nfs_shared = false;
  string nfs_shared_dir = string(cvmfs::kDefaultCachedir);
  bool shared_cache = false;
  int64_t quota_limit = cvmfs::kDefaultCacheSizeMb;
  string hostname = "";
  string proxies = "";
  string fallback_proxies = "";
  string external_proxies = "";
  string fallback_external_proxies = "";
  string dns_server = "";
  std::string external_host;
  unsigned ipfamily_prefer = 0;
  string public_keys = "";
  string root_hash = "";
  bool alt_root_path = false;
  string repository_tag = "";
  string repository_date = "";
  string alien_cache = ".";  // default: exclusive cache
  bool server_cache_mode = false;  // currently means: no rename in the cache
  string trusted_certs = "";
  string proxy_template = "";
  catalog::OwnerMap uid_map;
  catalog::OwnerMap gid_map;
  uint64_t initial_generation = 0;
  cvmfs::Uuid *uuid;
  bool use_geo_api = false;
  bool follow_redirects = false;

  cvmfs::boot_time_ = loader_exports->boot_time;
  cvmfs::backoff_throttle_ = new BackoffThrottle();

  // Option parsing
  if (cvmfs::loader_exports_->version >= 3 &&
      cvmfs::loader_exports_->simple_options_parsing) {
    cvmfs::options_manager_ = new SimpleOptionsParser();
  } else {
    cvmfs::options_manager_ = new BashOptionsManager();
  }
  if (loader_exports->config_files != "") {
    vector<string> tokens = SplitString(loader_exports->config_files, ':');
    for (unsigned i = 0, s = tokens.size(); i < s; ++i) {
      cvmfs::options_manager_->ParsePath(tokens[i], false);
    }
  } else {
    cvmfs::options_manager_->ParseDefault(loader_exports->repository_name);
  }
  g_options_ready = true;
  string parameter;

  // Logging
  if (cvmfs::options_manager_->GetValue("CVMFS_SYSLOG_LEVEL", &parameter))
    SetLogSyslogLevel(String2Uint64(parameter));
  else
    SetLogSyslogLevel(3);
  if (cvmfs::options_manager_->GetValue("CVMFS_SYSLOG_FACILITY", &parameter))
    SetLogSyslogFacility(String2Int64(parameter));
  if (cvmfs::options_manager_->GetValue("CVMFS_USYSLOG", &parameter))
    SetLogMicroSyslog(parameter);
  if (cvmfs::options_manager_->GetValue("CVMFS_DEBUGLOG", &parameter))
    SetLogDebugFile(parameter);
  SetLogSyslogPrefix(loader_exports->repository_name);

  LogCvmfs(kLogCvmfs, kLogDebug, "Options:\n%s",
           cvmfs::options_manager_->Dump().c_str());

  // Overwrite default options
  if (cvmfs::options_manager_->GetValue("CVMFS_MEMCACHE_SIZE", &parameter))
    mem_cache_size = String2Uint64(parameter) * 1024*1024;
  if (cvmfs::options_manager_->GetValue("CVMFS_TIMEOUT", &parameter))
    timeout = String2Uint64(parameter);
  if (cvmfs::options_manager_->GetValue("CVMFS_TIMEOUT_DIRECT", &parameter))
    timeout_direct = String2Uint64(parameter);
  if (cvmfs::options_manager_->GetValue("CVMFS_EXTERNAL_TIMEOUT", &parameter))
    external_timeout = String2Uint64(parameter);
  else
    external_timeout = timeout;
  if (cvmfs::options_manager_->GetValue("CVMFS_EXTERNAL_TIMEOUT_DIRECT",
      &parameter))
    external_timeout_direct = String2Uint64(parameter);
  else
    external_timeout_direct = timeout_direct;
  if (cvmfs::options_manager_->GetValue("CVMFS_LOW_SPEED_LIMIT", &parameter))
    low_speed_limit = String2Uint64(parameter);
  if (cvmfs::options_manager_->GetValue("CVMFS_PROXY_RESET_AFTER", &parameter))
    proxy_reset_after = String2Uint64(parameter);
  if (cvmfs::options_manager_->GetValue("CVMFS_HOST_RESET_AFTER", &parameter))
    host_reset_after = String2Uint64(parameter);
  if (cvmfs::options_manager_->GetValue("CVMFS_MAX_RETRIES", &parameter))
    max_retries = String2Uint64(parameter);
  if (cvmfs::options_manager_->GetValue("CVMFS_BACKOFF_INIT", &parameter))
    backoff_init = String2Uint64(parameter) * 1000;
  if (cvmfs::options_manager_->GetValue("CVMFS_BACKOFF_MAX", &parameter))
    backoff_max = String2Uint64(parameter) * 1000;
  if (cvmfs::options_manager_->GetValue("CVMFS_DNS_TIMEOUT", &parameter))
    dns_timeout_ms = String2Uint64(parameter) * 1000;
  if (cvmfs::options_manager_->GetValue("CVMFS_DNS_RETRIES", &parameter))
    dns_retries = String2Uint64(parameter);
  if (cvmfs::options_manager_->GetValue("CVMFS_SEND_INFO_HEADER", &parameter) &&
      cvmfs::options_manager_->IsOn(parameter))
  {
    send_info_header = true;
  }
  if (cvmfs::options_manager_->GetValue("CVMFS_MAX_IPADDR_PER_PROXY",
                                        &parameter))
  {
    max_ipaddr_per_proxy = String2Uint64(parameter);
  }
  if (cvmfs::options_manager_->GetValue("CVMFS_USE_GEOAPI", &parameter) &&
      cvmfs::options_manager_->IsOn(parameter))
  {
    use_geo_api = true;
  }
  if (cvmfs::options_manager_->GetValue("CVMFS_FOLLOW_REDIRECTS", &parameter) &&
      cvmfs::options_manager_->IsOn(parameter))
  {
    follow_redirects = true;
  }
  if (cvmfs::options_manager_->GetValue("CVMFS_TRACEFILE", &parameter))
    tracefile = parameter;
  if (cvmfs::options_manager_->GetValue("CVMFS_MAX_TTL", &parameter))
    max_ttl = String2Uint64(parameter);
  if (cvmfs::options_manager_->GetValue("CVMFS_KCACHE_TIMEOUT", &parameter))
    kcache_timeout = String2Int64(parameter);
  if (cvmfs::options_manager_->GetValue("CVMFS_QUOTA_LIMIT", &parameter))
    quota_limit = String2Int64(parameter) * 1024*1024;
  if (cvmfs::options_manager_->GetValue("CVMFS_HTTP_PROXY", &parameter))
    proxies = parameter;
  if (cvmfs::options_manager_->GetValue("CVMFS_FALLBACK_PROXY", &parameter))
    fallback_proxies = parameter;
  if (cvmfs::options_manager_->GetValue("CVMFS_EXTERNAL_HTTP_PROXY",
      &parameter))
    external_proxies = parameter;
  else
    external_proxies = "DIRECT";
  if (cvmfs::options_manager_->GetValue("CVMFS_EXTERNAL_FALLBACK_PROXY",
      &parameter))
    fallback_external_proxies = parameter;
  else
    fallback_external_proxies = fallback_proxies;
  if (cvmfs::options_manager_->GetValue("CVMFS_DNS_SERVER", &parameter))
    dns_server = parameter;
  if (cvmfs::options_manager_->GetValue("CVMFS_EXTERNAL_URL", &parameter)) {
    external_host =
      CalculateHostString(loader_exports->repository_name, parameter);
  }
  if (cvmfs::options_manager_->GetValue("CVMFS_IPFAMILY_PREFER", &parameter))
    ipfamily_prefer = String2Int64(parameter);
  if (cvmfs::options_manager_->GetValue("CVMFS_TRUSTED_CERTS", &parameter))
    trusted_certs = parameter;
  if (cvmfs::options_manager_->GetValue("CVMFS_PUBLIC_KEY", &parameter)) {
    public_keys = parameter;
  } else if (cvmfs::options_manager_->GetValue("CVMFS_KEYS_DIR", &parameter)) {
    // Collect .pub files from CVMFS_KEYS_DIR
    public_keys = JoinStrings(FindFiles(parameter, ".pub"), ":");
  } else {
    public_keys = JoinStrings(FindFiles("/etc/cvmfs/keys", ".pub"), ":");
  }
  if (cvmfs::options_manager_->GetValue("CVMFS_ROOT_HASH", &parameter))
    root_hash = parameter;
  if (cvmfs::options_manager_->GetValue("CVMFS_ALT_ROOT_PATH", &parameter) &&
      cvmfs::options_manager_->IsOn(parameter))
  {
    alt_root_path = true;
  }
  if (cvmfs::options_manager_->GetValue("CVMFS_REPOSITORY_TAG", &parameter))
    repository_tag = parameter;
  if (cvmfs::options_manager_->GetValue("CVMFS_REPOSITORY_DATE", &parameter))
    repository_date = parameter;
  if (cvmfs::options_manager_->GetValue("CVMFS_NFS_SOURCE", &parameter) &&
      cvmfs::options_manager_->IsOn(parameter))
  {
    nfs_source = true;
    if (cvmfs::options_manager_->GetValue("CVMFS_NFS_SHARED", &parameter))
    {
      nfs_shared = true;
      nfs_shared_dir = MakeCanonicalPath(parameter);
    }
  }
  if (cvmfs::options_manager_->GetValue("CVMFS_AUTO_UPDATE", &parameter) &&
      !cvmfs::options_manager_->IsOn(parameter))
  {
    cvmfs::fixed_catalog_ = true;
  }
  if (cvmfs::options_manager_->GetValue("CVMFS_HIDE_MAGIC_XATTRS", &parameter)
      && cvmfs::options_manager_->IsOn(parameter))
  {
    cvmfs::hide_magic_xattrs_ = true;
  }
  if (cvmfs::options_manager_->GetValue("CVMFS_SERVER_CACHE_MODE", &parameter)
      && cvmfs::options_manager_->IsOn(parameter))
  {
    server_cache_mode = true;
    g_raw_symlinks = true;
  }
  if (cvmfs::options_manager_->GetValue("CVMFS_SERVER_URL", &parameter)) {
    hostname = CalculateHostString(loader_exports->repository_name, parameter);
  }
  if (cvmfs::options_manager_->GetValue("CVMFS_CACHE_BASE", &parameter)) {
    cachedir = MakeCanonicalPath(parameter);
    if (cvmfs::options_manager_->GetValue("CVMFS_SHARED_CACHE", &parameter) &&
        cvmfs::options_manager_->IsOn(parameter))
    {
      shared_cache = true;
      cachedir = cachedir + "/shared";
    } else {
      shared_cache = false;
      cachedir = cachedir + "/" + loader_exports->repository_name;
    }
  }
  if (cvmfs::options_manager_->GetValue("CVMFS_ALIEN_CACHE", &parameter)) {
    alien_cache = parameter;
  }
  if (cvmfs::options_manager_->GetValue("CVMFS_UID_MAP", &parameter)) {
    retval = uid_map.Read(parameter);
    if (!retval) {
      *g_boot_error = "failed to parse uid map " + parameter;
      return loader::kFailOptions;
    }
  }
  if (cvmfs::options_manager_->GetValue("CVMFS_GID_MAP", &parameter)) {
    gid_map.Read(parameter);
    if (!retval) {
      *g_boot_error = "failed to parse gid map " + parameter;
      return loader::kFailOptions;
    }
  }
  if (cvmfs::options_manager_->GetValue("CVMFS_CLAIM_OWNERSHIP", &parameter) &&
      cvmfs::options_manager_->IsOn(parameter))
  {
    g_claim_ownership = true;
  }
  if (cvmfs::options_manager_->GetValue("CVMFS_INITIAL_GENERATION",
                                        &parameter)) {
    initial_generation = String2Uint64(parameter);
  }
  if (cvmfs::options_manager_->GetValue("CVMFS_PROXY_TEMPLATE", &parameter)) {
    proxy_template = parameter;
  }

  cvmfs::statistics_ = new perf::Statistics();

  // register the ShortString's static counters
  cvmfs::statistics_->Register("pathstring.n_instances", "Number of instances");
  cvmfs::statistics_->Register("pathstring.n_overflows", "Number of overflows");
  cvmfs::statistics_->Register("namestring.n_instances", "Number of instances");
  cvmfs::statistics_->Register("namestring.n_overflows", "Number of overflows");
  cvmfs::statistics_->Register("linkstring.n_instances", "Number of instances");
  cvmfs::statistics_->Register("linkstring.n_overflows", "Number of overflows");

  // register inode tracker counters
  cvmfs::statistics_->Register(
    "inode_tracker.n_insert", "overall number of accessed inodes");
  cvmfs::statistics_->Register(
    "inode_tracker.n_remove", "overall number of evicted inodes");
  cvmfs::statistics_->Register(
    "inode_tracker.no_reference", "currently active inodes");
  cvmfs::statistics_->Register(
    "inode_tracker.n_hit_inode", "overall number of inode lookups");
  cvmfs::statistics_->Register(
    "inode_tracker.n_hit_path", "overall number of successful path lookups");
  cvmfs::statistics_->Register(
    "inode_tracker.n_miss_path", "overall number of unsuccessful path lookups");

  // Fill cvmfs option variables from configuration
  cvmfs::foreground_ = loader_exports->foreground;
  cvmfs::cachedir_ = new string(cachedir);
  cvmfs::nfs_shared_dir_ = new string(nfs_shared_dir);
  cvmfs::tracefile_ = new string(tracefile);
  cvmfs::repository_name_ = new string(loader_exports->repository_name);
  cvmfs::repository_tag_ = new string(repository_tag);
  cvmfs::mountpoint_ = new string(loader_exports->mount_point);
  g_uid = geteuid();
  g_gid = getegid();
  cvmfs::SetMaxTTL(max_ttl);
  if (kcache_timeout) {
    cvmfs::kcache_timeout_ =
      (kcache_timeout == -1) ? 0.0 : static_cast<double>(kcache_timeout);
  }
  LogCvmfs(kLogCvmfs, kLogDebug, "kernel caches expire after %d seconds",
           static_cast<int>(cvmfs::kcache_timeout_));

  // Tune SQlite3
  sqlite3_shutdown();  // Make sure SQlite starts clean after initialization
  retval = sqlite3_config(SQLITE_CONFIG_LOG, LogSqliteError, NULL);
  assert(retval == SQLITE_OK);
  retval = sqlite3_config(SQLITE_CONFIG_MULTITHREAD);
  assert(retval == SQLITE_OK);
  // 8 KB for 8 threads (2 slots per thread)
  g_sqlite_scratch = smalloc(8192*16);
  g_sqlite_page_cache = smalloc(1280*3275);  // 4MB
  retval = sqlite3_config(SQLITE_CONFIG_SCRATCH, g_sqlite_scratch, 8192, 16);
  assert(retval == SQLITE_OK);
  retval = sqlite3_config(SQLITE_CONFIG_PAGECACHE, g_sqlite_page_cache,
                          1280, 3275);
  assert(retval == SQLITE_OK);
  // 4 KB
  retval = sqlite3_config(SQLITE_CONFIG_LOOKASIDE, 32, 128);
  assert(retval == SQLITE_OK);

  // Disable SQlite3 locks
  retval = sqlite3_vfs_register(sqlite3_vfs_find("unix-none"), 1);
  assert(retval == SQLITE_OK);

  // Meta-data memory caches
  const double memcache_unit_size =
    7.0 * lru::Md5PathCache::GetEntrySize() +
    lru::InodeCache::GetEntrySize() + lru::PathCache::GetEntrySize();
  const unsigned memcache_num_units =
    mem_cache_size / static_cast<unsigned>(memcache_unit_size);
  // Number of cache entries must be a multiple of 64
  const unsigned mask_64 = ~((1 << 6) - 1);
  cvmfs::inode_cache_ = new lru::InodeCache(memcache_num_units & mask_64,
      cvmfs::statistics_);
  cvmfs::path_cache_ = new lru::PathCache(memcache_num_units & mask_64,
      cvmfs::statistics_);
  cvmfs::md5path_cache_ =
    new lru::Md5PathCache((memcache_num_units*7) & mask_64,
        cvmfs::statistics_);
  cvmfs::inode_tracker_ = new glue::InodeTracker();

  cvmfs::directory_handles_ = new cvmfs::DirectoryHandles();
  cvmfs::directory_handles_->set_empty_key((uint64_t)(-1));
  cvmfs::directory_handles_->set_deleted_key((uint64_t)(-2));
  cvmfs::chunk_tables_ = new ChunkTables();

  // Runtime counters
  cvmfs::n_fs_open_ = cvmfs::statistics_->Register("cvmfs.n_fs_open",
      "Overall number of file open operations");
  cvmfs::n_fs_dir_open_ = cvmfs::statistics_->Register("cvmfs.n_fs_dir_open",
      "Overall number of directory open operations");
  cvmfs::n_fs_lookup_ = cvmfs::statistics_->Register("cvmfs.n_fs_lookup",
      "Number of lookups");
  cvmfs::n_fs_lookup_negative_ = cvmfs::statistics_->Register(
      "cvmfs.n_fs_lookup_negative", "Number of negative lookups");
  cvmfs::n_fs_stat_ = cvmfs::statistics_->Register("cvmfs.n_fs_stat",
      "Number of stats");
  cvmfs::n_fs_read_ = cvmfs::statistics_->Register("cvmfs.n_fs_read",
      "Number of files read");
  cvmfs::n_fs_readlink_ = cvmfs::statistics_->Register("cvmfs.n_fs_readlink",
      "Number of links read");
  cvmfs::n_fs_forget_ = cvmfs::statistics_->Register("cvmfs.n_fs_forget",
      "Number of inode forgets");
  cvmfs::n_io_error_ = cvmfs::statistics_->Register("cvmfs.n_io_error",
      "Number of I/O errors");

  // Create cache directory, if necessary
  if (!MkdirDeep(*cvmfs::cachedir_, 0700)) {
    *g_boot_error = "cannot create cache directory " + *cvmfs::cachedir_;
    return loader::kFailCacheDir;
  }

  // Try to jump to cache directory.  This tests, if it is accassible.
  // Also, it brings speed later on.
  if (chdir(cvmfs::cachedir_->c_str()) != 0) {
    *g_boot_error = "cache directory " + *cvmfs::cachedir_ + " is unavailable";
    return loader::kFailCacheDir;
  }

  // Create lock file and running sentinel
  g_fd_lockfile = TryLockFile("lock." + *cvmfs::repository_name_);
  if (g_fd_lockfile == -1) {
    *g_boot_error = "could not acquire lock (" + StringifyInt(errno) + ")";
    return loader::kFailCacheDir;
  } else if (g_fd_lockfile == -2) {
    // Prevent double mount
    string fqrn;
    retval = platform_getxattr(*cvmfs::mountpoint_, "user.fqrn", &fqrn);
    if (!retval) {
      g_fd_lockfile = LockFile("lock." + *cvmfs::repository_name_);
      if (g_fd_lockfile < 0) {
        *g_boot_error = "could not acquire lock (" + StringifyInt(errno) + ")";
        return loader::kFailCacheDir;
      }
    } else {
      if (fqrn == *cvmfs::repository_name_) {
        LogCvmfs(kLogCvmfs, kLogDebug | kLogSyslogWarn,
                 "repository already mounted on %s",
                 cvmfs::mountpoint_->c_str());
        return loader::kFailDoubleMount;
      } else {
        LogCvmfs(kLogCvmfs, kLogDebug | kLogSyslogErr,
                 "CernVM-FS repository %s already mounted on %s",
                 fqrn.c_str(), cvmfs::mountpoint_->c_str());
        return loader::kFailOtherMount;
      }
    }
  }
  platform_stat64 info;
  if (platform_stat(("running." + *cvmfs::repository_name_).c_str(),
                    &info) == 0)
  {
    string msg;
    if (quota_limit > 0) {
      msg = "looks like cvmfs has been crashed previously, "
            "rebuilding cache database";
    } else {
      msg = "looks like cvmfs has been crashed previously";
    }
    LogCvmfs(kLogCvmfs, kLogDebug | kLogSyslogWarn, "%s", msg.c_str());
    rebuild_cachedb = true;
  }
  retval = open(("running." + *cvmfs::repository_name_).c_str(),
                O_RDONLY | O_CREAT, 0600);
  if (retval < 0) {
    *g_boot_error = "could not open running sentinel (" +
                    StringifyInt(errno) + ")";
    return loader::kFailCacheDir;
  }
  close(retval);
  g_running_created = true;

  // Redirect SQlite temp directory to cache (global variable)
  sqlite3_temp_directory =
    static_cast<char *>(sqlite3_malloc(strlen(".") + 1));
  snprintf(sqlite3_temp_directory, strlen(".") + 1, ".");

  // Creates a set of cache directories (256 directories named 00..ff)
  if (alien_cache != ".") {
    if (shared_cache || quota_limit > 0) {
      *g_boot_error = "Failure: quota management and alien cache mutually "
                      "exclusive.  Turn of quota limit and shared cache.";
      return loader::kFailCacheDir;
    }
  }
  cvmfs::cache_manager_ = cache::PosixCacheManager::Create(
    alien_cache, alien_cache != ".", server_cache_mode);
  if (cvmfs::cache_manager_ == NULL) {
    *g_boot_error = "Failed to setup cache in " + alien_cache +
                    ": " + strerror(errno);
    return loader::kFailCacheDir;
  }
  CreateFile("./.cvmfscache", 0600);

  // Init quota / managed cache
  if (quota_limit > 0) {
    int64_t quota_threshold = quota_limit/2;
    PosixQuotaManager *quota_mgr;
    if (shared_cache) {
      quota_mgr = PosixQuotaManager::CreateShared(
        loader_exports->program_name, ".", quota_limit, quota_threshold);
      if (quota_mgr == NULL) {
        *g_boot_error = "Failed to initialize shared lru cache";
        return loader::kFailQuota;
      }
    } else {
      quota_mgr = PosixQuotaManager::Create(
        ".", quota_limit, quota_threshold, rebuild_cachedb);
      if (quota_mgr == NULL) {
        *g_boot_error = "Failed to initialize lru cache";
        return loader::kFailQuota;
      }
    }

    if (quota_mgr->GetSize() > quota_mgr->GetCapacity()) {
      LogCvmfs(kLogCvmfs, kLogDebug | kLogSyslog,
               "cache is already beyond quota size "
               "(size: %"PRId64", capacity: %"PRId64"), cleaning up",
               quota_mgr->GetSize(), quota_mgr->GetCapacity());
      if (!quota_mgr->Cleanup(quota_threshold)) {
        delete quota_mgr;
        *g_boot_error = "Failed to clean up cache";
        return loader::kFailQuota;
      }
    }

    retval = cvmfs::cache_manager_->AcquireQuotaManager(quota_mgr);
    assert(retval);
    LogCvmfs(kLogCvmfs, kLogDebug,
             "CernVM-FS: quota initialized, current size %luMB",
             quota_mgr->GetSize()/(1024*1024));
  }
  g_quota_ready = true;

  // Start NFS maps module, if necessary
#ifdef CVMFS_NFS_SUPPORT
  if (nfs_source) {
    if (FileExists("./no_nfs_maps." + (*cvmfs::repository_name_))) {
      *g_boot_error = "Cache was used without NFS maps before. "
                      "It has to be wiped out.";
      return loader::kFailNfsMaps;
    }

    cvmfs::nfs_maps_ = true;

    string inode_cache_dir = "./nfs_maps." + (*cvmfs::repository_name_);
    if (nfs_shared) {
      inode_cache_dir = (*cvmfs::nfs_shared_dir_) + "/nfs_maps."
                          + (*cvmfs::repository_name_);
    }
    if (!MkdirDeep(inode_cache_dir, 0700)) {
      *g_boot_error = "Failed to initialize NFS maps";
      return loader::kFailNfsMaps;
    }
    if (!nfs_maps::Init(inode_cache_dir,
                        catalog::ClientCatalogManager::kInodeOffset+1,
                        rebuild_cachedb, nfs_shared))
    {
      *g_boot_error = "Failed to initialize NFS maps";
      return loader::kFailNfsMaps;
    }
    g_nfs_maps_ready = true;
  } else {
    CreateFile("./no_nfs_maps." + (*cvmfs::repository_name_), 0600);
  }
#endif

  // Monitor, check for maximum number of open files
  if (cvmfs::UseWatchdog()) {
    if (!monitor::Init(".", *cvmfs::repository_name_, true)) {
      *g_boot_error = "failed to initialize watchdog.";
      return loader::kFailMonitor;
    }
    g_monitor_ready = true;
  }
  cvmfs::max_open_files_ = monitor::GetMaxOpenFiles();
  cvmfs::no_open_files_ = cvmfs::statistics_->Register("cvmfs.no_open_files",
      "Number of currently opened files");
  cvmfs::no_open_dirs_ = cvmfs::statistics_->Register("cvmfs.no_open_dirs",
      "Number of currently opened directories");

  // Control & command interface
  if (!talk::Init(".", cvmfs::options_manager_)) {
    *g_boot_error = "failed to initialize talk socket (" +
                    StringifyInt(errno) + ")";
    return loader::kFailTalk;
  }
  g_talk_ready = true;

  // Uuid: create or load from cache (only for proxy template)
  uuid = cvmfs::Uuid::Create("./uuid");
  if (uuid == NULL) {
    *g_boot_error = "failed to load/store uuid";
    return loader::kFailCacheDir;
  }

  // Network initialization
  cvmfs::download_manager_ = new download::DownloadManager();
  cvmfs::download_manager_->Init(cvmfs::kDefaultNumConnections, false,
      cvmfs::statistics_);
  cvmfs::download_manager_->SetHostChain(hostname);
  if ((dns_timeout_ms != download::DownloadManager::kDnsDefaultTimeoutMs) ||
      (dns_retries != download::DownloadManager::kDnsDefaultRetries))
  {
    cvmfs::download_manager_->SetDnsParameters(dns_retries, dns_timeout_ms);
  }
  if (!dns_server.empty()) {
    cvmfs::download_manager_->SetDnsServer(dns_server);
  }
  if (follow_redirects) {
    cvmfs::download_manager_->EnableRedirects();
  }
  cvmfs::download_manager_->SetTimeout(timeout, timeout_direct);
  cvmfs::download_manager_->SetLowSpeedLimit(low_speed_limit);
  cvmfs::download_manager_->SetProxyGroupResetDelay(proxy_reset_after);
  cvmfs::download_manager_->SetHostResetDelay(host_reset_after);
  cvmfs::download_manager_->SetRetryParameters(max_retries,
                                               backoff_init,
                                               backoff_max);
  cvmfs::download_manager_->SetMaxIpaddrPerProxy(max_ipaddr_per_proxy);
  cvmfs::download_manager_->SetProxyTemplates(uuid->uuid(), proxy_template);
  if (ipfamily_prefer != 0) {
    switch (ipfamily_prefer) {
      case 4:
        cvmfs::download_manager_->SetIpPreference(dns::kIpPreferV4);
        break;
      case 6:
        cvmfs::download_manager_->SetIpPreference(dns::kIpPreferV6);
        break;
    }
  }
  if (send_info_header)
    cvmfs::download_manager_->EnableInfoHeader();
  proxies = download::ResolveProxyDescription(proxies,
                                              cvmfs::download_manager_);
  if (proxies == "") {
    *g_boot_error = "failed to discover HTTP proxy servers";
    return loader::kFailWpad;
  }
  cvmfs::download_manager_->SetProxyChain(
    proxies, fallback_proxies, download::DownloadManager::kSetProxyBoth);
  g_download_ready = true;
  if (use_geo_api) {
    cvmfs::download_manager_->ProbeGeo();
  }

  // Initialize the _external_ download manager.  Mostly the same as the
  // primary except it has a different hostname and timeout.
  cvmfs::external_download_manager_ = new download::DownloadManager();
  cvmfs::external_download_manager_->Init(cvmfs::kDefaultNumConnections, false,
      cvmfs::statistics_, "download-external");
  cvmfs::external_download_manager_->SetHostChain(external_host.size() ?
                                                  external_host : hostname);
  if ((dns_timeout_ms != download::DownloadManager::kDnsDefaultTimeoutMs) ||
      (dns_retries != download::DownloadManager::kDnsDefaultRetries))
  {
    cvmfs::external_download_manager_->SetDnsParameters(dns_retries,
                                                        dns_timeout_ms);
  }
  if (!dns_server.empty()) {
    cvmfs::external_download_manager_->SetDnsServer(dns_server);
  }
  if (follow_redirects) {
    cvmfs::external_download_manager_->EnableRedirects();
  }
  cvmfs::external_download_manager_->SetTimeout(external_timeout,
                                                external_timeout_direct);
  cvmfs::external_download_manager_->SetLowSpeedLimit(low_speed_limit);
  cvmfs::external_download_manager_->SetProxyGroupResetDelay(proxy_reset_after);
  cvmfs::external_download_manager_->SetHostResetDelay(host_reset_after);
  cvmfs::external_download_manager_->SetRetryParameters(max_retries,
                                               backoff_init,
                                               backoff_max);
  cvmfs::external_download_manager_->SetMaxIpaddrPerProxy(max_ipaddr_per_proxy);
  cvmfs::external_download_manager_->SetProxyTemplates(uuid->uuid(),
                                                       proxy_template);
  delete uuid;
  uuid = NULL;
  if (ipfamily_prefer != 0) {
    switch (ipfamily_prefer) {
      case 4:
        cvmfs::external_download_manager_->SetIpPreference(dns::kIpPreferV4);
        break;
      case 6:
        cvmfs::external_download_manager_->SetIpPreference(dns::kIpPreferV6);
        break;
    }
  }
  if (send_info_header)
    cvmfs::external_download_manager_->EnableInfoHeader();
  external_proxies = download::ResolveProxyDescription(external_proxies,
                                            cvmfs::external_download_manager_);
  if (external_proxies == "") {
    *g_boot_error = "failed to discover HTTP proxy servers";
    return loader::kFailWpad;
  }
  cvmfs::external_download_manager_->SetProxyChain(
    external_proxies, fallback_external_proxies,
    download::DownloadManager::kSetProxyBoth);
  g_external_download_ready = true;
  if (use_geo_api) {
    cvmfs::external_download_manager_->ProbeGeo();
  }


  cvmfs::signature_manager_ = new signature::SignatureManager();
  cvmfs::signature_manager_->Init();
  if (!cvmfs::signature_manager_->LoadPublicRsaKeys(public_keys)) {
    *g_boot_error = "failed to load public key(s)";
    return loader::kFailSignature;
  } else {
    LogCvmfs(kLogCvmfs, kLogDebug, "CernVM-FS: using public key(s) %s",
             public_keys.c_str());
  }
  if (trusted_certs != "") {
    if (!cvmfs::signature_manager_->LoadTrustedCaCrl(trusted_certs)) {
      *g_boot_error = "failed to load trusted certificates";
      return loader::kFailSignature;
    }
  }
  g_signature_ready = true;
  string config_repository_path = "";
  if (FileExists("/etc/cvmfs/blacklist")) {
    const bool append = false;
    if (!cvmfs::signature_manager_->LoadBlacklist("/etc/cvmfs/blacklist",
                                                  append))
    {
      *g_boot_error = "failed to load blacklist";
      return loader::kFailSignature;
    }
  }
  if (cvmfs::options_manager_->HasConfigRepository(*cvmfs::repository_name_,
                                                   &config_repository_path)
      && FileExists(config_repository_path + "blacklist"))
  {
    const bool append = true;
    if (!cvmfs::signature_manager_->LoadBlacklist(
          config_repository_path + "blacklist", append))
    {
      *g_boot_error = "failed to load blacklist from config repository";
      return loader::kFailSignature;
    }
  }

  cvmfs::fetcher_ = new cvmfs::Fetcher(
    cvmfs::cache_manager_,
    cvmfs::download_manager_,
    cvmfs::backoff_throttle_,
    cvmfs::statistics_);

  const bool is_external_data = true;
  cvmfs::external_fetcher_ = new cvmfs::Fetcher(
    cvmfs::cache_manager_,
    cvmfs::external_download_manager_,
    cvmfs::backoff_throttle_,
    cvmfs::statistics_,
    "fetch-external",
    is_external_data);

  // Load initial file catalog
  LogCvmfs(kLogCvmfs, kLogDebug, "fuse inode size is %d bits",
           sizeof(fuse_ino_t) * 8);
  cvmfs::inode_annotation_ = new catalog::InodeGenerationAnnotation();
  cvmfs::inode_annotation_->IncGeneration(initial_generation);
  cvmfs::catalog_manager_ = new catalog::ClientCatalogManager(
    *cvmfs::repository_name_,
    cvmfs::fetcher_,
    cvmfs::signature_manager_,
    cvmfs::statistics_);
  if (!nfs_source) {
    cvmfs::catalog_manager_->SetInodeAnnotation(cvmfs::inode_annotation_);
  }
  cvmfs::catalog_manager_->SetOwnerMaps(uid_map, gid_map);

  // Load specific tag (root hash has precedence, then repository_tag)
  if ((root_hash == "") &&
      ((*cvmfs::repository_tag_ != "") || (repository_date != "")))
  {
    manifest::Failures retval_mf;
    download::Failures retval_dl;
    manifest::ManifestEnsemble ensemble;
    retval_mf = manifest::Fetch("", *cvmfs::repository_name_, 0, NULL,
                                cvmfs::signature_manager_,
                                cvmfs::download_manager_,
                                &ensemble);
    if (retval_mf != manifest::kFailOk) {
      *g_boot_error = "Failed to fetch manifest";
      return loader::kFailHistory;
    }
    shash::Any history_hash = ensemble.manifest->history();
    if (history_hash.IsNull()) {
      *g_boot_error = "No history";
      return loader::kFailHistory;
    }
    string history_path = "txn/historydb" + history_hash.ToString() + "." +
                          *cvmfs::repository_name_;
    string history_url = "/data/" + history_hash.MakePath();
    download::JobInfo download_history(&history_url, true, true, &history_path,
                                       &history_hash);
    retval_dl = cvmfs::download_manager_->Fetch(&download_history);
    if (retval_dl != download::kFailOk) {
      *g_boot_error = "failed to download history: " + StringifyInt(retval_dl);
      return loader::kFailHistory;
    }
    UnlinkGuard history_file(history_path);
    UniquePtr<history::History> tag_db(
      history::SqliteHistory::Open(history_path));
    if (!tag_db) {
      LogCvmfs(kLogCvmfs, kLogDebug | kLogSyslog,
               "failed to open history database (%s)", history_path.c_str());
      return loader::kFailHistory;
    }
    history::History::Tag tag;
    if (*cvmfs::repository_tag_ == "") {
      time_t repository_utctime = IsoTimestamp2UtcTime(repository_date);
      if (repository_utctime == 0) {
        *g_boot_error = "invalid timestamp in CVMFS_REPOSITORY_DATE: " +
                        repository_date + ". Use YYYY-MM-DDTHH:MM:SSZ";
        return loader::kFailHistory;
      }
      retval = tag_db->GetByDate(repository_utctime, &tag);
      if (!retval) {
        *g_boot_error = "no repository state as early as utc timestamp " +
                        StringifyTime(repository_utctime, true);
        return loader::kFailHistory;
      }
      LogCvmfs(kLogCvmfs, kLogDebug | kLogSyslog,
               "time stamp %s UTC resolved to tag '%s'",
               StringifyTime(repository_utctime, true).c_str(),
               tag.name.c_str());
      *cvmfs::repository_tag_ = tag.name;
    } else {
      retval = tag_db->GetByName(*cvmfs::repository_tag_, &tag);
      if (!retval) {
        *g_boot_error = "no such tag: " + *cvmfs::repository_tag_;
        return loader::kFailHistory;
      }
    }
    root_hash = tag.root_hash.ToString();
  }

  retval = sqlite::RegisterVfsRdOnly(
    cvmfs::cache_manager_, cvmfs::statistics_, sqlite::kVfsOptDefault);
  assert(retval);

  if (root_hash != "") {
    cvmfs::fixed_catalog_ = true;
    shash::Any hash = MkFromHexPtr(shash::HexPtr(string(root_hash)),
                                   shash::kSuffixCatalog);
    retval = cvmfs::catalog_manager_->InitFixed(hash, alt_root_path);
  } else {
    retval = cvmfs::catalog_manager_->Init();
  }
  if (!retval) {
    *g_boot_error = "Failed to initialize root file catalog";
    return loader::kFailCatalog;
  }
  cvmfs::inode_generation_info_.initial_revision =
    cvmfs::catalog_manager_->GetRevision();
  cvmfs::inode_generation_info_.inode_generation =
    cvmfs::inode_annotation_->GetGeneration();
  LogCvmfs(kLogCvmfs, kLogDebug, "root inode is %"PRIu64,
           uint64_t(cvmfs::catalog_manager_->GetRootInode()));

  if (cvmfs::catalog_manager_->GetVolatileFlag()) {
    LogCvmfs(kLogCvmfs, kLogDebug, "content of repository flagged as VOLATILE");
    cvmfs::volatile_repository_ = true;
  }

  // Make sure client context TLS has been initialized
  // (first initialization is not thread safe).
  ClientCtx::GetInstance();

  cvmfs::pipe_remount_trigger_[0] = cvmfs::pipe_remount_trigger_[1] = -1;
  cvmfs::remount_fence_ = new cvmfs::RemountFence();
  auto_umount::SetMountpoint(*cvmfs::mountpoint_);

  return loader::kFailOk;
}  // NOLINT TODO(jblomer): disentangle


/**
 * Things that have to be executed after fork() / daemon()
 */
static void Spawn() {
  int retval;

  // Setup catalog reload alarm (_after_ fork())
  MakePipe(cvmfs::pipe_remount_trigger_);
  atomic_init32(&cvmfs::maintenance_mode_);
  atomic_init32(&cvmfs::drainout_mode_);
  atomic_init32(&cvmfs::reload_critical_section_);
  atomic_init32(&cvmfs::catalogs_expired_);
  if (!cvmfs::fixed_catalog_) {
    struct sigaction sa;
    memset(&sa, 0, sizeof(sa));
    sa.sa_sigaction = cvmfs::AlarmReload;
    sa.sa_flags = SA_RESTART | SA_SIGINFO;
    sigfillset(&sa.sa_mask);
    retval = sigaction(SIGALRM, &sa, NULL);
    assert(retval == 0);
    unsigned ttl = cvmfs::catalog_manager_->offline_mode() ?
      cvmfs::kShortTermTTL : cvmfs::GetEffectiveTTL();
    alarm(ttl);
    cvmfs::catalogs_valid_until_ = time(NULL) + ttl;
  } else {
    cvmfs::catalogs_valid_until_ = cvmfs::kIndefiniteDeadline;
  }

  cvmfs::thread_remount_trigger_ = reinterpret_cast<pthread_t *>(
    smalloc(sizeof(pthread_t)));
  retval = pthread_create(cvmfs::thread_remount_trigger_, NULL,
                          cvmfs::MainRemountTrigger, NULL);
  assert(retval == 0);

  cvmfs::pid_ = getpid();
  if (cvmfs::UseWatchdog() && g_monitor_ready) {
    monitor::RegisterOnCrash(auto_umount::UmountOnCrash);
    monitor::Spawn();
  }
  cvmfs::download_manager_->Spawn();
  cvmfs::external_download_manager_->Spawn();
  cvmfs::cache_manager_->quota_mgr()->Spawn();
  if (cvmfs::cache_manager_->quota_mgr()->IsEnforcing()) {
    cvmfs::watchdog_listener_ = quota::RegisterWatchdogListener(
      cvmfs::cache_manager_->quota_mgr(),
      *cvmfs::repository_name_ + "-watchdog");
    cvmfs::unpin_listener_ = quota::RegisterUnpinListener(
      cvmfs::cache_manager_->quota_mgr(),
      cvmfs::catalog_manager_,
      *cvmfs::repository_name_ + "-unpin");
  }
  talk::Spawn();
  if (cvmfs::nfs_maps_)
    nfs_maps::Spawn();

  if (*cvmfs::tracefile_ != "")
    tracer::Init(8192, 7000, *cvmfs::tracefile_);
  else
    tracer::InitNull();
}


static string GetErrorMsg() {
  if (g_boot_error)
    return *g_boot_error;
  return "";
}


static void Fini() {
  signal(SIGALRM, SIG_IGN);
  if (cvmfs::thread_remount_trigger_) {
    char quit = 'Q';
    WritePipe(cvmfs::pipe_remount_trigger_[1], &quit, 1);
    pthread_join(*cvmfs::thread_remount_trigger_, NULL);
    free(cvmfs::thread_remount_trigger_);
    cvmfs::thread_remount_trigger_ = NULL;
    ClosePipe(cvmfs::pipe_remount_trigger_);
    cvmfs::pipe_remount_trigger_[0] = cvmfs::pipe_remount_trigger_[1] = -1;
  }

  if (g_talk_ready) talk::Fini();

  // Must be before quota is stopped
  delete cvmfs::catalog_manager_;
  cvmfs::catalog_manager_ = NULL;

  if (cvmfs::fetcher_) {
    delete cvmfs::fetcher_;
    cvmfs::fetcher_ = NULL;
  }

  tracer::Fini();
  if (g_signature_ready) cvmfs::signature_manager_->Fini();
  if (g_download_ready) cvmfs::download_manager_->Fini();
  if (g_external_download_ready) cvmfs::external_download_manager_->Fini();
  if (g_nfs_maps_ready) nfs_maps::Fini();
  if (g_quota_ready) {
    if (cvmfs::unpin_listener_) {
      quota::UnregisterListener(cvmfs::unpin_listener_);
      cvmfs::unpin_listener_ = NULL;
    }
    if (cvmfs::watchdog_listener_) {
      quota::UnregisterListener(cvmfs::watchdog_listener_);
      cvmfs::watchdog_listener_ = NULL;
    }
  }
  if (cvmfs::cache_manager_) {
    delete cvmfs::cache_manager_;
    cvmfs::cache_manager_ = NULL;
  }
  if (g_running_created)
    unlink(("running." + *cvmfs::repository_name_).c_str());
  if (g_fd_lockfile >= 0) UnlockFile(g_fd_lockfile);
  if (g_options_ready) {
    delete cvmfs::options_manager_;
    cvmfs::options_manager_ = NULL;
  }

  delete cvmfs::remount_fence_;
  delete cvmfs::signature_manager_;
  delete cvmfs::download_manager_;
  delete cvmfs::external_download_manager_;
  delete cvmfs::inode_annotation_;
  delete cvmfs::directory_handles_;
  delete cvmfs::chunk_tables_;
  delete cvmfs::inode_tracker_;
  delete cvmfs::path_cache_;
  delete cvmfs::inode_cache_;
  delete cvmfs::md5path_cache_;
  delete cvmfs::cachedir_;
  delete cvmfs::nfs_shared_dir_;
  delete cvmfs::tracefile_;
  delete cvmfs::repository_name_;
  delete cvmfs::repository_tag_;
  delete cvmfs::mountpoint_;
  cvmfs::remount_fence_ = NULL;
  cvmfs::signature_manager_ = NULL;
  cvmfs::download_manager_ = NULL;
  cvmfs::external_download_manager_ = NULL;
  cvmfs::inode_annotation_ = NULL;
  cvmfs::directory_handles_ = NULL;
  cvmfs::chunk_tables_ = NULL;
  cvmfs::inode_tracker_ = NULL;
  cvmfs::path_cache_ = NULL;
  cvmfs::inode_cache_ = NULL;
  cvmfs::md5path_cache_ = NULL;
  cvmfs::cachedir_ = NULL;
  cvmfs::nfs_shared_dir_ = NULL;
  cvmfs::tracefile_ = NULL;
  cvmfs::repository_name_ = NULL;
  cvmfs::repository_tag_ = NULL;
  cvmfs::mountpoint_ = NULL;

  sqlite::UnregisterVfsRdOnly();
  if (sqlite3_temp_directory) {
    sqlite3_free(sqlite3_temp_directory);
    sqlite3_temp_directory = NULL;
  }
  sqlite3_shutdown();
  if (g_sqlite_page_cache) free(g_sqlite_page_cache);
  if (g_sqlite_scratch) free(g_sqlite_scratch);
  g_sqlite_page_cache = NULL;
  g_sqlite_scratch = NULL;

  if (g_monitor_ready) monitor::Fini();

  delete g_boot_error;
  g_boot_error = NULL;
  SetLogSyslogPrefix("");
  SetLogMicroSyslog("");
  SetLogDebugFile("");
  auto_umount::SetMountpoint("");

  delete cvmfs::backoff_throttle_;
  cvmfs::backoff_throttle_ = NULL;
  delete cvmfs::statistics_;
  cvmfs::statistics_ = NULL;

  // Make sure client context TLS is cleaned up
  // (destruction is not thread safe)
  ClientCtx::CleanupInstance();
}


static int AltProcessFlavor(int argc, char **argv) {
  if (strcmp(argv[1], "__cachemgr__") == 0) {
    return PosixQuotaManager::MainCacheManager(argc, argv);
  }
  if (strcmp(argv[1], "__wpad__") == 0) {
    return download::MainResolveProxyDescription(argc, argv);
  }
#ifdef VOMS_AUTHZ
  if (strcmp(argv[1], "__cred_fetcher__") == 0) {
    return CredentialsFetcher::MainCredentialsFetcher(argc, argv);
  }
#endif
  return 1;
}


static bool MaintenanceMode(const int fd_progress) {
  SendMsg2Socket(fd_progress, "Entering maintenance mode\n");
  signal(SIGALRM, SIG_IGN);
  atomic_cas32(&cvmfs::maintenance_mode_, 0, 1);
  string msg_progress =
    "Draining out kernel caches (" +
    StringifyInt(static_cast<int>(cvmfs::kcache_timeout_)) + "s)\n";
  SendMsg2Socket(fd_progress, msg_progress);
  SafeSleepMs(static_cast<int>(
              cvmfs::kcache_timeout_*1000 + cvmfs::kReloadSafetyMargin));
  return true;
}


static bool SaveState(const int fd_progress, loader::StateList *saved_states) {
  string msg_progress;

  unsigned num_open_dirs = cvmfs::directory_handles_->size();
  if (num_open_dirs != 0) {
#ifdef DEBUGMSG
    for (cvmfs::DirectoryHandles::iterator i =
         cvmfs::directory_handles_->begin(),
         iEnd = cvmfs::directory_handles_->end(); i != iEnd; ++i)
    {
      LogCvmfs(kLogCvmfs, kLogDebug, "saving dirhandle %d", i->first);
    }
#endif

    msg_progress = "Saving open directory handles (" +
      StringifyInt(num_open_dirs) + " handles)\n";
    SendMsg2Socket(fd_progress, msg_progress);

    // TODO(jblomer): should rather be saved just in a malloc'd memory block
    cvmfs::DirectoryHandles *saved_handles =
      new cvmfs::DirectoryHandles(*cvmfs::directory_handles_);
    loader::SavedState *save_open_dirs = new loader::SavedState();
    save_open_dirs->state_id = loader::kStateOpenDirs;
    save_open_dirs->state = saved_handles;
    saved_states->push_back(save_open_dirs);
  }

  if (!cvmfs::nfs_maps_) {
    msg_progress = "Saving inode tracker\n";
    SendMsg2Socket(fd_progress, msg_progress);
    glue::InodeTracker *saved_inode_tracker =
      new glue::InodeTracker(*cvmfs::inode_tracker_);
    loader::SavedState *state_glue_buffer = new loader::SavedState();
    state_glue_buffer->state_id = loader::kStateGlueBufferV4;
    state_glue_buffer->state = saved_inode_tracker;
    saved_states->push_back(state_glue_buffer);
  }

  msg_progress = "Saving chunk tables\n";
  SendMsg2Socket(fd_progress, msg_progress);
  ChunkTables *saved_chunk_tables = new ChunkTables(*cvmfs::chunk_tables_);
  loader::SavedState *state_chunk_tables = new loader::SavedState();
  state_chunk_tables->state_id = loader::kStateOpenFilesV3;
  state_chunk_tables->state = saved_chunk_tables;
  saved_states->push_back(state_chunk_tables);

  msg_progress = "Saving inode generation\n";
  SendMsg2Socket(fd_progress, msg_progress);
  cvmfs::inode_generation_info_.inode_generation +=
    cvmfs::catalog_manager_->inode_gauge();
  cvmfs::InodeGenerationInfo *saved_inode_generation =
    new cvmfs::InodeGenerationInfo(cvmfs::inode_generation_info_);
  loader::SavedState *state_inode_generation = new loader::SavedState();
  state_inode_generation->state_id = loader::kStateInodeGeneration;
  state_inode_generation->state = saved_inode_generation;
  saved_states->push_back(state_inode_generation);

  msg_progress = "Saving open files counter\n";
  SendMsg2Socket(fd_progress, msg_progress);
  uint32_t *saved_num_fd = new uint32_t(cvmfs::no_open_files_->Get());
  loader::SavedState *state_num_fd = new loader::SavedState();
  state_num_fd->state_id = loader::kStateOpenFilesCounter;
  state_num_fd->state = saved_num_fd;
  saved_states->push_back(state_num_fd);

  return true;
}


static bool RestoreState(const int fd_progress,
                         const loader::StateList &saved_states)
{
  for (unsigned i = 0, l = saved_states.size(); i < l; ++i) {
    if (saved_states[i]->state_id == loader::kStateOpenDirs) {
      SendMsg2Socket(fd_progress, "Restoring open directory handles... ");
      delete cvmfs::directory_handles_;
      cvmfs::DirectoryHandles *saved_handles =
        (cvmfs::DirectoryHandles *)saved_states[i]->state;
      cvmfs::directory_handles_ = new cvmfs::DirectoryHandles(*saved_handles);
      cvmfs::no_open_dirs_->Set(cvmfs::directory_handles_->size());
      cvmfs::DirectoryHandles::const_iterator i =
        cvmfs::directory_handles_->begin();
      for (; i != cvmfs::directory_handles_->end(); ++i) {
        if (i->first >= cvmfs::next_directory_handle_)
          cvmfs::next_directory_handle_ = i->first + 1;
      }

      SendMsg2Socket(fd_progress,
        StringifyInt(cvmfs::directory_handles_->size()) + " handles\n");
    }

    if (saved_states[i]->state_id == loader::kStateGlueBuffer) {
      SendMsg2Socket(fd_progress, "Migrating inode tracker (v1 to v4)... ");
      compat::inode_tracker::InodeTracker *saved_inode_tracker =
        (compat::inode_tracker::InodeTracker *)saved_states[i]->state;
      compat::inode_tracker::Migrate(
        saved_inode_tracker, cvmfs::inode_tracker_);
      SendMsg2Socket(fd_progress, " done\n");
    }

    if (saved_states[i]->state_id == loader::kStateGlueBufferV2) {
      SendMsg2Socket(fd_progress, "Migrating inode tracker (v2 to v4)... ");
      compat::inode_tracker_v2::InodeTracker *saved_inode_tracker =
        (compat::inode_tracker_v2::InodeTracker *)saved_states[i]->state;
      compat::inode_tracker_v2::Migrate(saved_inode_tracker,
                                        cvmfs::inode_tracker_);
      SendMsg2Socket(fd_progress, " done\n");
    }

    if (saved_states[i]->state_id == loader::kStateGlueBufferV3) {
      SendMsg2Socket(fd_progress, "Migrating inode tracker (v3 to v4)... ");
      compat::inode_tracker_v3::InodeTracker *saved_inode_tracker =
        (compat::inode_tracker_v3::InodeTracker *)saved_states[i]->state;
      compat::inode_tracker_v3::Migrate(saved_inode_tracker,
                                        cvmfs::inode_tracker_);
      SendMsg2Socket(fd_progress, " done\n");
    }

    if (saved_states[i]->state_id == loader::kStateGlueBufferV4) {
      SendMsg2Socket(fd_progress, "Restoring inode tracker... ");
      delete cvmfs::inode_tracker_;
      glue::InodeTracker *saved_inode_tracker =
        (glue::InodeTracker *)saved_states[i]->state;
      cvmfs::inode_tracker_ = new glue::InodeTracker(*saved_inode_tracker);
      SendMsg2Socket(fd_progress, " done\n");
    }

    if (saved_states[i]->state_id == loader::kStateOpenFiles) {
      SendMsg2Socket(fd_progress, "Migrating chunk tables (v1 to v3)... ");
      compat::chunk_tables::ChunkTables *saved_chunk_tables =
        (compat::chunk_tables::ChunkTables *)saved_states[i]->state;
      compat::chunk_tables::Migrate(saved_chunk_tables, cvmfs::chunk_tables_);
      SendMsg2Socket(fd_progress,
        StringifyInt(cvmfs::chunk_tables_->handle2fd.size()) + " handles\n");
    }

    if (saved_states[i]->state_id == loader::kStateOpenFilesV2) {
      SendMsg2Socket(fd_progress, "Migrating chunk tables (v2 to v3)... ");
      compat::chunk_tables_v2::ChunkTables *saved_chunk_tables =
        (compat::chunk_tables_v2::ChunkTables *)saved_states[i]->state;
      compat::chunk_tables_v2::Migrate(saved_chunk_tables,
                                       cvmfs::chunk_tables_);
      SendMsg2Socket(fd_progress,
        StringifyInt(cvmfs::chunk_tables_->handle2fd.size()) + " handles\n");
    }

    if (saved_states[i]->state_id == loader::kStateOpenFilesV3) {
      SendMsg2Socket(fd_progress, "Restoring chunk tables... ");
      delete cvmfs::chunk_tables_;
      ChunkTables *saved_chunk_tables = reinterpret_cast<ChunkTables *>(
        saved_states[i]->state);
      cvmfs::chunk_tables_ = new ChunkTables(*saved_chunk_tables);
      SendMsg2Socket(fd_progress, " done\n");
    }

    if (saved_states[i]->state_id == loader::kStateInodeGeneration) {
      SendMsg2Socket(fd_progress, "Restoring inode generation... ");
      cvmfs::InodeGenerationInfo *old_info =
        (cvmfs::InodeGenerationInfo *)saved_states[i]->state;
      if (old_info->version == 1) {
        // Migration
        cvmfs::inode_generation_info_.initial_revision =
          old_info->initial_revision;
        cvmfs::inode_generation_info_.incarnation = old_info->incarnation;
        // Note: in the rare case of inode generation being 0 before, inode
        // can clash after reload before remount
      } else {
        cvmfs::inode_generation_info_ = *old_info;
      }
      ++cvmfs::inode_generation_info_.incarnation;
      SendMsg2Socket(fd_progress, " done\n");
    }

    if (saved_states[i]->state_id == loader::kStateOpenFilesCounter) {
      SendMsg2Socket(fd_progress, "Restoring open files counter... ");
      cvmfs::no_open_files_->Set(*(reinterpret_cast<uint32_t *>(
        saved_states[i]->state)));
      SendMsg2Socket(fd_progress, " done\n");
    }
  }
  if (cvmfs::inode_annotation_) {
    uint64_t saved_generation = cvmfs::inode_generation_info_.inode_generation;
    cvmfs::inode_annotation_->IncGeneration(saved_generation);
  }

  return true;
}


static void FreeSavedState(const int fd_progress,
                           const loader::StateList &saved_states)
{
  for (unsigned i = 0, l = saved_states.size(); i < l; ++i) {
    switch (saved_states[i]->state_id) {
      case loader::kStateOpenDirs:
        SendMsg2Socket(fd_progress, "Releasing saved open directory handles\n");
        delete static_cast<cvmfs::DirectoryHandles *>(saved_states[i]->state);
        break;
      case loader::kStateGlueBuffer:
        SendMsg2Socket(
          fd_progress, "Releasing saved glue buffer (version 1)\n");
        delete static_cast<compat::inode_tracker::InodeTracker *>(
          saved_states[i]->state);
        break;
      case loader::kStateGlueBufferV2:
        SendMsg2Socket(
          fd_progress, "Releasing saved glue buffer (version 2)\n");
        delete static_cast<compat::inode_tracker_v2::InodeTracker *>(
          saved_states[i]->state);
        break;
      case loader::kStateGlueBufferV3:
        SendMsg2Socket(
          fd_progress, "Releasing saved glue buffer (version 3)\n");
        delete static_cast<compat::inode_tracker_v3::InodeTracker *>(
          saved_states[i]->state);
        break;
      case loader::kStateGlueBufferV4:
        SendMsg2Socket(fd_progress, "Releasing saved glue buffer\n");
        delete static_cast<glue::InodeTracker *>(saved_states[i]->state);
        break;
      case loader::kStateOpenFiles:
        SendMsg2Socket(fd_progress, "Releasing chunk tables (version 1)\n");
        delete static_cast<compat::chunk_tables::ChunkTables *>(
          saved_states[i]->state);
        break;
      case loader::kStateOpenFilesV2:
        SendMsg2Socket(fd_progress, "Releasing chunk tables (version 2)\n");
        delete static_cast<compat::chunk_tables_v2::ChunkTables *>(
          saved_states[i]->state);
        break;
      case loader::kStateOpenFilesV3:
        SendMsg2Socket(fd_progress, "Releasing chunk tables\n");
        delete static_cast<ChunkTables *>(saved_states[i]->state);
        break;
      case loader::kStateInodeGeneration:
        SendMsg2Socket(fd_progress, "Releasing saved inode generation info\n");
        delete static_cast<cvmfs::InodeGenerationInfo *>(
          saved_states[i]->state);
        break;
      case loader::kStateOpenFilesCounter:
        SendMsg2Socket(fd_progress, "Releasing open files counter\n");
        delete static_cast<uint32_t *>(saved_states[i]->state);
        break;
      default:
        break;
    }
  }
}


static void __attribute__((constructor)) LibraryMain() {
  g_cvmfs_exports = new loader::CvmfsExports();
  g_cvmfs_exports->so_version = PACKAGE_VERSION;
  g_cvmfs_exports->fnAltProcessFlavor = AltProcessFlavor;
  g_cvmfs_exports->fnInit = Init;
  g_cvmfs_exports->fnSpawn = Spawn;
  g_cvmfs_exports->fnFini = Fini;
  g_cvmfs_exports->fnGetErrorMsg = GetErrorMsg;
  g_cvmfs_exports->fnMaintenanceMode = MaintenanceMode;
  g_cvmfs_exports->fnSaveState = SaveState;
  g_cvmfs_exports->fnRestoreState = RestoreState;
  g_cvmfs_exports->fnFreeSavedState = FreeSavedState;
  cvmfs::SetCvmfsOperations(&g_cvmfs_exports->cvmfs_operations);
}


static void __attribute__((destructor)) LibraryExit() {
  delete g_cvmfs_exports;
  g_cvmfs_exports = NULL;
}<|MERGE_RESOLUTION|>--- conflicted
+++ resolved
@@ -1651,7 +1651,7 @@
         attribute_value = "1";
       }
     } else {
-      attribute_value = "0";
+      fuse_reply_err(req, ENOATTR);
     }
   } else if (attr == "user.external_file") {
     if (d.IsRegular()) {
@@ -1796,12 +1796,7 @@
     "user.host\0user.proxy\0user.uptime\0user.nclg\0user.nopen\0"
     "user.ndownload\0user.timeout\0user.timeout_direct\0user.rx\0user.speed\0"
     "user.fqrn\0user.ndiropen\0user.inode_max\0user.tag\0user.host_list\0"
-<<<<<<< HEAD
-    "user.external_host\0user.external_data\0user.external_file\0"
-    "user.external_timeout\0user.compression\0user.chunks\0";
-=======
     "user.external_host\0user.external_data\0user.external_timeout\0";
->>>>>>> ed0bcb5e
   string attribute_list;
   if (hide_magic_xattrs_) {
     LogCvmfs(kLogCvmfs, kLogDebug, "Hiding extended attributes");
@@ -1817,7 +1812,8 @@
       const char symlink_list[] = "xfsroot.rawlink\0user.rawlink\0";
       attribute_list += string(symlink_list, sizeof(symlink_list)-1);
     } else if (d.IsRegular()) {
-      const char regular_file_list[] = "user.external_file\0user.compression\0";
+      const char regular_file_list[] = "user.external_file\0user.compression\0"
+                                       "user.chunks\0";
       attribute_list += string(regular_file_list, sizeof(regular_file_list)-1);
     }
 
