--- conflicted
+++ resolved
@@ -422,11 +422,7 @@
   virtual std::string GetValue();
 };
 
-<<<<<<< HEAD
-class ExternalURLMagicXattr : public BaseMagicXattr {
-=======
 class ExternalURLMagicXattr : public ExternalMagicXattr {
->>>>>>> 36bd024c
   virtual bool PrepareValueFenced();
   virtual std::string GetValue();
 };
