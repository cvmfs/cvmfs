/**
 * This file is part of the CernVM File System.
 */

#ifndef CVMFS_CATALOG_MGR_H_
#define CVMFS_CATALOG_MGR_H_

#include <pthread.h>
#include <cassert>

#include <vector>
#include <string>

#include "catalog.h"
#include "dirent.h"
#include "hash.h"
#include "atomic.h"
#include "util.h"

namespace catalog {

const unsigned kSqliteMemPerThread = 1*1024*1024;

/**
 * Lookup a directory entry including its parent entry or not.
 */
enum LookupOptions {
  kLookupSole = 0,
  kLookupFull,
};


/**
 * Results upon loading a catalog file.
 */
enum LoadError {
  kLoadNew = 0,
  kLoadUp2Date,
  kLoadNoSpace,
  kLoadFail,
};


struct Statistics {
  atomic_int64 num_lookup_inode;
  atomic_int64 num_lookup_path;
  atomic_int64 num_lookup_path_negative;
  atomic_int64 num_listing;
  atomic_int64 num_nested_listing;

  Statistics() {
    atomic_init64(&num_lookup_inode);
    atomic_init64(&num_lookup_path);
    atomic_init64(&num_lookup_path_negative);
    atomic_init64(&num_listing);
    atomic_init64(&num_nested_listing);
  }

  std::string Print() {
    return
      "lookup(inode): " + StringifyInt(atomic_read64(&num_lookup_inode)) +
      "    " +
      "lookup(path-all): " + StringifyInt(atomic_read64(&num_lookup_path)) +
      "    " +
      "lookup(path-negative): " +
        StringifyInt(atomic_read64(&num_lookup_path_negative)) +
      "    " +
      "listing: " + StringifyInt(atomic_read64(&num_listing)) +
      "    " +
      "listing nested catalogs: " +
        StringifyInt(atomic_read64(&num_nested_listing)) + "\n";
  }
};


class InodeGenerationAnnotation : public InodeAnnotation {
 public:
  InodeGenerationAnnotation(const unsigned inode_width);
  ~InodeGenerationAnnotation() { };
  bool ValidInode(const uint64_t inode) {
    uint64_t raw_mask = (uint64_t(1) << num_protected_bits_) - 1;
    return (inode & ~raw_mask) == generation_annotation_;
  }
  inode_t Annotate(const inode_t raw_inode) {
    return raw_inode | generation_annotation_;
  }
  void SetGeneration(const uint64_t new_generation);
  void CheckForOverflow(const uint64_t new_generation,
                        const uint64_t initial_generation,
                        uint32_t *overflow_counter);

 private:
  unsigned inode_width_;
  uint64_t generation_annotation_;
};


class AbstractCatalogManager;
/**
 * Here, the Cwd Buffer is registered in order to save the inodes of
 * processes' cwd before a new catalog snapshot is applied
 */
class RemountListener {
 public:
  virtual ~RemountListener() { }
  virtual void BeforeRemount(AbstractCatalogManager *source) = 0;
};


/**
 * This class provides the read-only interface to a tree of catalogs
 * representing a (subtree of a) repository.
 * Mostly lookup functions filling DirectoryEntry objects.
 * Reloading of expired catalogs, attaching of nested catalogs and delegating
 * of lookups to the appropriate catalog is done transparently.
 *
 * The loading / creating of catalogs is up to derived classes.
 *
 * Usage:
 *   DerivedCatalogManager *catalog_manager = new DerivedCatalogManager();
 *   catalog_manager->Init();
 *   catalog_manager->Lookup(<inode>, &<result_entry>);
 */
class AbstractCatalogManager {
 public:
  const static inode_t kInodeOffset = 255;
  AbstractCatalogManager();
  virtual ~AbstractCatalogManager();

  void SetInodeAnnotation(InodeAnnotation *new_annotation);
  virtual bool Init();
  LoadError Remount(const bool dry_run);
  void DetachAll() { if (!catalogs_.empty()) DetachSubtree(GetRootCatalog()); }

  bool LookupInode(const inode_t inode, const LookupOptions options,
                   DirectoryEntry *entry);
  bool LookupPath(const PathString &path, const LookupOptions options,
                  DirectoryEntry *entry);
  bool LookupPath(const std::string &path, const LookupOptions options,
                  DirectoryEntry *entry)
  {
    PathString p;
    p.Assign(&path[0], path.length());
    return LookupPath(p, options, entry);
  }
  bool Listing(const PathString &path, DirectoryEntryList *listing);
  bool Listing(const std::string &path, DirectoryEntryList *listing) {
    PathString p;
    p.Assign(&path[0], path.length());
    return Listing(p, listing);
  }
  bool ListingStat(const PathString &path, StatEntryList *listing);

<<<<<<< HEAD
  /**
   * Don't use.  Only for the glue buffers.
   */
  bool Path2InodeUnprotected(const PathString &path, inode_t *inode);
  bool Inode2DirentUnprotected(const inode_t inode, DirectoryEntry *dirent);

=======
>>>>>>> 7c273104
  void SetIncarnation(const uint64_t new_incarnation);
  void RegisterRemountListener(RemountListener *listener) {
    WriteLock();
    remount_listener_ = listener;
    Unlock();
  }

  Statistics statistics() const { return statistics_; }
  uint64_t GetRevision() const;
  uint64_t GetTTL() const;
  int GetNumCatalogs() const;
  std::string PrintHierarchy() const;

  /**
   * Get the inode number of the root DirectoryEntry
   * ('root' means the root of the whole file system)
   * @return the root inode number
   */
  inline inode_t GetRootInode() const {
    return inode_annotation_ ?
      inode_annotation_->Annotate(kInodeOffset + 1) : kInodeOffset + 1;
  }
  /**
   * Inodes are ambiquitous under some circumstances, to prevent problems
   * they must be passed through this method first
   * @param inode the raw inode
   * @return the revised inode
   */
  inline inode_t MangleInode(const inode_t inode) const {
    return (inode <= kInodeOffset) ? GetRootInode() : inode;
  }

 protected:
  /**
   * Load the catalog and return a file name and the catalog hash. Derived
   * class can decide if it wants to use the hash or the path.
   * Both the input as well as the output hash can be 0.
   */
  virtual LoadError LoadCatalog(const PathString &mountpoint,
                                const hash::Any &hash,
                                std::string *catalog_path,
                                hash::Any   *catalog_hash) = 0;
  virtual void UnloadCatalog(const Catalog *catalog) { };
  virtual void ActivateCatalog(const Catalog *catalog) { };

  /**
   * Create a new Catalog object.
   * Every derived class has to implement this and return a newly
   * created (derived) Catalog structure of it's desired type.
   * @param mountpoint      the future mountpoint of the catalog to create
   * @param catalog_hash    the content hash of the catalog database
   * @param parent_catalog  the parent of the catalog to create
   * @return a newly created (derived) Catalog
   */
  virtual Catalog* CreateCatalog(const PathString &mountpoint,
                                 const hash::Any  &catalog_hash,
                                 Catalog *parent_catalog) = 0;

  Catalog *MountCatalog(const PathString &mountpoint, const hash::Any &hash,
                        Catalog *parent_catalog);
  bool MountSubtree(const PathString &path, const Catalog *entry_point,
                    Catalog **leaf_catalog);

  bool AttachCatalog(const std::string &db_path, Catalog *new_catalog);
  void DetachCatalog(Catalog *catalog);
  void DetachSubtree(Catalog *catalog);
  bool IsAttached(const PathString &root_path,
                  Catalog **attached_catalog) const;

  inline Catalog* GetRootCatalog() const { return catalogs_.front(); }
  Catalog *FindCatalog(const PathString &path) const;

  inline void ReadLock() const {
    int retval = pthread_rwlock_rdlock(rwlock_);
    assert(retval == 0);
  }
  inline void WriteLock() const {
    int retval = pthread_rwlock_wrlock(rwlock_);
    assert(retval == 0);
  }
  inline void Unlock() const {
    int retval = pthread_rwlock_unlock(rwlock_);
    assert(retval == 0);
  }
  virtual void EnforceSqliteMemLimit();

 private:
  /**
   * This list is only needed to find a catalog given an inode.
   * This might possibly be done by walking the catalog tree, similar to
   * finding a catalog given the path.
   */
  CatalogList catalogs_;
  uint64_t inode_gauge_;  /**< highest issued inode */
  uint64_t revision_cache_;
  uint64_t incarnation_;  /**< counts how often the inodes have been invalidated */
  InodeAnnotation *inode_annotation_;  /**< applied to all catalogs */
  pthread_rwlock_t *rwlock_;
  Statistics statistics_;
  pthread_key_t pkey_sqlitemem_;
  RemountListener *remount_listener_;

  Catalog *Inode2Catalog(const inode_t inode);
  std::string PrintHierarchyRecursively(const Catalog *catalog,
                                        const int level) const;

  InodeRange AcquireInodes(uint64_t size);
  void ReleaseInodes(const InodeRange chunk);
};  // class CatalogManager

}  // namespace catalog

#endif  // CVMFS_CATALOG_MGR_H_<|MERGE_RESOLUTION|>--- conflicted
+++ resolved
@@ -151,15 +151,6 @@
   }
   bool ListingStat(const PathString &path, StatEntryList *listing);
 
-<<<<<<< HEAD
-  /**
-   * Don't use.  Only for the glue buffers.
-   */
-  bool Path2InodeUnprotected(const PathString &path, inode_t *inode);
-  bool Inode2DirentUnprotected(const inode_t inode, DirectoryEntry *dirent);
-
-=======
->>>>>>> 7c273104
   void SetIncarnation(const uint64_t new_incarnation);
   void RegisterRemountListener(RemountListener *listener) {
     WriteLock();
