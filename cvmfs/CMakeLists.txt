--- conflicted
+++ resolved
@@ -57,10 +57,7 @@
        catalog_sql.cc
        clientctx.cc
        compression.cc
-<<<<<<< HEAD
        custom_sharding.cc
-=======
->>>>>>> 36bd024c
        directory_entry.cc
        duplex_fuse.cc
        fetch.cc
@@ -1158,12 +1155,7 @@
                   catalog.cc
                   catalog_sql.cc
                   compression.cc
-<<<<<<< HEAD
                   custom_sharding.cc
-                  dns.cc
-                  download.cc
-=======
->>>>>>> 36bd024c
                   gateway_util.cc
                   globals.cc
                   history_sql.cc
