--- conflicted
+++ resolved
@@ -91,12 +91,8 @@
   LogCvmfs(kLogCatalog, kLogDebug, "Initialize catalog with root hash %s",
            root_hash.ToString().c_str());
   WriteLock();
-<<<<<<< HEAD
+  fixed_alt_root_catalog_ = alternative_path;
   bool attached = MountCatalog(PathString("", 0), root_hash, NULL, NULL);
-=======
-  fixed_alt_root_catalog_ = alternative_path;
-  bool attached = MountCatalog(PathString("", 0), root_hash, NULL);
->>>>>>> 692cc6af
   Unlock();
 
   if (!attached) {
@@ -128,16 +124,11 @@
   // Load a particular catalog
   if (!hash.IsNull()) {
     cvmfs_path += " (" + hash.ToString() + ")";
-<<<<<<< HEAD
-    LoadError load_error = LoadCatalogCas(hash, cvmfs_path, catalog_path, "",
-                                         ctx);
-=======
     string alt_catalog_path = "";
     if (mountpoint.IsEmpty() && fixed_alt_root_catalog_)
       alt_catalog_path = hash.MakeAlternativePath();
     LoadError load_error = 
-      LoadCatalogCas(hash, cvmfs_path, alt_catalog_path, catalog_path);
->>>>>>> 692cc6af
+      LoadCatalogCas(hash, cvmfs_path, alt_catalog_path, catalog_path, ctx);
     if (load_error == catalog::kLoadNew)
       loaded_catalogs_[mountpoint] = hash;
     *catalog_hash = hash;
@@ -179,13 +170,8 @@
              manifest_failure, manifest::Code2Ascii(manifest_failure));
 
     if (catalog_path) {
-<<<<<<< HEAD
-      LoadError error = LoadCatalogCas(cache_hash, cvmfs_path, catalog_path,
-                                       "", ctx);
-=======
       LoadError error =
-        LoadCatalogCas(cache_hash, cvmfs_path, "", catalog_path);
->>>>>>> 692cc6af
+        LoadCatalogCas(cache_hash, cvmfs_path, "", catalog_path, ctx);
       if (error != catalog::kLoadNew)
         return error;
     }
@@ -203,13 +189,8 @@
   // Short way out, use cached copy
   if (ensemble.manifest->catalog_hash() == cache_hash) {
     if (catalog_path) {
-<<<<<<< HEAD
-      LoadError error = LoadCatalogCas(cache_hash, cvmfs_path, catalog_path,
-                                       "", ctx);
-=======
       LoadError error =
-        LoadCatalogCas(cache_hash, cvmfs_path, "", catalog_path);
->>>>>>> 692cc6af
+        LoadCatalogCas(cache_hash, cvmfs_path, "", catalog_path, ctx);
       if (error == catalog::kLoadNew) {
         loaded_catalogs_[mountpoint] = cache_hash;
         *catalog_hash = cache_hash;
@@ -226,20 +207,14 @@
   if (!catalog_path)
     return catalog::kLoadNew;
 
-  const std::string &alt_catalog_path = ensemble.manifest->alt_catalog_path();
-
   // Load new catalog
   catalog::LoadError load_retval =
-<<<<<<< HEAD
-    LoadCatalogCas(ensemble.manifest->catalog_hash(), cvmfs_path, catalog_path,
-                   alt_catalog_path.size() ? alt_catalog_path : "", ctx);
-=======
     LoadCatalogCas(ensemble.manifest->catalog_hash(),
                    cvmfs_path,
                    ensemble.manifest->has_alt_catalog_path() ?
                      ensemble.manifest->MakeCatalogPath() : "",
-                   catalog_path);
->>>>>>> 692cc6af
+                   catalog_path,
+                   ctx);
   if (load_retval != catalog::kLoadNew)
     return load_retval;
   loaded_catalogs_[mountpoint] = ensemble.manifest->catalog_hash();
@@ -257,9 +232,8 @@
 LoadError ClientCatalogManager::LoadCatalogCas(
   const shash::Any &hash,
   const string &name,
-<<<<<<< HEAD
+  const std::string &alt_catalog_path,
   string *catalog_path,
-  const std::string &alt_catalog_path,
   const ClientCtx *ctx)
 {
   assert(hash.suffix == shash::kSuffixCatalog);
@@ -267,14 +241,6 @@
                            cache::CacheManager::kTypeCatalog,
                            ctx ? ctx->pid : -1, ctx ? ctx->uid : -1,
                            ctx ? ctx->gid : -1, alt_catalog_path);
-=======
-  const std::string &alt_catalog_path,
-  string *catalog_path)
-{
-  assert(hash.suffix == shash::kSuffixCatalog);
-  int fd = fetcher_->Fetch(hash, cache::CacheManager::kSizeUnknown, name,
-                           cache::CacheManager::kTypeCatalog, alt_catalog_path);
->>>>>>> 692cc6af
   if (fd >= 0) {
     *catalog_path = "@" + StringifyInt(fd);
     return kLoadNew;
