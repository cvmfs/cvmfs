/**
 * This file is part of the CernVM File System.
 *
 * LogCvmfs() handles all message output.  It works like printf.
 * It can log to a debug log file, stdout, stderr, and syslog.
 * The tracer is a separate module, messages do not overlap with logging.
 *
 * The syslog setter routines are not thread-safe.  They are meant to be
 * invoked at the very first, single-threaded stage.
 *
 * If DEBUGMSG is undefined, pure debug messages are compiled into no-ops.
 */

#include "logging_internal.h"

#include <pthread.h>
#include <errno.h>
#include <fcntl.h>
#include <unistd.h>
#include <syslog.h>
#include <time.h>

#include <cstdlib>
#include <cstdio>
#include <cassert>
#include <ctime>
#include <cstring>

#include "platform.h"
#include "smalloc.h"

using namespace std;  // NOLINT

#ifdef CVMFS_NAMESPACE_GUARD
namespace CVMFS_NAMESPACE_GUARD {
#endif

namespace {

const unsigned kMicroSyslogMax = 500*1024;  // rotate after 500kB

pthread_mutex_t lock_stdout = PTHREAD_MUTEX_INITIALIZER;
pthread_mutex_t lock_stderr = PTHREAD_MUTEX_INITIALIZER;
#ifdef DEBUGMSG
pthread_mutex_t lock_debug = PTHREAD_MUTEX_INITIALIZER;
FILE *file_debug = NULL;
string *path_debug = NULL;
#endif
const char *module_names[] = { "unknown", "cache", "catalog", "sql", "cvmfs",
  "hash", "download", "compress", "quota", "talk", "monitor", "lru",
  "fuse stub", "signature", "peers", "fs traversal", "catalog traversal",
  "nfs maps", "publish", "spooler", "concurrency", "utility", "glue buffer",
<<<<<<< HEAD
  "history" };
=======
  "history" ,"union" };
>>>>>>> 54392307
int syslog_facility = LOG_USER;
int syslog_level = LOG_NOTICE;
char *syslog_prefix = NULL;

string *usyslog_dest = NULL;
int usyslog_fd = -1;
int usyslog_fd1 = -1;
unsigned usyslog_size = 0;
pthread_mutex_t lock_usyslock = PTHREAD_MUTEX_INITIALIZER;

LogLevels min_log_level = kLogNormal;
static void (*alt_log_func)(const LogSource source, const int mask,
                            const char *msg) = NULL;

}  // namespace


/**
 * Sets the level that is used for all messages to the syslog facility.
 */
void SetLogSyslogLevel(const int level) {
  switch (level) {
    case 1:
      syslog_level = LOG_DEBUG;
      break;
    case 2:
      syslog_level = LOG_INFO;
      break;
    case 3:
      syslog_level = LOG_NOTICE;
      break;
    default:
      syslog_level = LOG_NOTICE;
      break;
  }
}


int GetLogSyslogLevel() {
  switch (syslog_level) {
    case LOG_DEBUG:
      return 1;
    case LOG_INFO:
      return 2;
    default:
      return 3;
  }
}


/**
 * Sets the syslog facility to one of local0 .. local7.
 * Falls back to LOG_USER if local_facility is not in [0..7]
 */
void SetLogSyslogFacility(const int local_facility) {
  switch (local_facility) {
    case 0:
      syslog_facility = LOG_LOCAL0;
      break;
    case 1:
      syslog_facility = LOG_LOCAL1;
      break;
    case 2:
      syslog_facility = LOG_LOCAL2;
      break;
    case 3:
      syslog_facility = LOG_LOCAL3;
      break;
    case 4:
      syslog_facility = LOG_LOCAL4;
      break;
    case 5:
      syslog_facility = LOG_LOCAL5;
      break;
    case 6:
      syslog_facility = LOG_LOCAL6;
      break;
    case 7:
      syslog_facility = LOG_LOCAL7;
      break;
    default:
      syslog_facility = LOG_USER;
  }
}


int GetLogSyslogFacility() {
  switch (syslog_facility) {
    case LOG_LOCAL0:
      return 0;
    case LOG_LOCAL1:
      return 1;
    case LOG_LOCAL2:
      return 2;
    case LOG_LOCAL3:
      return 3;
    case LOG_LOCAL4:
      return 4;
    case LOG_LOCAL5:
      return 5;
    case LOG_LOCAL6:
      return 6;
    case LOG_LOCAL7:
      return 7;
   default:
      return -1;
  }
}


/**
 * The syslog prefix is used to distinguish multiple repositories in
 * /var/log/messages
 */
void SetLogSyslogPrefix(const std::string &prefix) {
  if (syslog_prefix)
    free(syslog_prefix);

  if (prefix == "") {
    syslog_prefix = NULL;
  } else {
    unsigned len = prefix.length() + 1;
    syslog_prefix = static_cast<char *>(smalloc(len));
    syslog_prefix[len-1] = '\0';
    memcpy(syslog_prefix, &prefix[0], prefix.length());
  }
}


/**
 * Set the minimum verbosity level.  By default kLogNormal.
 */
void SetLogVerbosity(const LogLevels min_level) {
  min_log_level = min_level;
}

/**
 * "Micro-Syslog" write kLogSyslog messages into filename.  It rotates this
 * file.  Requires for µCernVM
 */
void SetLogMicroSyslog(const std::string &filename) {
  pthread_mutex_lock(&lock_usyslock);
  if (usyslog_fd >= 0) {
    close(usyslog_fd);
    close(usyslog_fd1);
    usyslog_fd = -1;
    usyslog_fd1 = -1;
  }

  if (filename == "") {
    delete usyslog_dest;
    usyslog_dest = NULL;
    pthread_mutex_unlock(&lock_usyslock);
    return;
  }

  usyslog_fd = open(filename.c_str(), O_RDWR | O_APPEND | O_CREAT, 0600);
  if (usyslog_fd < 0) {
    fprintf(stderr, "could not open usyslog file %s (%d), aborting\n",
            filename.c_str(), errno);
    abort();
  }
  usyslog_fd1 = open((filename + ".1").c_str(), O_WRONLY | O_CREAT, 0600);
  if (usyslog_fd1 < 0) {
    fprintf(stderr, "could not open usyslog.1 file %s.1 (%d), aborting\n",
            filename.c_str(), errno);
    abort();
  }
  platform_stat64 info;
  int retval = platform_fstat(usyslog_fd, &info);
  assert(retval == 0);
  usyslog_size = info.st_size;
  usyslog_dest = new string(filename);
  pthread_mutex_unlock(&lock_usyslock);
}


std::string GetLogMicroSyslog() {
  pthread_mutex_lock(&lock_usyslock);
  string result;
  if (usyslog_dest)
    result = *usyslog_dest;
  pthread_mutex_unlock(&lock_usyslock);
  return result;
}


static void LogMicroSyslog(const std::string &message) {
  if (message.size() == 0)
    return;

  pthread_mutex_lock(&lock_usyslock);
  if (usyslog_fd < 0) {
    pthread_mutex_unlock(&lock_usyslock);
    return;
  }

  int written = write(usyslog_fd, message.data(), message.size());
  if ((written < 0) || (static_cast<unsigned>(written) != message.size())) {
    close(usyslog_fd);
    usyslog_fd = -1;
    abort();
  }
  int retval = fsync(usyslog_fd);
  assert(retval == 0);
  usyslog_size += written;

  if (usyslog_size >= kMicroSyslogMax) {
    // Wipe out usyslog.1 file
    retval = ftruncate(usyslog_fd1, 0);
    assert(retval == 0);

    // Copy from usyslog to usyslog.1
    retval = lseek(usyslog_fd, 0, SEEK_SET);
    assert(retval == 0);
    unsigned char buf[4096];
    int num_bytes;
    do {
      num_bytes = read(usyslog_fd, buf, 4096);
      assert(num_bytes >= 0);
      if (num_bytes == 0)
        break;
      int written = write(usyslog_fd1, buf, num_bytes);
      assert(written == num_bytes);
    } while (num_bytes == 4096);
    retval = lseek(usyslog_fd1, 0, SEEK_SET);
    assert(retval == 0);

    // Reset usyslog
    retval = lseek(usyslog_fd, 0, SEEK_SET);
    assert(retval == 0);
    retval = ftruncate(usyslog_fd, 0);
    assert(retval == 0);
    usyslog_size = 0;
  }
  pthread_mutex_unlock(&lock_usyslock);
}


/**
 * Changes the debug log file from stderr. No effect if DEBUGMSG is undefined.
 */
#ifdef DEBUGMSG
void SetLogDebugFile(const string &filename) {
  if (filename == "") {
    if ((file_debug != NULL) && (file_debug != stderr)) {
      fclose(file_debug);
      file_debug = NULL;
    }
    delete path_debug;
    path_debug = NULL;
    return;
  }

  if ((file_debug != NULL) && (file_debug != stderr)) {
    if ((fclose(file_debug) < 0)) {
      fprintf(stderr, "could not close current log file (%d), aborting\n",
              errno);
      abort();
    }
  }
  int fd = open(filename.c_str(), O_WRONLY | O_APPEND | O_CREAT, 0600);
  if ((fd < 0) || ((file_debug = fdopen(fd, "a")) == NULL)) {
    fprintf(stderr, "could not open log file %s (%d), aborting\n",
            filename.c_str(), errno);
    abort();
  }
  delete path_debug;
  path_debug = new string(filename);
}


string GetLogDebugFile() {
  if (path_debug)
    return *path_debug;
  return "";
}
#endif


void SetAltLogFunc(void (*fn)(const LogSource source, const int mask,
                              const char *msg))
{
  alt_log_func = fn;
}


/**
 * Logs a message to one or multiple facilities specified by mask.
 * Mask can be extended by a log level in the future, using the higher bits.
 *
 * @param[in] source Component that triggers the logging
 * @param[in] mask Bit mask of log facilities
 * @param[in] format Format string followed by arguments like printf
 */
void LogCvmfs(const LogSource source, const int mask, const char *format, ...) {
  char *msg = NULL;
  va_list variadic_list;

  // Log level check, no flag set in mask means kLogNormal
#ifndef DEBUGMSG
  int log_level = mask & ((2*kLogNone - 1) ^ (kLogLevel0 - 1));
  if (!log_level)
    log_level = kLogNormal;
  if (log_level < min_log_level)
    return;
#endif

  // Format the message string
  va_start(variadic_list, format);
  int retval = vasprintf(&msg, format, variadic_list);
  assert(retval != -1);  // else: out of memory
  va_end(variadic_list);

  if (alt_log_func) {
    (*alt_log_func)(source, mask, msg);
    return;
  }

#ifdef DEBUGMSG
  if (mask & kLogDebug) {
    pthread_mutex_lock(&lock_debug);

    // Set the file pointer for debuging to stderr, if necessary
    if (file_debug == NULL)
      file_debug = stderr;

    // Get timestamp
    time_t rawtime;
    time(&rawtime);
    struct tm now;
    localtime_r(&rawtime, &now);

    if (file_debug == stderr) pthread_mutex_lock(&lock_stderr);
    fprintf(file_debug, "(%s) %s    [%02d-%02d-%04d %02d:%02d:%02d %s]\n",
            module_names[source], msg,
            (now.tm_mon)+1, now.tm_mday, (now.tm_year)+1900, now.tm_hour,
            now.tm_min, now.tm_sec, now.tm_zone);
    fflush(file_debug);
    if (file_debug == stderr) pthread_mutex_unlock(&lock_stderr);

    pthread_mutex_unlock(&lock_debug);
  }
#endif

  if (mask & kLogStdout) {
    pthread_mutex_lock(&lock_stdout);
    if (mask & kLogShowSource)
      printf("(%s) ", module_names[source]);
    printf("%s", msg);
    if (!(mask & kLogNoLinebreak))
      printf("\n");
    else
      fflush(stdout);
    pthread_mutex_unlock(&lock_stdout);
  }

  if (mask & kLogStderr) {
    pthread_mutex_lock(&lock_stderr);
    if (mask & kLogShowSource)
      printf("(%s) ", module_names[source]);
    fprintf(stderr, "%s", msg);
    if (!(mask & kLogNoLinebreak))
      printf("\n");
    pthread_mutex_unlock(&lock_stderr);
  }

  if (mask & (kLogSyslog | kLogSyslogWarn | kLogSyslogErr)) {
    if (usyslog_dest) {
      string fmt_msg(msg);
      if (syslog_prefix)
        fmt_msg = "(" + string(syslog_prefix) + ") " + fmt_msg;
      time_t rawtime;
      time(&rawtime);
      char fmt_time[26];
      ctime_r(&rawtime, fmt_time);
      fmt_msg = string(fmt_time, 24) + " " + fmt_msg;
      fmt_msg.push_back('\n');
      LogMicroSyslog(fmt_msg);
    } else {
      int level = syslog_level;
      if (mask & kLogSyslogWarn) level = LOG_WARNING;
      if (mask & kLogSyslogErr) level = LOG_ERR;
      if (syslog_prefix) {
        syslog(syslog_facility | level, "(%s) %s",
               syslog_prefix, msg);
      } else {
        syslog(syslog_facility | level, "%s", msg);
      }
    }
  }

  free(msg);
}


void PrintError(const string &message) {
  LogCvmfs(kLogCvmfs, kLogStderr, "[ERROR] %s", message.c_str());
}


void PrintWarning(const string &message) {
  LogCvmfs(kLogCvmfs, kLogStderr, "[WARNING] %s", message.c_str());
}

#ifdef CVMFS_NAMESPACE_GUARD
}
#endif<|MERGE_RESOLUTION|>--- conflicted
+++ resolved
@@ -50,11 +50,7 @@
   "hash", "download", "compress", "quota", "talk", "monitor", "lru",
   "fuse stub", "signature", "peers", "fs traversal", "catalog traversal",
   "nfs maps", "publish", "spooler", "concurrency", "utility", "glue buffer",
-<<<<<<< HEAD
-  "history" };
-=======
   "history" ,"union" };
->>>>>>> 54392307
 int syslog_facility = LOG_USER;
 int syslog_level = LOG_NOTICE;
 char *syslog_prefix = NULL;
