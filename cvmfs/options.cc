--- conflicted
+++ resolved
@@ -122,11 +122,7 @@
 
 void BashOptionsManager::ParsePath(const string &config_file,
                                    const bool external,
-<<<<<<< HEAD
-                                   const OptionsTemplatingManager &opt_templ_mgr) {
-=======
                                    OptionsTemplatingManager opt_templ_mgr) {
->>>>>>> 69926c3b
   LogCvmfs(kLogCvmfs, kLogDebug, "Parsing config file %s", config_file.c_str());
   int retval;
   int pipe_open[2];
@@ -294,18 +290,6 @@
     domain = JoinStrings(tokens, ".");
 
     if (HasConfigRepository(fqrn, &external_config_path))
-<<<<<<< HEAD
-      ParsePath(external_config_path
-        + "domain.d/" + domain + ".conf", true, *opt_templ_mgr);
-    ParsePath("/etc/cvmfs/domain.d/"
-      + domain + ".conf", false, *opt_templ_mgr);
-    ParsePath("/etc/cvmfs/domain.d/"
-      + domain + ".local", false, *opt_templ_mgr);
-
-    if (HasConfigRepository(fqrn, &external_config_path))
-      ParsePath(external_config_path
-        + "config.d/" + fqrn + ".conf", true, *opt_templ_mgr);
-=======
       ParsePath(external_config_path+ "domain.d/" + domain + ".conf",
         true, *opt_templ_mgr);
     ParsePath("/etc/cvmfs/domain.d/" + domain + ".conf", false, *opt_templ_mgr);
@@ -315,7 +299,6 @@
     if (HasConfigRepository(fqrn, &external_config_path))
       ParsePath(external_config_path + "config.d/" + fqrn + ".conf", true,
         *opt_templ_mgr);
->>>>>>> 69926c3b
     ParsePath("/etc/cvmfs/config.d/" + fqrn + ".conf", false, *opt_templ_mgr);
     ParsePath("/etc/cvmfs/config.d/" + fqrn + ".local", false, *opt_templ_mgr);
   }
@@ -337,13 +320,7 @@
              param.c_str(), iter->second.c_str(), val.value.c_str());
     return;
   }
-<<<<<<< HEAD
-  if (opt_templ_mgr != NULL) {
-    ParseValue(&val, opt_templ_mgr);
-  }
-=======
   ParseValue(&val, opt_templ_mgr);
->>>>>>> 69926c3b
   config_[param] = val;
   if (taint_environment_) {
     int retval = setenv(param.c_str(), val.value.c_str(), 1);
@@ -351,18 +328,12 @@
   }
 }
 
-<<<<<<< HEAD
-void OptionsManager::ParseValue(
-  ConfigValue *val,
-  OptionsTemplatingManager *opt_templ_mgr) {
-=======
 void OptionsManager::ParseValue(ConfigValue *val,
   OptionsTemplatingManager *opt_templ_mgr) {
   if (opt_templ_mgr == NULL) {
     // No template manager -> nothing to do here
     return;
   }
->>>>>>> 69926c3b
   vector<string> tokens = SplitString(val->value, '@');
   if (tokens.size() > 2) {
     string resStr = "";
