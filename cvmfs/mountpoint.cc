--- conflicted
+++ resolved
@@ -1409,13 +1409,8 @@
     if (options_mgr_->GetValue("CVMFS_TRACEBUFFER", &tracebufferSizeOpt)) {
       tracebufferSize = atoi(tracebufferSizeOpt.c_str());
     }
-<<<<<<< HEAD
-    if (options_mgr_->GetValue(
-      "CVMFS_TRACEBUFFER_THRESHOLD", &tracebufferThresholdOpt)) {
-=======
     if (options_mgr_->GetValue("CVMFS_TRACEBUFFER_THRESHOLD",
       &tracebufferThresholdOpt)) {
->>>>>>> a3e0eacf
       tracebufferThreshold = atoi(tracebufferThresholdOpt.c_str());
     }
     LogCvmfs(kLogCvmfs, kLogDebug,
