/**
 * This file is part of the CernVM File System.
 */

#ifndef CVMFS_SWISSKNIFE_SYNC_H_
#define CVMFS_SWISSKNIFE_SYNC_H_

#include <string>
#include <vector>

#include "compression.h"
#include "swissknife.h"
#include "upload.h"

struct SyncParameters {
  static const unsigned kDefaultMaxWeight = 100000;
  static const unsigned kDefaultMinWeight = 1000;
  static const uint64_t kDefaultEntryWarnThreshold = 500000;
  static const size_t kDefaultMinFileChunkSize = 4*1024*1024;
  static const size_t kDefaultAvgFileChunkSize = 8*1024*1024;
  static const size_t kDefaultMaxFileChunkSize = 16*1024*1024;

  SyncParameters() :
    spooler(NULL),
    union_fs_type("aufs"),
    print_changeset(false),
    dry_run(false),
    mucatalogs(false),
    use_file_chunking(false),
    ignore_xdir_hardlinks(false),
    stop_for_catalog_tweaks(false),
    include_xattrs(false),
    external_data(false),
    voms_authz(false),
<<<<<<< HEAD
    virtual_dir_actions(0),
=======
    ignore_special_files(false),
>>>>>>> d14d234a
    compression_alg(zlib::kZlibDefault),
    catalog_entry_warn_threshold(kDefaultEntryWarnThreshold),
    min_file_chunk_size(kDefaultMinFileChunkSize),
    avg_file_chunk_size(kDefaultAvgFileChunkSize),
    max_file_chunk_size(kDefaultMaxFileChunkSize),
    manual_revision(0),
    ttl_seconds(0),
    max_concurrent_write_jobs(0),
    is_balanced(false),
    max_weight(kDefaultMaxWeight),
    min_weight(kDefaultMinWeight) {}

  upload::Spooler *spooler;
  std::string      repo_name;
  std::string      dir_union;
  std::string      dir_scratch;
  std::string      dir_rdonly;
  std::string      dir_temp;
  shash::Any       base_hash;
  std::string      stratum0;
  std::string      manifest_path;
  std::string      spooler_definition;
  std::string      union_fs_type;
  std::string      public_keys;
  std::string      trusted_certs;
  std::string      authz_file;
  bool             print_changeset;
  bool             dry_run;
  bool             mucatalogs;
  bool             use_file_chunking;
  bool             ignore_xdir_hardlinks;
  bool             stop_for_catalog_tweaks;
  bool             include_xattrs;
  bool             external_data;
  bool             voms_authz;
<<<<<<< HEAD
  unsigned         virtual_dir_actions;  // bit field
=======
  bool             ignore_special_files;
>>>>>>> d14d234a
  zlib::Algorithms compression_alg;
  uint64_t         catalog_entry_warn_threshold;
  size_t           min_file_chunk_size;
  size_t           avg_file_chunk_size;
  size_t           max_file_chunk_size;
  uint64_t         manual_revision;
  uint64_t         ttl_seconds;
  uint64_t         max_concurrent_write_jobs;
  bool             is_balanced;
  unsigned         max_weight;
  unsigned         min_weight;
};

namespace catalog {
class Dirtab;
class SimpleCatalogManager;
}

namespace swissknife {

class CommandCreate : public Command {
 public:
  ~CommandCreate() { }
  std::string GetName() { return "create"; }
  std::string GetDescription() {
    return "Bootstraps a fresh repository.";
  }
  ParameterList GetParams() {
    ParameterList r;
    r.push_back(Parameter::Mandatory('o', "manifest output file"));
    r.push_back(Parameter::Mandatory('t', "directory for temporary storage"));
    r.push_back(Parameter::Mandatory('r', "spooler definition"));
    r.push_back(Parameter::Mandatory('n', "repository name"));
    r.push_back(Parameter::Mandatory('R', "path to reflog.chksum file"));
    r.push_back(Parameter::Optional('l', "log level (0-4, default: 2)"));
    r.push_back(Parameter::Optional('a', "hash algorithm (default: SHA-1)"));
    r.push_back(Parameter::Optional('V', "VOMS authz requirement "
                                         "(default: none)"));
    r.push_back(Parameter::Switch('v', "repository containing volatile files"));
    r.push_back(Parameter::Switch(
      'z', "mark new repository as garbage collectable"));
    r.push_back(Parameter::Optional('V', "VOMS authz requirement "
                                         "(default: none)"));
    return r;
  }
  int Main(const ArgumentList &args);
};


class CommandUpload : public Command {
 public:
  ~CommandUpload() { }
  std::string GetName() { return "upload"; }
  std::string GetDescription() {
    return "Uploads a local file to the repository.";
  }
  ParameterList GetParams() {
    ParameterList r;
    r.push_back(Parameter::Mandatory('i', "local file"));
    r.push_back(Parameter::Mandatory('o', "destination path"));
    r.push_back(Parameter::Mandatory('r', "spooler definition"));
    r.push_back(Parameter::Optional('a', "hash algorithm (default: SHA-1)"));
    return r;
  }
  int Main(const ArgumentList &args);
};


class CommandPeek : public Command {
 public:
  ~CommandPeek() { }
  std::string GetName() { return "peek"; }
  std::string GetDescription() {
    return "Checks whether a file exists in the repository.";
  }
  ParameterList GetParams() {
    ParameterList r;
    r.push_back(Parameter::Mandatory('d', "destination path"));
    r.push_back(Parameter::Mandatory('r', "spooler definition"));
    return r;
  }
  int Main(const ArgumentList &args);
};


class CommandRemove : public Command {
 public:
  ~CommandRemove() { }
  std::string GetName() { return "remove"; }
  std::string GetDescription() {
    return "Removes a file in the repository storage.";
  }
  ParameterList GetParams() {
    ParameterList r;
    r.push_back(Parameter::Mandatory('o', "path to file"));
    r.push_back(Parameter::Mandatory('r', "spooler definition"));
    return r;
  }
  int Main(const ArgumentList &args);
};


class CommandApplyDirtab : public Command {
 public:
  CommandApplyDirtab() : verbose_(false) { }
  ~CommandApplyDirtab() { }
  std::string GetName() { return "dirtab"; }
  std::string GetDescription() {
    return "Parses the dirtab file and produces nested catalog markers.";
  }
  ParameterList GetParams() {
    ParameterList r;
    r.push_back(Parameter::Mandatory('d', "path to dirtab file"));
    r.push_back(Parameter::Mandatory('u', "union volume"));
    r.push_back(Parameter::Mandatory('s', "scratch directory"));
    r.push_back(Parameter::Mandatory('b', "base hash"));
    r.push_back(Parameter::Mandatory('w', "stratum 0 base url"));
    r.push_back(Parameter::Mandatory('t', "directory for temporary storage"));
    r.push_back(Parameter::Switch('x', "verbose mode"));
    return r;
  }
  int Main(const ArgumentList &args);

 protected:
  void DetermineNestedCatalogCandidates(
    const catalog::Dirtab &dirtab,
    catalog::SimpleCatalogManager *catalog_manager,
    std::vector<std::string> *nested_catalog_candidates);
  void FilterCandidatesFromGlobResult(
                     const catalog::Dirtab &dirtab,
                     char **paths, const size_t npaths,
                     catalog::SimpleCatalogManager  *catalog_manager,
                     std::vector<std::string>       *nested_catalog_candidates);
  bool CreateCatalogMarkers(
    const std::vector<std::string> &new_nested_catalogs);

 private:
  std::string union_dir_;
  std::string scratch_dir_;
  bool        verbose_;
};


class CommandSync : public Command {
 public:
  ~CommandSync() { }
  std::string GetName() { return "sync"; }
  std::string GetDescription() {
    return "Pushes changes from scratch area back to the repository.";
  }
  ParameterList GetParams() {
    ParameterList r;
    r.push_back(Parameter::Mandatory('b', "base hash"));
    r.push_back(Parameter::Mandatory('c', "r/o volume"));
    r.push_back(Parameter::Mandatory('o', "manifest output file"));
    r.push_back(Parameter::Mandatory('r', "spooler definition"));
    r.push_back(Parameter::Mandatory('s', "scratch directory"));
    r.push_back(Parameter::Mandatory('t', "directory for tee"));
    r.push_back(Parameter::Mandatory('u', "union volume"));
    r.push_back(Parameter::Mandatory('w', "stratum 0 base url"));
    r.push_back(Parameter::Mandatory('K', "public key(s) for repo"));
    r.push_back(Parameter::Mandatory('N', "fully qualified repository name"));

    r.push_back(Parameter::Optional('a', "desired average chunk size (bytes)"));
    r.push_back(Parameter::Optional('e', "hash algorithm (default: SHA-1)"));
    r.push_back(Parameter::Optional('f', "union filesystem type"));
    r.push_back(Parameter::Optional('h', "maximal file chunk size in bytes"));
    r.push_back(Parameter::Optional('j', "catalog entry warning threshold"));
    r.push_back(Parameter::Optional('l', "minimal file chunk size in bytes"));
    r.push_back(Parameter::Optional('q', "number of concurrent write jobs"));
    r.push_back(Parameter::Optional('v', "manual revision number"));
    r.push_back(Parameter::Optional('z', "log level (0-4, default: 2)"));
    r.push_back(Parameter::Optional('C', "trusted certificates"));
    r.push_back(Parameter::Optional('F', "Authz file listing (default: none)"));
    r.push_back(Parameter::Optional('M', "minimum weight of the autocatalogs"));
    r.push_back(Parameter::Optional('T', "Root catalog TTL in seconds"));
    r.push_back(Parameter::Optional('X', "maximum weight of the autocatalogs"));
    r.push_back(Parameter::Optional('Z', "compression algorithm "
                                         "(default: zlib)"));
    r.push_back(Parameter::Optional('S', "virtual directory options "
                                         "[snapshots, remove]"));

    r.push_back(Parameter::Switch('d', "pause publishing to allow for catalog "
                                       "tweaks"));
    r.push_back(Parameter::Switch('i', "ignore x-directory hardlinks"));
    r.push_back(Parameter::Switch('g', "ignore special files"));
    r.push_back(Parameter::Switch('k', "include extended attributes"));
    r.push_back(Parameter::Switch('m', "create micro catalogs"));
    r.push_back(Parameter::Switch('n', "create new repository"));
    r.push_back(Parameter::Switch('p', "enable file chunking"));
    r.push_back(Parameter::Switch('x', "print change set"));
    r.push_back(Parameter::Switch('y', "dry run"));
    r.push_back(Parameter::Switch('A', "autocatalog enabled/disabled"));
    r.push_back(Parameter::Switch('L', "enable HTTP redirects"));
    r.push_back(Parameter::Switch('V', "Publish format compatible with "
                                       "authenticated repos"));
    r.push_back(Parameter::Switch('Y', "enable external data"));
    return r;
  }
  int Main(const ArgumentList &args);

 protected:
  bool ReadFileChunkingArgs(const swissknife::ArgumentList &args,
                            SyncParameters *params);
  bool CheckParams(const SyncParameters &p);
};

}  // namespace swissknife

#endif  // CVMFS_SWISSKNIFE_SYNC_H_<|MERGE_RESOLUTION|>--- conflicted
+++ resolved
@@ -32,11 +32,8 @@
     include_xattrs(false),
     external_data(false),
     voms_authz(false),
-<<<<<<< HEAD
     virtual_dir_actions(0),
-=======
     ignore_special_files(false),
->>>>>>> d14d234a
     compression_alg(zlib::kZlibDefault),
     catalog_entry_warn_threshold(kDefaultEntryWarnThreshold),
     min_file_chunk_size(kDefaultMinFileChunkSize),
@@ -72,11 +69,8 @@
   bool             include_xattrs;
   bool             external_data;
   bool             voms_authz;
-<<<<<<< HEAD
   unsigned         virtual_dir_actions;  // bit field
-=======
   bool             ignore_special_files;
->>>>>>> d14d234a
   zlib::Algorithms compression_alg;
   uint64_t         catalog_entry_warn_threshold;
   size_t           min_file_chunk_size;
