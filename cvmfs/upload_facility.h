--- conflicted
+++ resolved
@@ -389,11 +389,7 @@
   mutable SynchronizingCounter<int32_t> jobs_in_flight_;
   TubeGroup<UploadJob> tubes_upload_;
   TubeConsumerGroup<UploadJob> tasks_upload_;
-<<<<<<< HEAD
-  Tube<UploadJob> tube_upload_;
   mutable UniquePtr<UploadCounters> counters_;
-=======
->>>>>>> 3cf6bab6
 };  // class AbstractUploader
 
 
