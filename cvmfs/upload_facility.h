--- conflicted
+++ resolved
@@ -374,11 +374,9 @@
     return spooler_definition_;
   }
 
-<<<<<<< HEAD
   void CountUploadedBytes(int64_t bytes_written) const;
-
   void CountDuplicates() const;
-=======
+
  protected:
   /**
    * Used by concrete implementations when they use callbacks where it's not
@@ -387,7 +385,6 @@
   void IncJobsInFlight() {
     ++jobs_in_flight_;
   }
->>>>>>> 460ff5d2
 
  private:
   const SpoolerDefinition spooler_definition_;
