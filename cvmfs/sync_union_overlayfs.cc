--- conflicted
+++ resolved
@@ -138,14 +138,9 @@
   }
 }
 
-<<<<<<< HEAD
-void SyncUnionOverlayfs::MaskFileHardlinks(SharedPtr<SyncItem> entry) const {
-  assert(entry->IsRegularFile() || entry->IsSymlink());
-=======
 void SyncUnionOverlayfs::MaskFileHardlinks(SyncItem *entry) const {
   assert(entry->IsRegularFile() || entry->IsSymlink() ||
          entry->IsSpecialFile());
->>>>>>> c5e39b6d
   if (entry->GetUnionLinkcount() > 1) {
     LogCvmfs(kLogPublish, kLogStderr,
              "Warning: Found file with linkcount > 1 "
