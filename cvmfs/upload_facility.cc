--- conflicted
+++ resolved
@@ -32,19 +32,10 @@
   return true;
 }
 
-<<<<<<< HEAD
 bool AbstractUploader::FinalizeSession(bool /*commit*/,
                                        const std::string & /*old_root_hash*/,
                                        const std::string & /*new_root_hash*/,
                                        const RepositoryTag & /*tag*/) {
-=======
-
-bool AbstractUploader::FinalizeSession(
-  bool /*commit*/,
-  const std::string & /*old_root_hash*/,
-  const std::string & /*new_root_hash*/)
-{
->>>>>>> ddfe0633
   return true;
 }
 
