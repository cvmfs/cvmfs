/**
 * This file is part of the CernVM File System
 *
 * This file defines a class which derives `SyncUnion` to
 * provide support for tarballs
 *
 */

#ifndef CVMFS_SYNC_UNION_TARBALL_H_
#define CVMFS_SYNC_UNION_TARBALL_H_

#include "sync_union.h"

#include <pthread.h>

#include <list>
#include <map>
#include <set>
#include <string>

#include "duplex_libarchive.h"
#include "util_concurrency.h"

namespace publish {

class AbstractSyncMediator;

class SyncUnionTarball : public SyncUnion {
 public:
  SyncUnionTarball(AbstractSyncMediator *mediator,
                   const std::string &rdonly_path,
                   const std::string &tarball_path,
                   const std::string &base_directory,
                   const std::string &to_delete);

  ~SyncUnionTarball();

  /*
   * Check that the tarball is actually valid and that can be open.
   */
  bool Initialize();

  /*
   * We start by deleting the entity that we are request to delete.
   * Then we move on to extracting the tarball.
   * For each directory we found we remember it associated with its SyncItem on
   * the `dirs_` map.
   * Similarly we remember where nested catalogs should be placed in
   * `to_create_catalog_dirs_`.
<<<<<<< HEAD
   * After we finish to explore the tarball we come back to iterate over
   * `to_create_catalog_dirs_` and we created the nested catalogs.
   * While we explore the tarball we also keep track of every hardlink, we will
   * fix them later, after the mediator commit in `FixHardlink`
=======
   * After we finish to uncompress the tarball we come back to iterate over
   * `to_create_catalog_dirs_` and we created the nested catalogs.
>>>>>>> b4595508
   */
  void Traverse();

  void PostUpload();

  std::string UnwindWhiteoutFilename(SharedPtr<SyncItem> entry) const;
  bool IsOpaqueDirectory(SharedPtr<SyncItem> directory) const;
  bool IsWhiteoutEntry(SharedPtr<SyncItem> entry) const;

 private:
  struct archive *src;
  const std::string tarball_path_;
  const std::string base_directory_;
<<<<<<< HEAD
  const std::string to_delete_; /* entity to delete */
  std::set<std::string>
      know_directories_; /* directory that we know already exist */
=======
  const std::string to_delete_;  ///< entity to delete before to extract the tar
  std::set<std::string>
      know_directories_;  ///< directory that we know already exist
>>>>>>> b4595508
  std::set<std::string> to_create_catalog_dirs_;
  ///< directories where we found catalog marker, after the main traverse we
  ///< iterate through them and we add the catalog
  std::map<std::string, SharedPtr<SyncItem> > dirs_;
<<<<<<< HEAD
  std::map<const std::string, std::list<SharedPtr<SyncItem> > > hardlinks_;
  Signal *read_archive_signal_;
=======
  ///< map of all directories found, we need them since we don't know, at
  ///< priori, where the catalog files appears
  Signal *read_archive_signal_;  ///< Conditional variable to keep track of when
                                 ///< is possible to read the tar file
>>>>>>> b4595508

  static const size_t kBlockSize = 4096 * 4;

  /**
   * create missing directory and all the ancestors
   * It is possible to find the leaf of the filesystem tree before than its root
   * while
   * traversing a tar file, however we need to have all the directories in place
   * before adding entities. This method is called whener we find a new
   * directory.
   * The method create a new dummy directory and, if necessary, all of its
   * parents.
   * @param target the directory to create
   */
  void CreateDirectories(const std::string &target);
  void ProcessArchiveEntry(struct archive_entry *entry);
  void LogEntry(struct archive_entry *entry);
};  // class SyncUnionTarball

}  // namespace publish

#endif  // CVMFS_SYNC_UNION_TARBALL_H_<|MERGE_RESOLUTION|>--- conflicted
+++ resolved
@@ -47,15 +47,10 @@
    * the `dirs_` map.
    * Similarly we remember where nested catalogs should be placed in
    * `to_create_catalog_dirs_`.
-<<<<<<< HEAD
    * After we finish to explore the tarball we come back to iterate over
    * `to_create_catalog_dirs_` and we created the nested catalogs.
    * While we explore the tarball we also keep track of every hardlink, we will
    * fix them later, after the mediator commit in `FixHardlink`
-=======
-   * After we finish to uncompress the tarball we come back to iterate over
-   * `to_create_catalog_dirs_` and we created the nested catalogs.
->>>>>>> b4595508
    */
   void Traverse();
 
@@ -69,28 +64,21 @@
   struct archive *src;
   const std::string tarball_path_;
   const std::string base_directory_;
-<<<<<<< HEAD
-  const std::string to_delete_; /* entity to delete */
-  std::set<std::string>
-      know_directories_; /* directory that we know already exist */
-=======
   const std::string to_delete_;  ///< entity to delete before to extract the tar
   std::set<std::string>
       know_directories_;  ///< directory that we know already exist
->>>>>>> b4595508
-  std::set<std::string> to_create_catalog_dirs_;
+  
   ///< directories where we found catalog marker, after the main traverse we
   ///< iterate through them and we add the catalog
-  std::map<std::string, SharedPtr<SyncItem> > dirs_;
-<<<<<<< HEAD
-  std::map<const std::string, std::list<SharedPtr<SyncItem> > > hardlinks_;
-  Signal *read_archive_signal_;
-=======
+  std::set<std::string> to_create_catalog_dirs_;
+  
   ///< map of all directories found, we need them since we don't know, at
   ///< priori, where the catalog files appears
+  std::map<std::string, SharedPtr<SyncItem> > dirs_;
+  
+  std::map<const std::string, std::list<SharedPtr<SyncItem> > > hardlinks_;
   Signal *read_archive_signal_;  ///< Conditional variable to keep track of when
                                  ///< is possible to read the tar file
->>>>>>> b4595508
 
   static const size_t kBlockSize = 4096 * 4;
 
