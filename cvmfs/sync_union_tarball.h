/**
 * This file is part of the CernVM File System
 *
 * This file defines a class which derives `SyncUnion` to
 * provide support for tarballs
 *
 */

#ifndef CVMFS_SYNC_UNION_TARBALL_H_
#define CVMFS_SYNC_UNION_TARBALL_H_

#include "sync_union.h"

#include <set>
#include <string>

#include "sync_mediator.h"

#include "archive.h"

struct archive;

namespace publish {

class SyncUnionTarball : public SyncUnion {
 public:
  SyncUnionTarball(AbstractSyncMediator *mediator,
                   const std::string &rdonly_path,
                   const std::string &union_path,
                   const std::string &scratch_path,
                   const std::string &tarball_path,
                   const std::string &base_directory);

  /*
   * Delete the working directories, where the tar is being uncompressed.
   */
  // ~SyncUnionTarball();

  /*

   * Check that the tarball is actually valid and that can be open.
   * Similarly it creates the base directory or check that it has the ability to
   * write in it.
   * Finally it untar the tarball, recursively.
   */
  bool Initialize();

  /*
   * Simply create the SyncItem from the basedirectory opened
   */
  void Traverse();

  std::string UnwindWhiteoutFilename(const SyncItem &entry) const;
  bool IsOpaqueDirectory(const SyncItem &directory) const;
  bool IsWhiteoutEntry(const SyncItem &entry) const;

 private:
  const std::string tarball_path_;
  const std::string base_directory_;
  std::string working_dir_;


  /*
   * Actually untar the several elements in the tar inside the base directory,
   * it returns all the recursive tars find in this operation
   */
  bool UntarPath(const std::string &base_untar_directory_path,
                 const std::string &tarball_path);

  /*
   * Helper function to phisically move the data from the source to the
   * destination.
   */
<<<<<<< HEAD
  int CopyData(struct archive *src, struct archive *dst);
=======
  int copy_data(struct archive *src, struct archive *dst);

>>>>>>> 8dc4eac1
};  // class SyncUnionTarball

}  // namespace publish

#endif  // CVMFS_SYNC_UNION_TARBALL_H_<|MERGE_RESOLUTION|>--- conflicted
+++ resolved
@@ -32,12 +32,6 @@
                    const std::string &base_directory);
 
   /*
-   * Delete the working directories, where the tar is being uncompressed.
-   */
-  // ~SyncUnionTarball();
-
-  /*
-
    * Check that the tarball is actually valid and that can be open.
    * Similarly it creates the base directory or check that it has the ability to
    * write in it.
@@ -59,7 +53,6 @@
   const std::string base_directory_;
   std::string working_dir_;
 
-
   /*
    * Actually untar the several elements in the tar inside the base directory,
    * it returns all the recursive tars find in this operation
@@ -71,12 +64,7 @@
    * Helper function to phisically move the data from the source to the
    * destination.
    */
-<<<<<<< HEAD
   int CopyData(struct archive *src, struct archive *dst);
-=======
-  int copy_data(struct archive *src, struct archive *dst);
-
->>>>>>> 8dc4eac1
 };  // class SyncUnionTarball
 
 }  // namespace publish
