/**
 * This file is part of the CernVM File System
 */

#define __STDC_FORMAT_MACROS

#include "sync_union_tarball.h"

#include <pthread.h>

#include <cassert>
#include <cstdio>
#include <set>
#include <string>
#include <vector>

#include "duplex_libarchive.h"
#include "fs_traversal.h"
#include "smalloc.h"
#include "sync_item.h"
#include "sync_item_dummy.h"
#include "sync_item_tar.h"
#include "sync_mediator.h"
#include "sync_union.h"
#include "util/posix.h"
#include "util_concurrency.h"

namespace publish {

SyncUnionTarball::SyncUnionTarball(AbstractSyncMediator *mediator,
                                   const std::string &rdonly_path,
                                   const std::string &tarball_path,
                                   const std::string &base_directory,
                                   const std::string &to_delete)
    : SyncUnion(mediator, rdonly_path, "", ""),
      tarball_path_(tarball_path),
      base_directory_(base_directory),
      to_delete_(to_delete),
      read_archive_signal_(new Signal) {
}

SyncUnionTarball::~SyncUnionTarball() { delete read_archive_signal_; }

bool SyncUnionTarball::Initialize() {
  bool result;

  src = archive_read_new();
  assert(ARCHIVE_OK == archive_read_support_format_tar(src));
  assert(ARCHIVE_OK == archive_read_support_format_empty(src));

  if (tarball_path_ == "-") {
    result = archive_read_open_filename(src, NULL, kBlockSize);
  } else {
    std::string tarball_absolute_path = GetAbsolutePath(tarball_path_);
    result = archive_read_open_filename(src, tarball_absolute_path.c_str(),
                                        kBlockSize);
  }

  if (result != ARCHIVE_OK) {
    LogCvmfs(kLogUnionFs, kLogStderr, "Impossible to open the archive.");
    return false;
  }

  return SyncUnion::Initialize();
}

/*
 * Libarchive is not thread aware, so we need to make sure that before
 * to read/"open" the next header in the archive the content of the
 * present header is been consumed completely.
 * Different thread read/"open" the header from the one that consumes
 * it so we opted for a Signal that is backed by a conditional variable.
 * We wait for the signal just before to read the header.
 * Then when we have done with the header the Signal is fired.
 * The Signal can be fired inside the main loop if we don't need to read
 * data, or when the IngestionSource get closed, which means that we are
 * not reading data anymore from there.
 * This whole process is not necessary for directories since we don't
 * actually need to read data from them.
 */
void SyncUnionTarball::Traverse() {
  read_archive_signal_->Wakeup();
  assert(this->IsInitialized());

  /*
   * As first step we eliminate the requested directories.
   */
  if (to_delete_ != "") {
    vector<std::string> to_eliminate_vec = SplitString(to_delete_, ':');

    for (vector<string>::iterator s = to_eliminate_vec.begin();
         s != to_eliminate_vec.end(); ++s) {
      std::string parent_path;
      std::string filename;
      SplitPath(*s, &parent_path, &filename);
      if (parent_path == ".") parent_path = "";
      SharedPtr<SyncItem> sync_entry =
          CreateSyncItem(parent_path, filename, kItemDir);
      mediator_->Remove(sync_entry);
    }
  }

  struct archive_entry *entry = archive_entry_new();
  while (true) {
    // Get the lock, wait if lock is not available yet
    read_archive_signal_->Wait();

    int result = archive_read_next_header2(src, entry);

    switch (result) {
      case ARCHIVE_FATAL: {
        LogCvmfs(kLogUnionFs, kLogStderr,
                 "Fatal error in reading the archive.\n%s\n",
                 archive_error_string(src));
        abort();
        break;  // Only exit point with error
      }

      case ARCHIVE_RETRY: {
        LogCvmfs(kLogUnionFs, kLogStdout,
                 "Error in reading the header, retrying.\n%s\n",
                 archive_error_string(src));
        continue;
        break;
      }

      case ARCHIVE_EOF: {
        for (set<string>::iterator dir = to_create_catalog_dirs_.begin();
             dir != to_create_catalog_dirs_.end(); ++dir) {
          assert(dirs_.find(*dir) != dirs_.end());
          SharedPtr<SyncItem> to_mark = dirs_[*dir];
          assert(to_mark->IsDirectory());
          to_mark->SetCatalogMarker();
          to_mark->IsPlaceholderDirectory();
          ProcessDirectory(to_mark);
        }
        return;  // Only successful exit point
        break;
      }

      case ARCHIVE_WARN: {
        LogCvmfs(kLogUnionFs, kLogStderr,
                 "Warning in uncompression reading, going on.\n %s",
                 archive_error_string(src));
        // We actually want this to enter the ARCHIVE_OK case
      }

      case ARCHIVE_OK: {
<<<<<<< HEAD
        ProcessArchiveEntry(entry);
      }
    }
  }
}

void SyncUnionTarball::ProcessArchiveEntry(struct archive_entry *entry) {
  std::string archive_file_path(archive_entry_pathname(entry));
  std::string complete_path(base_directory_ + "/" + archive_file_path);

  if (*complete_path.rbegin() == '/') {
    complete_path.erase(complete_path.size() - 1);
  }

  std::string parent_path;
  std::string filename;
  SplitPath(complete_path, &parent_path, &filename);

  CreateDirectories(parent_path);

  SharedPtr<SyncItem> sync_entry = SharedPtr<SyncItem>(new SyncItemTar(
      parent_path, filename, src, entry, read_archive_signal_, this));

  /* Placing all the hardlinks in a external container, we will come back to
   * them later */
  if (NULL != archive_entry_hardlink(entry)) {
    const std::string hardlink =
        base_directory_ + "/" + std::string(archive_entry_hardlink(entry));

    if (hardlinks_.find(hardlink) != hardlinks_.end()) {
      hardlinks_.find(hardlink)->second.push_back(sync_entry);
    } else {
      std::list<SharedPtr<SyncItem> > to_hardlink;
      to_hardlink.push_back(sync_entry);
      hardlinks_[hardlink] = to_hardlink;
    }
    read_archive_signal_->Wakeup();
    return;
  }

  if (sync_entry->IsDirectory()) {
    if (know_directories_.find(complete_path) != know_directories_.end()) {
      sync_entry->AlreadyCreatedDir();
    }
    ProcessDirectory(sync_entry);
    dirs_[complete_path] = sync_entry;
    know_directories_.insert(complete_path);

    read_archive_signal_->Wakeup();  // We don't need to read data and we
                                     // can read the next header
  } else if (sync_entry->IsRegularFile()) {
    ProcessFile(sync_entry);
    if (filename == ".cvmfscatalog") {
      to_create_catalog_dirs_.insert(parent_path);
    }
  } else if (sync_entry->IsSymlink() || sync_entry->IsFifo() ||
             sync_entry->IsSocket()) {
    ProcessFile(sync_entry);
    read_archive_signal_->Wakeup();
  } else {
    read_archive_signal_->Wakeup();
  }
}

void SyncUnionTarball::PostUpload() {
  std::map<const std::string, std::list<SharedPtr<SyncItem> > >::iterator
      hardlink;
  for (hardlink = hardlinks_.begin(); hardlink != hardlinks_.end();
       ++hardlink) {
    std::list<SharedPtr<SyncItem> >::iterator entry;
    for (entry = hardlink->second.begin(); entry != hardlink->second.end();
         ++entry) {
      mediator_->Link(*entry, hardlink->first);
=======
        std::string archive_file_path(archive_entry_pathname(entry));
        std::string complete_path =
            MakeCanonicalPath(base_directory_ + "/" + archive_file_path);

        std::string parent_path;
        std::string filename;
        SplitPath(complete_path, &parent_path, &filename);

        CreateDirectories(parent_path);

        SharedPtr<SyncItem> sync_entry = SharedPtr<SyncItem>(new SyncItemTar(
            parent_path, filename, src, entry, read_archive_signal_, this));

        if (sync_entry->IsDirectory()) {
          if (know_directories_.find(complete_path) !=
              know_directories_.end()) {
            sync_entry->IsPlaceholderDirectory();
          }
          ProcessUnmaterializedDirectory(sync_entry);
          dirs_[complete_path] = sync_entry;
          know_directories_.insert(complete_path);

          read_archive_signal_->Wakeup();  // We don't need to read data and we
                                           // can read the next header

        } else if (sync_entry->IsRegularFile()) {
          ProcessFile(sync_entry);
          if (filename == ".cvmfscatalog") {
            to_create_catalog_dirs_.insert(parent_path);
          }
        } else if (sync_entry->IsSymlink() || sync_entry->IsFifo() ||
                   sync_entry->IsSocket()) {
          ProcessFile(sync_entry);
          read_archive_signal_->Wakeup();
        } else {
          read_archive_signal_->Wakeup();
        }
        break;
      }

      default: {
        // We should never enter in this branch, but just for safeness we prefer
        // to abort in case we hit a case we don't how to manage.
        LogCvmfs(kLogUnionFs, kLogStderr,
                 "Enter in unknow state. Aborting.\nError: %s\n", result,
                 archive_error_string(src));

        abort();
      }
>>>>>>> b4595508
    }
  }
}

std::string SyncUnionTarball::UnwindWhiteoutFilename(
    SharedPtr<SyncItem> entry) const {
  return entry->filename();
}

bool SyncUnionTarball::IsOpaqueDirectory(SharedPtr<SyncItem> directory) const {
  return false;
}

bool SyncUnionTarball::IsWhiteoutEntry(SharedPtr<SyncItem> entry) const {
  return false;
}

/* Tar files are not necessarly traversed in order from root to leave.
 * So it may happens that we are expanding the file `/a/b/c.txt` without
 * having created yet the directory `/a/b/`.
 * In order to overcome this limitation the following function create dummy
 * directories that can be used as placeholder and that they will be overwritten
 * as soon as the real directory is found in the tarball
 */
void SyncUnionTarball::CreateDirectories(const std::string &target) {
  if (know_directories_.find(target) != know_directories_.end()) return;
  if (target == ".") return;

  std::string dirname = "";
  std::string filename = "";
  SplitPath(target, &dirname, &filename);
  CreateDirectories(dirname);

  if (dirname == ".") dirname = "";
  SharedPtr<SyncItem> dummy = SharedPtr<SyncItem>(
      new SyncItemDummyDir(dirname, filename, this, kItemDir));

  ProcessUnmaterializedDirectory(dummy);
  know_directories_.insert(target);
}

}  // namespace publish<|MERGE_RESOLUTION|>--- conflicted
+++ resolved
@@ -146,8 +146,18 @@
       }
 
       case ARCHIVE_OK: {
-<<<<<<< HEAD
         ProcessArchiveEntry(entry);
+        break;
+      }
+
+      default: {
+        // We should never enter in this branch, but just for safeness we prefer
+        // to abort in case we hit a case we don't how to manage.
+        LogCvmfs(kLogUnionFs, kLogStderr,
+                 "Enter in unknow state. Aborting.\nError: %s\n", result,
+                 archive_error_string(src));
+
+        abort();
       }
     }
   }
@@ -189,9 +199,9 @@
 
   if (sync_entry->IsDirectory()) {
     if (know_directories_.find(complete_path) != know_directories_.end()) {
-      sync_entry->AlreadyCreatedDir();
-    }
-    ProcessDirectory(sync_entry);
+      sync_entry->IsPlaceholderDirectory();
+    }
+    ProcessUnmaterializedDirectory(sync_entry);
     dirs_[complete_path] = sync_entry;
     know_directories_.insert(complete_path);
 
@@ -220,57 +230,6 @@
     for (entry = hardlink->second.begin(); entry != hardlink->second.end();
          ++entry) {
       mediator_->Link(*entry, hardlink->first);
-=======
-        std::string archive_file_path(archive_entry_pathname(entry));
-        std::string complete_path =
-            MakeCanonicalPath(base_directory_ + "/" + archive_file_path);
-
-        std::string parent_path;
-        std::string filename;
-        SplitPath(complete_path, &parent_path, &filename);
-
-        CreateDirectories(parent_path);
-
-        SharedPtr<SyncItem> sync_entry = SharedPtr<SyncItem>(new SyncItemTar(
-            parent_path, filename, src, entry, read_archive_signal_, this));
-
-        if (sync_entry->IsDirectory()) {
-          if (know_directories_.find(complete_path) !=
-              know_directories_.end()) {
-            sync_entry->IsPlaceholderDirectory();
-          }
-          ProcessUnmaterializedDirectory(sync_entry);
-          dirs_[complete_path] = sync_entry;
-          know_directories_.insert(complete_path);
-
-          read_archive_signal_->Wakeup();  // We don't need to read data and we
-                                           // can read the next header
-
-        } else if (sync_entry->IsRegularFile()) {
-          ProcessFile(sync_entry);
-          if (filename == ".cvmfscatalog") {
-            to_create_catalog_dirs_.insert(parent_path);
-          }
-        } else if (sync_entry->IsSymlink() || sync_entry->IsFifo() ||
-                   sync_entry->IsSocket()) {
-          ProcessFile(sync_entry);
-          read_archive_signal_->Wakeup();
-        } else {
-          read_archive_signal_->Wakeup();
-        }
-        break;
-      }
-
-      default: {
-        // We should never enter in this branch, but just for safeness we prefer
-        // to abort in case we hit a case we don't how to manage.
-        LogCvmfs(kLogUnionFs, kLogStderr,
-                 "Enter in unknow state. Aborting.\nError: %s\n", result,
-                 archive_error_string(src));
-
-        abort();
-      }
->>>>>>> b4595508
     }
   }
 }
