/**
 * This file is part of the CernVM File System.
 */

#include "commit_processor.h"

#include <vector>

#include "catalog_diff_tool.h"
#include "catalog_merge_tool.h"
#include "catalog_mgr_ro.h"
#include "catalog_mgr_rw.h"
#include "compression.h"
#include "download.h"
#include "logging.h"
#include "manifest.h"
#include "manifest_fetch.h"
#include "params.h"
#include "signing_tool.h"
#include "statistics.h"
#include "util/algorithm.h"
#include "util/pointer.h"
#include "util/posix.h"
#include "util/string.h"

namespace receiver {

CommitProcessor::CommitProcessor() : num_errors_(0) {}

CommitProcessor::~CommitProcessor() {}

/**
 * Applies the changes from the new catalog onto the repository.
 *
 * Let:
 *   + C_O = the root catalog of the repository (given by old_root_hash) at
 *           the beginning of the lease, on the release manager machine
 *   + C_N = the root catalog of the repository (given by new_root_hash), on
 *           the release manager machine, with the changes introduced during the
 *           lease
 *   + C_G = the current root catalog of the repository on the gateway machine.
 *
 * This method applies all the changes from C_N, with respect to C_O, onto C_G.
 * The resulting catalog on the gateway machine (C_GN) is then set as root
 * catalog in the repository manifest. The method also signes the updated
 * repository manifest.
 */
CommitProcessor::Result CommitProcessor::Process(
    const std::string& lease_path, const shash::Any& old_root_hash,
    const shash::Any& new_root_hash) {
<<<<<<< HEAD
  LogCvmfs(kLogReceiver, kLogDebug | kLogSyslog,
           "CommitProcessor - committing: %s, old hash: %s, new hash: %s",
=======
  LogCvmfs(kLogReceiver, kLogCustom0,
           "CommitProcessor - committing: %s, old hash: %s, new hash: %s\n",
>>>>>>> 2a01da88
           lease_path.c_str(), old_root_hash.ToString(true).c_str(),
           new_root_hash.ToString(true).c_str());

  const std::vector<std::string> lease_path_tokens =
      SplitString(lease_path, '/');

  const std::string repo_name = lease_path_tokens.front();
  const std::string stratum0 = "file:///srv/cvmfs/" + repo_name;

  UniquePtr<ServerTool> server_tool(new ServerTool());

  if (!server_tool->InitDownloadManager(true)) {
    return kIoError;
  }

  const std::string public_key = "/etc/cvmfs/keys/" + repo_name + ".pub";
  const std::string trusted_certs =
      "/etc/cvmfs/repositories.d/" + repo_name + "/trusted_certs";
  if (!server_tool->InitVerifyingSignatureManager(public_key, trusted_certs)) {
    return kIoError;
  }

  shash::Any manifest_base_hash;
  UniquePtr<manifest::Manifest> manifest(server_tool->FetchRemoteManifest(
      stratum0, repo_name, manifest_base_hash));

  // Current catalog from the gateway machine
  if (!manifest.IsValid()) {
<<<<<<< HEAD
    LogCvmfs(kLogReceiver, kLogDebug | kLogSyslogErr,
             "Could not open repository manifest");
=======
    LogCvmfs(kLogReceiver, kLogCustom1,
             "Could not open repository manifest\n");
>>>>>>> 2a01da88
    return kIoError;
  }

  const std::string temp_dir_root = "/srv/cvmfs/" + repo_name + "/data/txn";

  CatalogMergeTool<catalog::WritableCatalogManager,
                   catalog::SimpleCatalogManager>
      merge_tool(stratum0, old_root_hash, new_root_hash, temp_dir_root,
                 server_tool->download_manager(), manifest.weak_ref());
  if (!merge_tool.Init()) {
    return kIoError;
  }

  Params params;
  if (!GetParamsFromFile(repo_name, &params)) {
    return kIoError;
  }

  std::string new_manifest_path;
  if (!merge_tool.Run(params, &new_manifest_path)) {
<<<<<<< HEAD
    LogCvmfs(kLogReceiver, kLogDebug | kLogSyslogErr, "Catalog merge failed");
=======
    LogCvmfs(kLogReceiver, kLogCustom1, "Catalog merge failed\n");
>>>>>>> 2a01da88
    return kMergeError;
  }

  const std::string temp_dir = CreateTempDir(temp_dir_root);
  const std::string certificate = "/etc/cvmfs/keys/" + repo_name + ".crt";
  const std::string private_key = "/etc/cvmfs/keys/" + repo_name + ".key";

  // We need to re-initialize the ServerTool component for signing
  server_tool.Destroy();
  server_tool = new ServerTool();

  SigningTool signing_tool(server_tool.weak_ref());
  if (signing_tool.Run(new_manifest_path, stratum0,
                       params.spooler_configuration, temp_dir, certificate,
                       private_key, repo_name, "", "",
                       "/var/spool/cvmfs/" + repo_name + "/reflog.chksum")) {
<<<<<<< HEAD
    LogCvmfs(kLogReceiver, kLogDebug | kLogSyslogErr, "Error signing manifest");
=======
    LogCvmfs(kLogReceiver, kLogCustom1, "Error signing manifest\n");
>>>>>>> 2a01da88
    return kIoError;
  }

  return kSuccess;
}

}  // namespace receiver<|MERGE_RESOLUTION|>--- conflicted
+++ resolved
@@ -48,13 +48,8 @@
 CommitProcessor::Result CommitProcessor::Process(
     const std::string& lease_path, const shash::Any& old_root_hash,
     const shash::Any& new_root_hash) {
-<<<<<<< HEAD
-  LogCvmfs(kLogReceiver, kLogDebug | kLogSyslog,
-           "CommitProcessor - committing: %s, old hash: %s, new hash: %s",
-=======
   LogCvmfs(kLogReceiver, kLogCustom0,
            "CommitProcessor - committing: %s, old hash: %s, new hash: %s\n",
->>>>>>> 2a01da88
            lease_path.c_str(), old_root_hash.ToString(true).c_str(),
            new_root_hash.ToString(true).c_str());
 
@@ -83,13 +78,8 @@
 
   // Current catalog from the gateway machine
   if (!manifest.IsValid()) {
-<<<<<<< HEAD
-    LogCvmfs(kLogReceiver, kLogDebug | kLogSyslogErr,
-             "Could not open repository manifest");
-=======
     LogCvmfs(kLogReceiver, kLogCustom1,
              "Could not open repository manifest\n");
->>>>>>> 2a01da88
     return kIoError;
   }
 
@@ -110,11 +100,7 @@
 
   std::string new_manifest_path;
   if (!merge_tool.Run(params, &new_manifest_path)) {
-<<<<<<< HEAD
-    LogCvmfs(kLogReceiver, kLogDebug | kLogSyslogErr, "Catalog merge failed");
-=======
     LogCvmfs(kLogReceiver, kLogCustom1, "Catalog merge failed\n");
->>>>>>> 2a01da88
     return kMergeError;
   }
 
@@ -131,11 +117,7 @@
                        params.spooler_configuration, temp_dir, certificate,
                        private_key, repo_name, "", "",
                        "/var/spool/cvmfs/" + repo_name + "/reflog.chksum")) {
-<<<<<<< HEAD
-    LogCvmfs(kLogReceiver, kLogDebug | kLogSyslogErr, "Error signing manifest");
-=======
     LogCvmfs(kLogReceiver, kLogCustom1, "Error signing manifest\n");
->>>>>>> 2a01da88
     return kIoError;
   }
 
