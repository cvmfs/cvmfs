--- conflicted
+++ resolved
@@ -4,8 +4,7 @@
 
 #include "sync_item.h"
 
-#include <errno.h>
-
+#include <cerrno>
 #include <vector>
 
 #include "sync_mediator.h"
@@ -19,18 +18,13 @@
 SyncItem::SyncItem() :
   union_engine_(NULL),
   whiteout_(false),
-<<<<<<< HEAD
+  opaque_(false),
+  masked_hardlink_(false),
   valid_graft_(false),
   graft_marker_present_(false),
   graft_size_(-1),
-=======
-  opaque_(false),
-  masked_hardlink_(false),
->>>>>>> c2dca905
   scratch_type_(static_cast<SyncItemType>(0)),
-  rdonly_type_(static_cast<SyncItemType>(0))
-{
-}
+  rdonly_type_(static_cast<SyncItemType>(0)) {}
 
 SyncItem::SyncItem(const string       &relative_parent_path,
                    const string       &filename,
@@ -38,13 +32,10 @@
                    const SyncItemType  entry_type) :
   union_engine_(union_engine),
   whiteout_(false),
-<<<<<<< HEAD
+  opaque_(false),
+  masked_hardlink_(false),
   valid_graft_(false),
   graft_marker_present_(false),
-=======
-  opaque_(false),
-  masked_hardlink_(false),
->>>>>>> c2dca905
   relative_parent_path_(relative_parent_path),
   filename_(filename),
   graft_size_(-1),
