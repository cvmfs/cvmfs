package receiver

import (
	"context"
	"fmt"
	"io"
	"sync"
	"time"

	gw "github.com/cvmfs/gateway/internal/gateway"
	stats "github.com/cvmfs/gateway/internal/gateway/statistics"
)

// task is the common interface of all receiver tasks
type task interface {
	Reply() chan<- error
	Context() context.Context
}

// payloadTask is the input data for a payload submission task
type payloadTask struct {
	ctx        context.Context
	leasePath  string
	payload    io.Reader
	digest     string
	headerSize int
	replyChan  chan<- error
}

// Reply returns the reply channel
func (p payloadTask) Reply() chan<- error {
	return p.replyChan
}

// Context returns the context associated with the task
func (p payloadTask) Context() context.Context {
	return p.ctx
}

// commitTask is the input data for a commit task
type commitTask struct {
	ctx          context.Context
	leasePath    string
	oldRootHash  string
	newRootHash  string
	tag          gw.RepositoryTag
	replyChan    chan<- error
	finalRevChan chan<- uint64
}

// Reply returns the reply channel
func (p commitTask) Reply() chan<- error {
	return p.replyChan
}

// Context returns the context associated with the task
func (p commitTask) Context() context.Context {
	return p.ctx
}

// Pool maintains a number of parallel receiver workers to service
// payload submission and commit requests. Payload submissions are done in
// parallel, using Config.NumReceivers workers, while only a single commit
// request can be treated per repository at a time.
type Pool struct {
	tasks      chan<- task
	wg         sync.WaitGroup
	workerExec string
	mock       bool
	smgr       *stats.StatisticsMgr
}

// StartPool the receiver pool using the specified executable and number of payload
// submission workers
func StartPool(workerExec string, numWorkers int, mock bool, smgr *stats.StatisticsMgr) (*Pool, error) {
	// Start payload submission workers
	tasks := make(chan task)
	pool := &Pool{tasks, sync.WaitGroup{}, workerExec, mock, smgr}

	for i := 0; i < numWorkers; i++ {
		pool.wg.Add(1)
		go worker(tasks, pool, i)
	}

	gw.Log("worker_pool", gw.LogInfo).
		Msg("worker pool started")

	return pool, nil
}

// Stop all the background workers
func (p *Pool) Stop() error {
	close(p.tasks)
	p.wg.Wait()
	return nil
}

// SubmitPayload to be unpacked into the repository
// TODO: implement timeout or context?
func (p *Pool) SubmitPayload(ctx context.Context, leasePath string, payload io.Reader, digest string, headerSize int) error {
	reply := make(chan error, 1)
	p.tasks <- payloadTask{ctx, leasePath, payload, digest, headerSize, reply}
	result := <-reply
	return result
}

// CommitLease associated with the token (transaction commit)
// TODO: implement timeout or context?
func (p *Pool) CommitLease(ctx context.Context, leasePath, oldRootHash, newRootHash string, tag gw.RepositoryTag) (uint64, error) {
	reply := make(chan error, 1)
	finalRevChan := make(chan uint64, 1)
	var finalRev uint64
	p.tasks <- commitTask{ctx, leasePath, oldRootHash, newRootHash, tag, reply, finalRevChan}
	result := <-reply
	if reply == nil {
		finalRev = <-finalRevChan
	}
	return finalRev, result
}

func worker(tasks <-chan task, pool *Pool, workerIdx int) {
	gw.Log("worker_pool", gw.LogDebug).
		Int("worker_id", workerIdx).
		Msg("started")

	defer pool.wg.Done()
M:
	for {
		task, more := <-tasks

		if !more {
			break M
		}

		func() {
			t0 := time.Now()
			receiver, err := NewReceiver(task.Context(), pool.workerExec, pool.mock, pool.smgr)
			if err != nil {
				task.Reply() <- err
				return
			}
			defer func() {
				if err := receiver.Quit(); err != nil {
<<<<<<< HEAD
					gw.Log("worker_pool", gw.LogInfo).
						Int("worker_id", workerIdx).
						Msgf("got an error while quitting: %s", err)
=======
					gw.LogC(task.Context(), "worker_pool", gw.LogError).
						Int("worker_id", workerIdx).
						Msgf("error when quitting the receiver: %v", err.Error())
					return
>>>>>>> c759f8ae
				}
			}()

			var taskType string
			var result error
			var finalRev uint64
			switch t := task.(type) {
			case payloadTask:
				result = receiver.SubmitPayload(t.leasePath, t.payload, t.digest, t.headerSize)
				taskType = "payload"
			case commitTask:
				finalRev, result = receiver.Commit(t.leasePath, t.oldRootHash, t.newRootHash, t.tag)
				taskType = "commit"
				t.finalRevChan <- finalRev
				close(t.finalRevChan)
			default:
				task.Reply() <- fmt.Errorf("unknown task type")
				return
			}

			task.Reply() <- result
			close(task.Reply())

			gw.LogC(task.Context(), "worker_pool", gw.LogDebug).
				Int("worker_id", workerIdx).
				Dur("task_dt", time.Since(t0)).
				Msgf("%v task complete", taskType)
		}()
	}

	gw.Log("worker_pool", gw.LogDebug).
		Int("worker_id", workerIdx).
		Msg("finished")
}<|MERGE_RESOLUTION|>--- conflicted
+++ resolved
@@ -141,16 +141,9 @@
 			}
 			defer func() {
 				if err := receiver.Quit(); err != nil {
-<<<<<<< HEAD
-					gw.Log("worker_pool", gw.LogInfo).
-						Int("worker_id", workerIdx).
-						Msgf("got an error while quitting: %s", err)
-=======
 					gw.LogC(task.Context(), "worker_pool", gw.LogError).
 						Int("worker_id", workerIdx).
 						Msgf("error when quitting the receiver: %v", err.Error())
-					return
->>>>>>> c759f8ae
 				}
 			}()
 
