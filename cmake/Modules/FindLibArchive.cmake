--- conflicted
+++ resolved
@@ -48,13 +48,9 @@
 
 include(FindPackageHandleStandardArgs)
 FIND_PACKAGE_HANDLE_STANDARD_ARGS(LibArchive 
-<<<<<<< HEAD
 	DEFAULT_MSG LibArchive_LIBRARY 
 	LibArchive_INCLUDE_DIR)
-=======
-       DEFAULT_MSG LibArchive_LIBRARY 
-       LibArchive_INCLUDE_DIR)
->>>>>>> ee73caa1
+
 
 set(LIBARCHIVE_FOUND)
 
