--- conflicted
+++ resolved
@@ -51,16 +51,8 @@
   echo "*** Writing config file..."
 
   sudo cp /etc/cvmfs/default.local $TRACE_DIR/config.backup
-<<<<<<< HEAD
   
   sudo echo "CVMFS_TRACEFILE=$TRACE_DIR/@fqrn@.trace.log" >> /etc/cvmfs/default.local
-=======
-  #sudo truncate -s0 /etc/cvmfs/default.local
-
-  #sudo echo "CVMFS_REPOSITORIES=sft.cern.ch" >> /etc/cvmfs/default.local
-  #sudo echo "CVMFS_HTTP_PROXY=http://ca-proxy.cern.ch:3128" >> /etc/cvmfs/default.local
-  sudo echo "CVMFS_TRACEFILE=${TRACE_DIR}/@fqrn@.trace.log" >> /etc/cvmfs/default.local
->>>>>>> a06761de
   sudo echo "CVMFS_TRACEBUFFER=16384" >> /etc/cvmfs/default.local
   sudo echo "CVMFS_TRACEBUFFER_THRESHOLD=4092" >> /etc/cvmfs/default.local
 
@@ -86,10 +78,6 @@
   sudo cvmfs_talk tracebuffer flush
 
   echo "*** Writing config file..."
-<<<<<<< HEAD
-=======
-  #sudo rm /etc/cvmfs/default.local
->>>>>>> a06761de
   sudo cp $TRACE_DIR/config.backup /etc/cvmfs/default.local
   rm $TRACE_DIR/config.backup
   echo "*** Restarting autofs"
