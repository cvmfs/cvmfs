package receiver

import (
	"context"
	"encoding/binary"
	"encoding/json"
	"fmt"
	"io"
	"os"
	"os/exec"
	"strconv"
	"strings"

	gw "github.com/cvmfs/gateway/internal/gateway"
	stats "github.com/cvmfs/gateway/internal/gateway/statistics"
	"github.com/pkg/errors"
)

// Error is returned by the various receiver commands in case of error
type Error string

func (e Error) Error() string {
	return string(e)
}

// receiverOp is used to identify the different operation performed
// by the cvmfs_receiver process
type receiverOp int32

// The different operations are defined as constants. The numbering
// must match (enum receiver::Request from "cvmfs.git/cvmfs/receiver/reactor.h")
const (
	receiverQuit receiverOp = iota
	receiverEcho
	receiverGenerateToken // Unused
	receiverGetTokenID    // Unused
	receiverCheckToken    // Unused
	receiverSubmitPayload
	receiverCommit
	receiverError // Unused
)

// Receiver contains the operations that "receiver" worker processes perform
type Receiver interface {
	Quit() error
	Echo() error
	SubmitPayload(leasePath string, payload io.Reader, digest string, headerSize int) error
<<<<<<< HEAD
	Commit(leasePath, oldRootHash, newRootHash string, tag gw.RepositoryTag) error
	Interrupt() error // like Ctrl-C SIGTERM -2
	// Kill() error // like Crtl-D SIGKILL -9
=======
	Commit(leasePath, oldRootHash, newRootHash string, tag gw.RepositoryTag) (uint64, error)
}

type ReceiverReply struct {
	Status        string           `json:"status"`
	Reason        string           `json:"reason"`
	FinalRevision uint64           `json:"final_revision"`
	Statistics    stats.Statistics `json:"statistics"`
>>>>>>> eb39b6ad
}

// NewReceiver is the factory method for Receiver types
func NewReceiver(ctx context.Context, execPath string, mock bool, statsMgr *stats.StatisticsMgr) (Receiver, error) {
	if mock {
		return NewMockReceiver(ctx)
	}

	return NewCvmfsReceiver(ctx, execPath, statsMgr)
}

// CvmfsReceiver spawns an external cvmfs_receiver worker process
type CvmfsReceiver struct {
	worker       *exec.Cmd
	workerCmdIn  io.WriteCloser
	workerCmdOut io.ReadCloser
	workerStderr io.ReadCloser
	workerStdout io.ReadCloser
	ctx          context.Context
	statsMgr     *stats.StatisticsMgr
}

type ReceiverReply struct {
	Status string `json:"status"`
	Reason string `json:"reason"`
}

// NewCvmfsReceiver will spawn an external cvmfs_receiver worker process and wait for a command
func NewCvmfsReceiver(ctx context.Context, execPath string, statsMgr *stats.StatisticsMgr) (*CvmfsReceiver, error) {
	if _, err := os.Stat(execPath); os.IsNotExist(err) {
		return nil, errors.Wrap(err, "worker process executable not found")
	}

	cmd := exec.Command(execPath, "-i", strconv.Itoa(3), "-o", strconv.Itoa(4))

	workerInRead, workerInWrite, err := os.Pipe()
	if err != nil {
		return nil, errors.Wrap(err, "could not create worker input pipe")
	}
	workerOutRead, workerOutWrite, err := os.Pipe()
	if err != nil {
		return nil, errors.Wrap(err, "could not create worker output pipe")
	}

	// it is necessary to close this two files, otherwise, if the receiver crash,
	// a read on the `workerOutRead` / `workerCmdOut` will hang forever.
	// details: https://web.archive.org/web/20200429092830/https://redbeardlab.com/2020/04/29/on-linux-pipes-fork-and-passing-file-descriptors-to-other-process/
	// Note how we close them **after** the cmd.Start call finish, using defer.
	// Indeed cmd.Start copies the file descriptor in the new process space,
	// closing them before it would be an error, because the new process would
	// get closed filed descriptor.
	defer workerInRead.Close()
	defer workerOutWrite.Close()

	cmd.ExtraFiles = []*os.File{workerInRead, workerOutWrite}

	stderr, err := cmd.StderrPipe()
	if err != nil {
		return nil, errors.Wrap(err, "could not create worker stderr pipe")
	}
	stdout, err := cmd.StdoutPipe()
	if err != nil {
		return nil, errors.Wrap(err, "could not create worker stdout pipe")
	}

	if err := cmd.Start(); err != nil {
		return nil, errors.Wrap(err, "could not start worker process")
	}

	gw.LogC(ctx, "receiver", gw.LogDebug).
		Str("command", "start").
		Msg("worker process ready")

	return &CvmfsReceiver{
		worker: cmd, workerCmdIn: workerInWrite, workerCmdOut: workerOutRead,
		workerStderr: stderr, workerStdout: stdout, ctx: ctx, statsMgr: statsMgr}, nil
}

// Quit command is sent to the worker
func (r *CvmfsReceiver) Quit() error {
	needToWait := true
	defer func() {
		r.workerCmdIn.Close()
		r.workerCmdOut.Close()
		if needToWait {
			r.worker.Wait()
		}
	}()

	if _, err := r.call(receiverQuit, []byte{}, nil); err != nil {
		return errors.Wrap(err, "worker 'quit' call failed")
	}

	var buf1 []byte
	if _, err := io.ReadFull(r.workerStderr, buf1); err != nil {
		return errors.Wrap(err, "could not retrieve worker stderr")
	}
	gw.LogC(r.ctx, "receiver", gw.LogDebug).
		Str("pipe", "stderr").
		Msg(string(buf1))

	var buf2 []byte
	if _, err := io.ReadFull(r.workerStdout, buf2); err != nil {
		return errors.Wrap(err, "could not retrieve worker stdout")
	}
	gw.LogC(r.ctx, "receiver", gw.LogDebug).
		Str("pipe", "stdout").
		Msg(string(buf2))

	err := r.worker.Wait()
	needToWait = false
	if err != nil {
		return errors.Wrap(err, "waiting for worker process failed")
	}

	gw.LogC(r.ctx, "receiver", gw.LogDebug).
		Str("command", "quit").
		Msg("worker process has stopped")

	return nil
}

// Echo command is sent to the worker
func (r *CvmfsReceiver) Echo() error {
	rep, err := r.call(receiverEcho, []byte("Ping"), nil)
	if err != nil {
		return errors.Wrap(err, "worker 'echo' call failed")
	}
	reply := string(rep)

	if !strings.HasPrefix(reply, "PID: ") {
		return fmt.Errorf("invalid 'echo' reply received: %v", reply)
	}

	gw.LogC(r.ctx, "receiver", gw.LogDebug).
		Str("command", "echo").
		Msgf("reply: %v", reply)

	return nil
}

// SubmitPayload command is sent to the worker
func (r *CvmfsReceiver) SubmitPayload(leasePath string, payload io.Reader, digest string, headerSize int) error {
	req := map[string]interface{}{"path": leasePath, "digest": digest, "header_size": headerSize}
	buf, err := json.Marshal(&req)
	if err != nil {
		return errors.Wrap(err, "request encoding failed")
	}
	reply, err := r.call(receiverSubmitPayload, buf, payload)
	if err != nil {
		return errors.Wrap(err, "worker 'payload submission' call failed")
	}

	parsedReply, result := parseReceiverReply(reply)

	gw.LogC(r.ctx, "receiver", gw.LogDebug).
		Str("command", "submit payload").
		Msgf("result: %v", result)

	if result == nil {
		r.statsMgr.MergeIntoLeaseStatistics(leasePath, &parsedReply.Statistics)
	}

	return result
}

// Commit command is sent to the worker
func (r *CvmfsReceiver) Commit(leasePath, oldRootHash, newRootHash string, tag gw.RepositoryTag) (uint64, error) {
	stats, err := r.statsMgr.PopLease(leasePath)
	if err != nil {
		return 0, errors.Wrap(err, "could not obtain statistics counters")
	}
	req := map[string]interface{}{
		"lease_path":      leasePath,
		"old_root_hash":   oldRootHash,
		"new_root_hash":   newRootHash,
		"tag_name":        tag.Name,
		"tag_channel":     tag.Channel,
		"tag_description": tag.Description,
		"statistics":      stats,
	}
	buf, err := json.Marshal(&req)
	if err != nil {
		return 0, errors.Wrap(err, "request encoding failed")
	}

	reply, err := r.call(receiverCommit, buf, nil)
	if err != nil {
		return 0, errors.Wrap(err, "worker 'commit' call failed")
	}

	parsedReply, result := parseReceiverReply(reply)

	gw.LogC(r.ctx, "receiver", gw.LogDebug).
		Str("command", "commit").
		Msgf("result: %v", result)

	return parsedReply.FinalRevision, result
}

func (r *CvmfsReceiver) Interrupt() error {
	return r.worker.Process.Signal(os.Interrupt)
}

func (r *CvmfsReceiver) call(reqID receiverOp, msg []byte, payload io.Reader) ([]byte, error) {
	if err := r.request(reqID, msg, payload); err != nil {
		return nil, err
	}
	return r.reply()
}

func (r *CvmfsReceiver) request(reqID receiverOp, msg []byte, payload io.Reader) error {
	buf := make([]byte, 8+len(msg))
	binary.LittleEndian.PutUint32(buf[:4], uint32(reqID))
	binary.LittleEndian.PutUint32(buf[4:8], uint32(len(msg)))
	copy(buf[8:], msg)

	if _, err := r.workerCmdIn.Write(buf); err != nil {
		return errors.Wrap(err, "could not write request")
	}
	if payload != nil {
		if _, err := io.Copy(r.workerCmdIn, payload); err != nil {
			r.Interrupt()
			return errors.Wrap(err, "could not write request payload")
		}
	}
	return nil
}

func (r *CvmfsReceiver) reply() ([]byte, error) {
	buf := make([]byte, 4)
	if _, err := io.ReadFull(r.workerCmdOut, buf); err != nil {
		return nil, errors.Wrap(err, "could not read reply size")
	}
	repSize := int32(binary.LittleEndian.Uint32(buf))

	reply := make([]byte, repSize)
	if _, err := io.ReadFull(r.workerCmdOut, reply); err != nil {
		return nil, errors.Wrap(err, "could not read reply body")
	}

	return reply, nil
}

<<<<<<< HEAD
func toReceiverError(reply []byte) error {
	res := ReceiverReply{}
	if err := json.Unmarshal(reply, &res); err != nil {
		return errors.Wrap(err, "could not decode reply")
	}

	if res.Status == "ok" {
		return nil
	}

	if res.Reason != "" {
		return Error(res.Reason)
=======
func parseReceiverReply(reply []byte) (*ReceiverReply, error) {
	res := &ReceiverReply{}
	if err := json.Unmarshal(reply, res); err != nil {
		return nil, errors.Wrap(err, "could not decode reply")
	}
	if res.Status != "ok" {
		return res, Error(res.Reason)
>>>>>>> eb39b6ad
	}
	return res, nil
}<|MERGE_RESOLUTION|>--- conflicted
+++ resolved
@@ -45,12 +45,9 @@
 	Quit() error
 	Echo() error
 	SubmitPayload(leasePath string, payload io.Reader, digest string, headerSize int) error
-<<<<<<< HEAD
-	Commit(leasePath, oldRootHash, newRootHash string, tag gw.RepositoryTag) error
+	Commit(leasePath, oldRootHash, newRootHash string, tag gw.RepositoryTag) (uint64, error)
 	Interrupt() error // like Ctrl-C SIGTERM -2
 	// Kill() error // like Crtl-D SIGKILL -9
-=======
-	Commit(leasePath, oldRootHash, newRootHash string, tag gw.RepositoryTag) (uint64, error)
 }
 
 type ReceiverReply struct {
@@ -58,7 +55,6 @@
 	Reason        string           `json:"reason"`
 	FinalRevision uint64           `json:"final_revision"`
 	Statistics    stats.Statistics `json:"statistics"`
->>>>>>> eb39b6ad
 }
 
 // NewReceiver is the factory method for Receiver types
@@ -79,11 +75,6 @@
 	workerStdout io.ReadCloser
 	ctx          context.Context
 	statsMgr     *stats.StatisticsMgr
-}
-
-type ReceiverReply struct {
-	Status string `json:"status"`
-	Reason string `json:"reason"`
 }
 
 // NewCvmfsReceiver will spawn an external cvmfs_receiver worker process and wait for a command
@@ -303,20 +294,6 @@
 	return reply, nil
 }
 
-<<<<<<< HEAD
-func toReceiverError(reply []byte) error {
-	res := ReceiverReply{}
-	if err := json.Unmarshal(reply, &res); err != nil {
-		return errors.Wrap(err, "could not decode reply")
-	}
-
-	if res.Status == "ok" {
-		return nil
-	}
-
-	if res.Reason != "" {
-		return Error(res.Reason)
-=======
 func parseReceiverReply(reply []byte) (*ReceiverReply, error) {
 	res := &ReceiverReply{}
 	if err := json.Unmarshal(reply, res); err != nil {
@@ -324,7 +301,6 @@
 	}
 	if res.Status != "ok" {
 		return res, Error(res.Reason)
->>>>>>> eb39b6ad
 	}
 	return res, nil
 }