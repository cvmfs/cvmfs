<<<<<<< HEAD
2.12.0:

2.11.1:
 * [client]  Fix race condition on concurrent mounts (#3393)
=======
2.11.1:
 * [client] Fix race condition on concurrent mounts (#3393)
>>>>>>> 09969f00
 * [config] Fix client reload if remote config repo is unavailable (#3390)
 * [rpm] Patch out the git build dependency of pacparser (#3376)
 * [rpm] Add Debian 12 bookworm to cvmfs-release
 * [rpm] Limit initscripts dependency to rhel <=7 (#3408) 

<<<<<<< HEAD

=======
>>>>>>> 09969f00
2.11.0:
  * [client] Allow change to/from debug mode during cvmfs_config reload (#2897, #3359)
  * [client] Re-use the file descriptor for a file already open in the local cache (#3067)
  * [client] Support latest signature of fuse_lowlevel_notify_expire_entry (#3352)
  * [client] Placeholder for custom proxy health check and sharding policy (#3095) 
  * [client] Custom http tracing headers (#3094)
  * [client] Use http client auth only if membership is set (#3333)
  * [gw] Fix publication of uncompressed files through gateway (#3338)
  * [client] Add curl debug info to debug log (#3329)
  * [server] Verify meta-info object in cvmfs_server check (#3139) 
  * [client] Allow CPU affinity setting through CVMFS_CPU_AFFINITY (#3330)
  * [server] Fix deadlock in uploading pipeline (#3195)
  * [gw] Fix transaction abort after gateway restart (#3128)
  * [gw] Fix occasional lease contention errors (#3259, #3077, #3272)
  * [client] Check for writable log file directories in chkconfig (#3310)
  * [server] Restrict error handling of readahead (#3305)
  * [client] Fix tmpfs recognition to skip readahead (#3316)
  * [client] Add development option _CVMFS_DEVEL_IGNORE_SIGNATURE_FAILURES (#3317)
  * [client] Add streaming cache mode through CVMFS_STREAMING_CACHE=yes (#3263, #2948)
  * [client] Use dedicated log files for mount helper (#3314)
  * [client] Warn about potential incorrect use of cvmfs_talk (#3303)
  * [gc] Extend grep filter to accept microsecond precision in tags (#3301)
  * [client] Use logging settings in mount helper (#2962)
  * [client] Fix race in signal handling when authz helper is started (#3211)
  * [server] Fix race in parallel catalog traversal (#3171)
  * If CVMFS_SUPPRESS_ASSERTS is defined, keep retrying memory allocation on failure (#3244)
  * [server] Fix force abort after client crash (#3283)
  * Add proxy_list and proxy_list_external magic xattrs (#3233)
  * [client] Error out early if certificate is invalid (#3238)
  * [client] Improve watchdog startup procedure (#3089)
  * [gc] Avoid duplicate delete requests (#3117)
  * Fix mount helper so that it works with libfuse3 auto_unmount (#3143)
  * Enable core file generation if watchdog is disabled (#3142)
  * Fix closing of file descriptors for very large nfiles limit (#3158)
  * Add AssertOrLog to conditionally continue on certain fatal errors (#3157)
  * [client] Add telemetry framework to send performance counters to influx (#3096)
  * [macOS] Fix xattr on symlinks (#3170)
  * [client] Add support for evicting chunked files through cvmfs_talk (#3122)
  * [client] Add support for symlink kernel cache through CVMFS_CACHE_SYMLINKS (#2949)
  * [rpm] Bump base for service container to EL9
  * [s3] Add support for CVMFS_S3_X_AMZ_ACL server parameter (#2970)
  * Add support for protected xattrs, new client parameters
    CVMFS_XATTR_[PRIVILEGED_GIDS,PROTECTED_XATTRS] (#3103)
  * [client] Improve logging of I/O errors (#2941)
  * [gw] Store publisher hostname in lease (#3130)
  * [client] Make CVMFS_ARCH env available for variant symlinks (#3127, CVM-910)
  * Add user.external_url extended attribute (#3101)
  * [rpm] Change libcvmfs static library to libcvmfs_client shared library (#3113)
  * [gw] Add HTTPS support for connecting to gateway (#3060)
  * [client] Add CVMFS_WORLD_READABLE client option (#3115)
  * [rpm] Let client depend on cvmfs-libs (#3107)
  * [rpm] Bump libcurl to version 7.86.0 (#3093)
  * [client] Gracefully handle CURLE_SEND_ERROR in download manager (#2925)
  * [client] Add CVMFS_STATFS_CACHE_TIMEOUT parameter to cache statfs results (#3015)
  * Restrict ShortString overflow counters to debug mode (#3081)
  * [S3] Gracefully handle HTTP 500 return codes during upload (#2912)

2.10.2:
  * [gw] fix for a concurrency issue in the leases db
  * Fix locale setting in cvmfs_server (#3237)

2.10.1:
  * Check object existance only once in cvmfs_server check (#3138)
  * Fix overflow of logbuffer xattr with very long log lines (#2979)
  * Limit parallel cvmfs_server snapshot -a commands (#3064)
  * Let cvmfs_server abort -f succeed even if session token is missing (#3159)
  * Update individual cvmfs_server check status when successful (#3147)
  * [geo] Allow for missing location info in geo record (#3186)
  * [container] Fix importing of images with OCI manifest list (#3164)
  * Improve file reset logic on download retries (#3085)
  * Improve "mount transfer" syslog message (#2956)
  * Fix false recreation of the reflog in cvmfs_server check (#3123)
  * Fix SQlite NFS maps initialization (#3150)
  * Restore ability of cvmfs_server abort -f to survive invalid lease (#3088)
  * Ignore /afs in cvmfs_config fuser (#3090)
  * Fix building leveldb external with non-GNU patch (#3110)
  * [rpm] Fix python build requirements (#2986)

2.10.0:
  * [server] Ignore size of directories in snapshot diff output
  * [server] Remove partial support for "channels" from manifest (#2838)
  * [server] Fix counting of open file descriptors
  * [ducc] Support images with OCI manifest (#2851)
  * [server] Fix ingestion (with catalog) of empty tarfile (#3055)
  * [client] Gracefully handle open, changing files (CVM-2001)
  * [ducc] Add support for container registry proxies through
    DUCC_<REGISTRY_NAME>_PROXY (#2893)
  * Add catalog hash to catalog_counters xattr (#2900)
  * Fix fuse callback latency measurement (#3025)
  * [server] Use libressl crypto on server
  * Bump libressl to version 3.5.3
  * Fix compile warnings for cxx17 (#3014)
  * Add cvmfs-libs package containing libcvmfs_util, libcvmfs_crypto
  * [server] Work around openssl signature issues on EL9 (#2990)
  * [client] Diagnose errors due to changing file type (#2834)
  * [server] Catch unexpected errors in transaction command (#3004)
  * [server] Avoid double-slash URLs in HTTP HEAD requests (#2989)
  * Cancel network fail-over cycle when fuse request is canceled (#2983)
  * Update c-ares to version 1.18.1 (#2977)
  * [gw] Remove too strict repository name check (#2973)
  * Fix minor memory leak during reload (#2976)
  * Fix race in the startup of the shared cache manager in debug mode (#2910)
  * Fix creation of stratum 1 from https stratum 0 (#2974)
  * Update sqlite to version 3.38.2
  * [rpm] Add /var/log/cvmfs to cvmfs-server including SELinux label (CVM-2070)
  * Improve use of page cache (#2879)
  * Updated Pacparser to version 1.3.8 and fixes for macOS > 10.15 (#2963)
  * Add OS version to meta.json (PR #2863)
  * Change default magic xattr visibility to "rootonly"
  * Add support for sharding proxies support with new client option
    CVMFS_PROXY_SHARD={yes|no} (CVM-2060)

2.9.4:
  * Fix packaging on Ubuntu 22.04 (#2987)

2.9.3:
  * Fix releasing of GC lock (#2982)
  * Improve robustness of link between watchdog and fuse module (#2971)

2.9.2:
  * GO 1.18 is bundled as an external depedency, facilitating building on
    older platforms (#2867)

2.9.1:
  * Fix build for CentOS Stream 9 (#2862)
  * Improve error reporting in watchdog process (#2859)
  * Fix potential use-after-free error in swissknife check (#2860)
  * Fix conflict in commandline arguments of cvmfs_ducc (#2853)
  * Running cvmfs_server check -a and gc -a is now mutually exclusive
    (CVM-2043)
  * Enable external monitoring of geodb updates, add the CVMFS_GEO_AUTO_UPDATE
    option (CVM-1857)
  * Ignore trailing path after repo name in `cvmfs_server abort` (CVM-2055)
  * New option to list magic xattrs on root node only (CVM-2058)
  * Fix integrity check for external chunked files (CVM-2050)
  * Fix for GeoAPI and Python3 (CVM-2052)
  * Fix initialization of upstream type in cvmfs_server ingest (#2816)
  * Fix bug where trailing slash in base dir crashes tarball ingest (CVM-2044)

2.9.0:
  * Add initial implementation of cvmfs_publish commit (CVM-2029)
  * [libcvmfs_server] Require repo key & certificate only on non-gw publishers
  * [gw] Fix spurious keychain warning on transaction (CVM-1982)
  * Add `cvmfs_server check -a` command (CVM-1524)
  * Add timestamp_last_error magic extended attribute (CVM-2003)
  * Add logbuffer magic extended attribute
  * Add check for usyslog writability in cvmfs_config (CVM-1946)
  * [ducc] make output_format line in wish list optional (CVM-1786)
  * [gw] Fix lease statistics extraction during commit (CVM-1939)
  * [ducc] Add support for publish triggered by registry webhooks (CVM-2000)
  * [rpm] Cleanup creation of cvmfs system user and group (CVM-2017)
  * Clean up receiver processes when stopping the gateway (CVM-1989)
  * Add support for importing repositories on S3
  * [gw] Increase file descriptor limit for receiver (CVM-1997)
  * Classify HTTP errors with X-Squid-Error or Proxy-Status headers
    as proxy errors
  * Use UTC timestamp for .cvmfs_is_snapshotting (CVM-1986)
  * [rpm] Remove version requirement from selinux-policy dependency
  * Fix cvmfs_talk host info for empty host chain (CVM-2023)
  * [ducc] Fix access to authenticated registries
  * Add 'cvmfs_config setup noautofs' option (CVM-1983)
  * Add support for explicit server-side proxy, removing support for
    server-side system proxy; new parameters CVMFS_SERVER_PROXY and
    CVMFS_S3_PROXY
  * Fix potential activation of corruption stratum 1 snapshot
  * Add `cvmfs_config fuser` command
  * Add support for HTTPS S3 endpoints
  * Fix union mountpoint handling on Fedora >= 34
  * Add support for attaching mount to an existing fuse module
  * Add support for "direct I/O" files (CVM-2001)
  * Add 'device id' command to cvmfs_talk (CVM-2004)
  * Fix potential crash when accessing extended attributes (CVM-2014)
  * [gw] Fix publishing empty uncompressed files (CVM-2012)
  * Fix building Doxygen documentation
  * Add support for setting "compression" key in graft files
  * Remove spinlock in S3 uploader
  * Remove spinlock in gateway uploader
  * Reduce time spent in lsof during publishing
  * [gw] Fast merging of nested catalogs (CVM-1998)
  * [gw] Accommodate cvmfs-gateway Go sources (CVM-1871)
  * Install cvmfs_receiver_debug (CVM-1988)
  * Register redundant bulk hashes in filestats db
  * Add support for SLES15 (CVM-1656)
  * Do not include an explicit default port number within S3 upload URI
    (see also libcurl issue #6769)
  * Do not escape '@' in URI strings
  * [ducc] Fix version string
  * [ducc] Ingest images using "sneaky layers" and template transactions

2.8.2:
  * Add `cvmfs_config fuser` command (CVM-2004)
  * Add 'device id' command to cvmfs_talk (CVM-2004)
  * Add Debian 11 "bullseye" platform (CVM-2020)
  * Fix authz session identifiers with namespaces (CVM-2011)
  * Improve error handling when parsing config files
  * [preloader] make network timeout and retries configurable (CVM-1992)

2.8.1:
  * Gracefully handle template transaction failures (CVM-1964)
  * [shrinkwrap] fix parsing of spec file (CVM-1708)
  * Fix client cache hitrate reporting (CVM-1965)
  * Fix server statistics display for JSROOT 6 (CVM-1970)
  * Get repository host from read-only layer in enter shell (CVM-1969)
  * Fix `cvmfs_server diff --worktree` on managed publishers (CVM-1972)
  * Set CVMFS_USE_CDN=yes in service container

2.8.0:
  * [gw] fix catalog corruption when a nested catalog turns into a symlink
    (CVM-1930)
  * Update maxminddb to version 1.5.4
  * Fix committing publications with gateway >= 1.2
  * Fix cvmfs_config status for broken mountpoints (CVM-1959)
  * Improve network error handling during GC (CVM-1957)
  * [macOS] fix reload on macOS >= 10.15
  * Fix reload if only config repository is mounted
  * Log when geosort ends up switching a proxy (CVM-1920)
  * [server] fix stuck Apache processes with disabled geo API (CVM-1956)
  * [ducc] add support for podman image store meta-data
  * Add experimental `cvmfs_server diff --worktree` command (CVM-1869)
  * New defaults overlayfs over aufs and CVMFS_IGNORE_XDIR_HARDLINKS (CVM-1909)
  * [macOS] update to macFUSE 4 (CVM-1960)
  * [ducc] preserve timestamp of extracted files (CVM-1950)
  * [libcvmfs] implement cvmfs_remount(), add cvmfs_get_revision() (CVM-1958)
  * Fix reflog repair when there is a zombie hash in the manifest (CVM-1919)
  * [server] add `enter` command to open an ephemeral environment that gives
    writable access to a repository (CVM-1924)
  * [ducc] add support for pulling Docker images with authenticated user
    using CVMFS_DOCKERHUB_[USER|PASS] environment variables
  * [gc] show progress during sweep phase (CVM-1929)
  * [server] add support for wait & retry on opening transactions (CVM-1937)
  * [server] let return code of transaction indicate the error (CVM-1873)
  * Fix ingestion of hardlinked catalog markers (CVM-1931)
  * Add `cvmfs_talk chroot <hash>` command
  * Add CVMFS_TALK_SOCKET and CVMFS_TALK_OWNER client parameters
  * Add `cvmfs_server transaction -T /foo=/bar` template transactions (CVM-1801)
  * Refuse non-regular .cvmfscatalog files during publish (CVM-1868)
  * Replace `swissknife hash` by `publish hash` including MD5 support
  * Add experimental support for WSL2
  * [deb] demote apache2 dependency from required to recommended
  * Add support for Azure blob storage as an S3 backend
  * Add a Docker service container as a new package type
  * [macOS] update libressl to version 3.1.2
  * Update c-ares to version 1.16.1
  * Update libcurl to version 7.71.1
  * Update sqlite to version 3.32.2
  * Fix ingest into root directory
  * Spawn watchdog for `swissknife sync` command
  * Add 'chunk_list' magic extended attribute (CVM-1875)
  * Remove perl as a package dependency
  * [libcvmfs] add cvmfs_options_parse_default()
  * [libcvmfs] add cvmfs_listdir_stat()
  * [libcvmfs] add catalog counters to struct cvmfs_nc_attr
  * Parallelize catalog traversal in garbage collection
  * [gw] publish files without writing temporaries to disk (CVM-1793)
  * Improve performance of uploading small objects to S3
  * Fix double counting in swissknife filestats command
  * [ducc] Parallelize check if images are up to date
  * Indicate error type by return value in `cvmfs_server transaction`
  * [gw] add incoming publisher catalog to reflog to avoid dark garbage
  * [ducc] Add support for converting from private registries
  * Use multi-threaded upload facility on gateway (CVM-1739)
  * Maintain publish statistics on gateway (CVM-1806)
  * Add CVMFS_STATS_DB_DAYS_TO_KEEP parameter to prune publish statistics
    database, defaults to 356 days (CVM-1841)
  * [client] Add catalog_counters extended attribute (CVM-1824)
  * [server] Add CVMFS_UPLOAD_STATS_PLOTS parameter to automatically generate
    and upload publish statistics plots; requires ROOT (CVM-1836)
  * [ducc] Improve robustness against intermittent registry failures (CVM-1829)
  * [ducc] Add support for wildcards in tag names (CVM-1715)
  * [ducc] Make temporary directory configurable (CVM-1826)
  * [ducc] Require Singularity >= 3.5 (CVM-1840)
  * [server] Add new parameter CVMFS_UPLOAD_STATS_DB=[true/false] in order to
    push publish and GC statistics into the /stats location on the Stratum 0
  * Add the cvmfs_publish transitional utility
  * Add convert-singularity-image command to DUCC
  * Enable readdir caching on fuse3 and kernel >= 4.20
  * Add fuse forget_multi calback for fuse >= 2.9
  * Add POSIX external cache plugin (CVM-1823)
  * Manage DUCC daemon with systemd units

2.7.6:
  * Improve reporting of .cvmfsdirtab errors

2.7.5:
  * Fix crash when kernel meta-data caches close to 4G get evicted (CVM-1918)
  * Add CVMFS_CLIENT_PROFILE, CVMFS_USE_CDN to cvmfs_config parameter list
  * Let mount helper detect defined but empty CVMFS_HTTP_PROXY

2.7.4:
  * Fix name clash with certain concurrently hosted repository names (CVM-1899)
  * [gw] fix statistics counting on renaming of nested subtrees (CVM-1906)
  * Fix ingestion of tarballs with leading slashes (CVM-1907)
  * Build cvmfs-fuse3 on Ubuntu 20.04 (CVM-1898)
  * Remove insserv and initscripts as cvmfs-server dependencies (CVM-1897)

2.7.3:
  * Fix spurious SElinux error message on EL8 package upgrade (CVM-1878)
  * Add `add-replica -P` option to create pass-through replicas (CVM-1845)
  * Fix `cvmfs_config chksetup` for squashed NFS alien cache (CVM-1888)
  * Fix building with GCC >= 10 (CVM-1894)
  * Fix handling of .cvmfs_status.json after GC (CVM-1887)
  * Add hidden `cvmfs_server eliminate-bulk-hashes` command (CVM-1428)

2.7.2:
  * Add `cvmfs_talk latency` command
  * Improve logging when switching hosts (CVM-1844)
  * Minor improvements to geo db command line interface (CVM-1850, CVM-1851)
  * Reduce minimum and maximum days for geo db update
  * Fix packaging for Fedora 31
  * [gw] use watchdog in cvmfs_receiver (CVM-1864)
  * [gw] build debug version of cvmfs_receiver (CVM-1863)
  * [gw] fix lease acquisiton on non-existing paths (CVM-1696)
  * Optimize loading of nested catalogs (CVM-1848)
  * Fix creation of nested catalogs by ingestion command (CVM-1862)
  * [gw] fix/relax JSON parsing of success status message

2.7.1:
  * Build cvmfs-fuse3 on Debian 10 "buster" (CVM-1825)
  * Add support for CVMFS_GEO_DB_FILE replica parameter
  * Change geodb update to use license key (CVM-1833)
  * Fix host fail-over after redirection (CVM-1675)
  * Add reboot info to Catalina installation screen

2.7.0:
  * Fix potential file descriptor mix-up of external cache manager after reload
  * Fix spurious error with 'auto;DIRECT' when WPAD returns no proxy (CVM-1818)
  * Add firmlink /cvmfs --> /Users/Shared/cvmfs on macOS >= 10.15
  * Set default mount point to /Users/Shared/cvmfs on macOS >= 10.15 (CVM-1813)
  * Use relative symbolic links in DUCC (CVM-1817)
  * Terminate fuse daemon if watchdog disappears (CVM-1753)
  * Fix clashing generic tags for short transactions with gateway (CVM-1735)
  * Add "repo_counters" and "repo_metainfo" xattrs (CVM-1499, 1733)
  * Add support for extended attributes on directories
  * Add support for CVMFS_ENFORCE_ACLS client parameter
  * Fix missing package dependency on Debian 9 and Ubuntu 18.04 (CVM-1789)
  * Enable default config repository for debian stretch and newer (CVM-1794)
  * Fix potential parsing of incomplete /etc/hosts
  * Fix stale negative entries in active cache eviction (CVM-1759)
  * Add support for EL8 platform (CVM-1731)
  * Fix publish statistics for several corner cases (CVM-1716 .. CVM-1720)
  * Add 'list_reflog' command to cvmfs_swissknife (CVM-1760)
  * Add 'filestats' command to cvmfs_swissknife (CVM-1756)
  * Add fuse callback performance instrumentation through new switch
    CVMFS_INSTRUMENT_FUSE (CVM-1770)
  * Add S3 standalone benchmark utility along with -DCVMFS_STRESS_TESTS build
    option (CVM-1749)
  * Explicitly specify python2 in webapi/cvmfs-api.py shebang
  * Remove cvmfs_stratum_agent and the mongoose external library
  * Add support for CVMFS_LIBRARY_PATH to simplify standalone deployment
  * Enforce CVMFS_NFILES only if mounted via mount helper
  * Add support for pre-mounted mount point with libfuse3
  * Add support for libfuse3, including new mount option libfuse=[2|3]
    (CVM-1710, CVM-1744)

2.6.4:
  * Fix client updates on shared writable alien cache (CVM-1803)
  * Fix spurious error message when spawning external cache

2.6.3:
  * Fix parsing of /etc/hosts (CVM-1796, CVM-1797)

2.6.2:
  * Fix reload if config repository is set but unmountable (CVM-1795)

2.6.1:
  * Fix potential mix-up of chunked files in NFS mode (CVM-1791)
  * Fix grafting of empty files (CVM-1785)
  * Add -g snapshot group option to cvmfs_server (CVM-1779)
  * Fix syntax errors in external libraries build system (CVM-1781, CVM-1782)
  * Fix master key card handling with openssl-pkcs11 >= 0.4.7 (CVM-1788)
  * Fix locking logic in Geo-API web service (CVM-1777)
  * Check for missing autofs map directory include in chksetup (CVM-1686)
  * Fix file mode for gateway keys in cvmfs_server import_keychain (CVM-1746)
  * Move from WebSockets notifications to server-sent events
  * Fix AWSv4 S3 authentication when using a non standard port
  * Fix Cloudflare geo API with proxy name (CVM-1774)
  * Fix DNS resolution in S3 backend with DNS style buckets
  * Fix potential hang during reload if a config repository is used (CVM-1466)
  * Disable active cache eviction as work around for stale negative entries
    (CVM-1759)
  * Fix small memory leak in S3 uploader
  * Periodically reload Geo-IP database (CVM-1739)
  * Enable extra compiler assertions in unit tests
  * Fix host file parsing in DNS resolver, triggered by gcc9 (CVM-1763)
  * Fix usage of singularity in container publishing service
  * Fix various issues in the HTTP 429 rate throttling behavior (CVM-1755)
  * Fix placement of cvmfschecksum files for uncommon cache setups (CVM-1728)
  * Fix file descriptor exhaustion when browsing many small catalogs (CVM-1742)
  * Manifest now can include reflog hash, fixing check with gw (CVM-1732)
  * Fix `snapshot -a` when no replicas are defined
  * Fix overwrite of locked down directories during ingestion
  * Fix ingestion at deeply nested catalog structures (CVM-1721)
  * Fix bug where the receiver temp dir caused failure of integrity
    checks (CVM-1704)
  * Fix a bug preventing GC on the repository gateway (CVM-1705)
  * Fix a bug in the gateway key parser when key contained repeated chars
  * Fix transaction lock name for tarball ingest with gateway backend
  * Add GC support for legacy catalogs before 1.0 schema stabilized (CVM-1698)
  * Fix potential race condition in the stats collector for the S3 uploader
  * Better control of memory consumption in file processing pipeline (CVM-1687)
  * More robust parsing of gateway API keys (CVM-1693)

2.6.0:
  * Increase CVMFS_NFILES to 64k on read-only union file system mount
  * RPM: DUCC is disabled on Aarch64 due to missing Golang RPM on RH 7
  * New notification system to announce repository changes (CVM-1575, CVM-1634)
  * New tool suite ducc, daemon that unpacks container images into cvmfs
  * Fix building on macOS Mojave
  * Update sqlite to version 3.27.2
  * Update c-ares to version 1.15.0
  * Update libcurl to version 7.63.0
  * New parameter CVMFS_CATALOG_WATERMARK to release as of $n$ pinned catalogs
  * Add cvmfs_shrinkwrap utility and sub package (CVM-1578)
  * Add support for bearer token authentication (CVM-1320)
  * New build option ENABLE_ASAN for address sanitizer
  * New libcvmfs methods for extended attribs, catalogs, and multi-threading
  * Publication statistics are saved to an SQLite file (CVM-1567)
  * Optionally print statistics at the end of publication (CVM-1566)
  * Reactivate tracer, new parameters CVMFS_TRACEBUFFER{_THRESHOLD} (CVM-1596)
  * Add libcvmfs calls that list and stat nested catalogs (CVM-1577)
  * Generally replace @fqrn@ and @org@ in configuration (CVM-1526)
  * Add support for CVMFS_NFS_INTERLEAVED_INODES (CVM-1561)
  * Add support for ingesting tarballs (CVM-1476)
  * Optionally print GC stats with CVMFS_SERVER_FLAGS=-+stats
  * Fix debian packaging warnings and errors

2.5.3:
  * [S3] fix rare crash during file upload
  * [macOS] fix hanging reload during `cvmfs_config reload`
  * Reduce IOPS during publishing to local backend
  * [S3] Add support for CVMFS_S3_PEEK_BEFORE_PUT
  * Prevent dirtab entries from wandering outside the repository (CVM-1608)
  * [S3] Handle HTTP 429 "too many requests" replies (CVM-1584)
  * [S3] Retry on HTTP 502 errors
  * Add support for server side CVMFS_NUM_UPLOAD_TASKS parameter
  * Log more details for host and proxy connection errors (CVM-1662)
  * Fix credentials handling on HTTP retries (CVM-1660)

2.5.2:
  * Add support for CVMFS_DNS_{MIN,MAX}_TTL (CVM-1659)
  * Disable suid binary integration test (083) on macOS
  * Log to syslog when session authorization disappears (CVM-1658)
  * Report start of mark and sweep phases during GC
  * Fix cache cleanup logic for chunks >25M (CVM-1625)
  * Fix stale authz session cache when repository membership changes (CVM-1653)
  * Restrict lazy downloads of geodb to once a day (CVM-1647)
  * Improve error reporting for replication/preloading (CVM-1624)
  * Update Apache config to ignore If-Modified-Since on stratum 1s (CVM-1655)
  * Add support for CVMFS_MAX_[EXTERNAL_]SERVERS (CVM-1631)
  * Fine-grained syncfs control through
    CVMFS_SYNCFS_LEVEL=[none,default,cautious] (CVM-1646)
  * Improve printing of warnings during publish (CVM-1630)
  * Add support for CVMFS_SUID config parameter (CVM-1591)
  * Repository gateway protocol version bumped to 2 (CVM-1626).
  * New parameter CVMFS_FUSE_NOTIFY_INVALIDATION; disabling it fixes
    stability issues on macOS (CVM-1638)
  * Fix permissions on temporary directory used by the receiver
  * Session tokens for gateway transactions are deleted after use (CVM-1643)
  * Automatically apply lease path to abort and publish commands (CVM-1601)
  * Add retry support for `cvmfs_server transaction` (CVM-1611)
  * New S3 config parameter CVMFS_S3_DNS_BUCKETS=false disables DNS-style
    bucket URLs when S3 backend doesn't support them (e.g. Minio) (CVM-1641)
  * Add support for URL subpaths and DNS buckets in the S3 backend (CVM-1641)
  * Fix content type header for objects pushed to S3
  * Fix cache control headers for objects pushed to S3 (CVM-1606)
  * Fix building on macOS 10.14
  * Fix potential memory corruption in catalog traversal
  * Reimplement cvmfs_talk in C++ to improve efficiency
  * Fix busy waiting in cache manager communication under heavy load (CVM-1618)

2.5.1:
  * Fix potential memory corruptions in tiered cache and swissknife history
  * Fix cvmfs_suid_helper on Ubuntu 18.04 for symlinked spool directory
  * Replace geolite free database by geolite2 (CVM-1496)
  * Apply catalog updates from updated alien cache (CVM-1515)
  * Fix compilation with libattr >= 2.4.48
  * Fix potential memory corruption in ingestion pipeline
  * Fix occasional false error of 'cvmfs_config probe' on FC28
  * Fix locking bug in cvmfs_server snapshot (CVM-1598)
  * Fix Yubikey signature handling (CVM-1604)
  * Publication with gateway gracefully exits when reflog is missing (CVM-1560)
  * Fixed Ubuntu 18.04 packages
  * Workspace is only assumed to be CWD in the FUSE client (CVM-1603)
  * Flush file system buffers after snapshot, gc, resign, publish (CVM-1552)
  * Add support for CA bundle files through X509_CERT_BUNDLE (CVM-1421)
  * Improve error message when mount point does not exist (CVM-1562)
  * Gracefully quit mount helper if required config repo is missing (CVM-1512)
  * Fix publishing through gateway with CVMFS_AUTO_TAGS=false (CVM-1559)
  * Parallelize object removal in S3 backend (CVM-1593)
  * Make S3 network parameters adjustable, new parameters
    CVMFS_S3_MAX_RETRIES, CVMFS_S3_TIMEOUT
  * Fix compiler optimization flags for gcc8+ and clang9+
  * Update BNL and FNAL stratum 1 aliases (CVM-1556)
  * Improved check for OSXFUSE in "cvmfs_config chksetup" (CVM-1550)
  * Fix potential deadlock when uploading files to repository GW (CVM-1555)
  * Reduce number of temporary files when publishing through GW (CVM-1548)
  * Check for link count > 0 in swissknife check (CVM-1549)
  * Linkcount is set to 1 for hardlinked files published through GW (CVM-1542)
  * Limit queue size of the gateway spooler to 2G
  * Store gateway receiver's temp files in $SPOOLER_TMP/receiver (CVM-1540)
  * Handle spooler failures gracefully in the gateway receiver (CVM-1545)
  * Fix incomplete manifest after catalog migration operations (CVM-1534)

2.5.0:
  * Check for autofs in cvmfs_server rmfs only for stratum 0s (CVM-1490)
  * React on change of DNS server on Linux (CVM-496)
  * Fix catalog checksum destination from cwd to workspace (CVM-962)
  * Use `systemd start <mount unit>` in suid helper if applicable (CVM-1398)
  * Set httpd selinux label for GeoIP database (CVM-1454)
  * Make CVMFS_GENERATE_LEGACY_BULK_CHUNKS=false the default (CVM-1429)
  * Run automatic garbage collection with frequency controlled by the
    CVMFS_AUTO_GC_LAPSE parameter (CVM-1400)
  * Fix use of short term TTL when the manifest cannot be downloaded
  * Fix crash on `cvmfs_talk remount` with fixed catalogs
  * Send offline mode enter/recover events to syslog (CVM-1497)
  * Sanitize repository names in cvmfs_server (CVM-1389)
  * Use /etc/auto.master.d/cvmfs.autofs if applicable (CVM-675)
  * Add functionality to print the hierarchy of branches (CVM-1392)
  * Fix error message when trying to mount an already mounted repo (CVM-1477)
  * Fix transaction abort with many temporary files (CVM-1390)
  * Fix garbage collection of idle repositories (CVM-1460)
  * Place bootstrapping symlinks on replica storage (CVM-1366)
  * Improve CPU utilization when downloading with limited bandwidth (CVM-1480)
  * Use lazy unmount as a last resort in `cvmfs_config killall` (CVM-1465)
  * Add CloudFlare support to GeoAPI (CVM-1468)
  * Fix warnings in cvmfs_server on bash >= 4.4 (CVM-1401)
  * Create libcvmfs.a and libcvmfs_cache.a on macOS (CVM-1489)
  * Set default cache limit to 20G on macOS
  * Fix statvfs for cache size >4G on macOS (CVM-1474)
  * Add support for diff snapshots based on root hash (CVM-1452)
  * Enable manual trigger to release nested catalogs in unsupervised memory
    cache plugin
  * Add new server parameter CVMFS_IGNORE_SPECIAL_FILES
  * Add support for special files (CVM-1106)
  * Remove S3 multi-bucket support
  * Use AWSv4 S3 authorization if CVMFS_S3_REGION is set (CVM-988)
  * Add CAP_DAC_READ_SEARCH to swissknife to publish locked-down files
  * Don't enforce user_allow_other fuse option (CVM-1379)
  * New file ingestion pipeline
  * Drop tbb dependency
  * Add docker graph driver plugin configuration
  * Add RapidCheck for property based testing
  * Fix compilation on macOS 10.11+
  * Add stratum 1 agent for triggered replication
  * Autmatically restart failed authz helper after a cool-off period
  * Make `true` to be a valid boolean option

2.4.5:
  * Use CVMFS_MAX_IPADDR_PER_PROXY=2 by default on macOS
  * Fix-up for reacting on DNS server change (CVM-496)

2.4.4:
  * Fix registration of chunk hashes without bulk hash and non-SHA1 hash
    algorithm (CVM-1446)
  * React to a change of DNS server on macOS (CVM-496)
  * Have geoapi try $REMOTE_ADDR if $HTTP_X_FORWARDED_FOR has no geoinfo
    (CVM-1442)

2.4.3:
  * Fix location of cvmfschecksum file for tiered cache config (CVM-1436)
  * Fix throughput reporting in `cvmfs_config stat` (CVM-1432)
  * Fix races in mtab handling of crash unmounter with writable mtab (CVM-1431)
  * Turn cvmfs-config into Debian virtual package (CVM-1420)
  * Invalidate inodes instead of dentries on reload/remount (CVM-1423)
  * Workaround for alien cache on BeeGFS (CVM-1403)

2.4.2:
  * Skip external files during garbage collection (CVM-1396)
  * Enforce numeric value when manually setting revision number (CVM-1372)
  * Add cvmcache_get_session() to cache plugin API (CVM-1368)
  * Enforce explicit catalog TTL setting on publish (CVM-1388)
  * Fix variant symlink display on release manager machine (CVM-1383)
  * Prevent diff viewer from recursing into hidden directories (CVM-1384)
  * Prevent overlayfs repositories on XFS ftype=0 spool directories (CVM-1385)
  * Cache GeoAPI replies for 5 minutes, improve WSGI config (CVM-1349)
  * Improve logging for cache plugins
  * Fix use of cached file catalog in cache plugins
  * Fix off-by-one error for chunk size when grafting files

2.4.1:
  * Don't perform health check on resign (CVM-1358)
  * Fix potential deadlock in parallel catalog processing (CVM-1360)

2.4.0:
  * Fix `cvmfs_config reload` on macOS
  * Fix cvmfs_config reload under root environment with cvmfs deps (CVM-1352)
  * Add support for CVMFS_{ROOT|NESTED}_KCATALOG_LIMIT, CVMFS_FILE_MBYTE_LIMIT,
    CVMFS_ENFORCE_LIMITS to set publish limits (CVM-1094, CVM-1123)
  * Add support for revision entries in blacklist (CVM-992)
  * Reduce default catalog TTL to 4 minutes (CVM-1336)
  * Add cvmfs_server resign -d option (CVM-1279)
  * Add support for CVMFS_OOM_SCORE_ADJ (CVM-1092)
  * Show all CVMFS_... parameters in `cvmfs_config showconfig` (CVM-1180)
  * Limit number of concurrent S3 PUT operations (CVM-1339)
  * Set Apache content-type of objects to application/octet-stream (CVM-1067)
  * Add CVMFS_GENERATE_LEGACY_BULK_CHUNKS parameter to control creation of
    bulk hashes for chunked files (CVM-640)
  * Assign port 8000 to httpd in selinux configuration during RPM post-install
    (CVM-1308)
  * Use "AllowOverride Limit AuthConfig" directive (CVM-1255)
  * Set Apache manifest expiry period to 61 seconds
  * Remove checks for conflicting cvmfs_server 2.0.x artifacts (CVM-1167)
  * Lift restriction on autofs in nfs mode (CVM-975)
  * Allow ext3 as spool file system on RHEL 7.3 / overlayfs (CVM-1186)
  * Add `cvmfs_server resign -p` command (CVM-1140)
  * Add `cvmfs_server check -r` command to repair reflog checksum (CVM-1240)
  * Add ncleanup24 xattr and Nagios check for cleanup rate (CVM-1097)
  * Add cvmfs_server resign -w for stand-alone whitelist resigning (CVM-1265)
  * Fix shell errors when required config repo cannot be mounted (CVM-1300)
  * Add support for Yubikey 4 & NEO to cvmfs-server (CVM-1259)
  * Fix mount helper for very long lines in /etc/group (CVM-1304)
  * Change default graft size from 32M to 24M (CVM-1291)
  * Fix cache size reporting in 'df' on macOS (CVM-1286)
  * Use a repository layout revision as CVMFS_CREATOR_VERSION (CVM-1065)
  * Improve error reporting when cache hosting file system is full (CVM-1253)
  * Perform fail-over when whitelist or manifest is corrupted (CVM-837)
  * Increase maximum repostory name from ~30 chars to 60 chars (CVM-1173)
  * Add cvmfs_server gc -a option (CVM-1095)
  * Fixes for OpenSSL 1.1 interface changes
  * Use rsync "perishable" feature instead of list-catalogs (CVM-1199)
  * Add cvmfs_server checkout command and support for branches (CVM-1197)
  * Add cvmfs_server diff command (CVM-1070)
  * Possibility to split cache dir and workspace, add CVMFS(_CACHE)_WORKSPACE
  * Trim trailing whitespaces from .cvmfsdirtab entries (CVM-1061)
  * Cache proxy settings in workspace directory (CVM-1156)
  * Add `cvmfs_talk remount sync` command
  * Use active eviction of kernel caches with libfuse >= 2.9 (CVM-1041)
  * Add external and internal in-memory cache manager (CVM-1044)
  * Add tiered cache manager (CVM-1050, CVM-1183)
  * Support for instance based cache configuration (CVM-1053)
  * Fix mount helper if repository name resolves to local path (CVM-1160)
  * Make cvmfs_server catalog-chown command public (CVM-1077)
  * Update stratum 1 default configuration (CVM-1147)
  * Update cern.ch master keys
  * Use built-in LibreSSL on macOS (CVM-1112)
  * Use -Os compiler flag
  * Use c-ares 1.13.0
  * Use libcurl 7.54.1
  * Use sqlite 3.19.3
  * Add CVMFS_VIRTUAL_DIR server parameter (CVM-1062)
  * Add catalog support for hidden files and bind mountpoint
  * Add CVMFS_IGNORE_SPECIAL_FILES server parameter
  * Ignore special files with a warning on publish (CVM-1106)
  * Add support for Debian 8 (CVM-1104)
  * Add support for pluggable, external cache managers (CVM-1054)
  * Keep debug symbols of libcurl and c-ares
  * Use default X509_CERT_DIR also if it is empty string (CVM-1083)
  * Add micro benchmark framework
  * Fix building on Arch Linux
  * Fix building on the Raspberry Pi
  * Add new initialization interface to libcvmfs (CVM-947)
  * Fix build with gcc 6 (CVM-1051)
  * Use cache for fetching history database on mount
  * Fix small memory leak during remount of root catalog
  * Fix handling of file:// url in CVMFS_SERVER_URL

2.3.5:
  * Let RPM drop patch configuration for CVM-1200 where necessary

2.3.4:
  * Unlink empty files during cache db rebuild (CVM-1113)
  * Fix gathering 'rawlink' extended attribute
  * Allow for keys directory used with stratum 1 repositories (CVM-985)
  * Fix snapshot logging for large tag lists (CVM-1021)
  * Fix auto tag cleanup for very long tag lists (CVM-1198)
  * Fix stratum 0 /etc/fstab migration from versions < 2.1.20 (CVM-1182)
  * Work around CentOS 7 bug in autofs systemd unit (CVM-1200)

2.3.3:
  * Fix parsing of nested catalogs in dirtab for cvmfs_preload
  * Fix asynchronous cleanup with open file descriptors on some aufs versions
  * Add .cvmfs_status file (CVM-1107)
  * Fix potential deadlock when uploading catalogs (CVM-1165)
  * Fix 'cvmfs_server resign' if CVMFS_HASH_ALGORITHM is unset (CVM-1013)
  * Compact reflog after garbage collection (CVM-1162)
  * Fix migration of server info JSON files (CVM-1159)
  * Fix selecting repositories by wildcard in cvmfs_server (CVM-1151)
  * Prevent GC from running at the same time as snapshot (CVM-1108)
  * Don not ignore stale locks when publishing (CVM-1146)
  * Add CVMFS_CONFIG_REPO_REQUIRED option (CVM-1111)
  * Accept OverlayFS / ext4 on RHEL >= 7.3 (CVM-835)
  * Fix build on RHEL7.3 (CVM-1153)
  * Increase robustness when fetching reflog and checksum (CVM-1114, CVM-1124)
  * Add cvmfs_talk external host switch (CVM-1126)
  * Fix misleading cache cleanup log message (CVM-1128)
  * Fix cvmfs_config on EL7 if working directory is /usr/bin (CVM-1118)
  * Perform host failover on corrupted data (CVM-478)
  * Fix cvmfs_config umount failure output
  * Fix comment in default.conf (CVM-1105)
  * Fix history file leak on auto tag removal
  * Fix crash when 'cvmfs_talk cleanup rate' is called without argument
  * Fixes for macOS 10.12 Sierra (CVM-1084)

2.3.2:
  * Fix error reporting when downloading replication sentinal file (CVM-1078)
  * Fix publishing of auto catalog markers (CVM-1079)
  * Fix segfault in debug logging of certain download failures (CVM-1076)

2.3.1:
  * Fix rare corruption on NFS maps during mount / reload
  * Use reflog timestamp instead of catalog inherent timestamp (CVM-764)
  * Garbage collect auxiliary objects (CVM-1007)
  * Prune previous catalog chain during replication of gc-enabled repositories
  * Gracefully deal with proxies without http:// prefix (CVM-1045)
  * Reset file capabilities of cvmfs_swissknife on package update (CVM-1038)
  * Fix `cvmfs_server gc` for freshly created replicas (CVM-1043)
  * Fix `mount -t cvmfs -o remount ...` (CVM-1068)
  * Prevent fallback proxies from interfering with external data (CVM-1058)
  * Fix up cvmfs_talk external commands (CVM-981)
  * Fixes in upload and download of the reflog
  * Add gc command to cvmfs_server help text (CVM-1011)
  * Add mount command to cvmfs_server help text (CVM-1008)
  * Add CVMFS_AUTO_TAG_TIMESPAN parameter to control automatic cleanup of old,
    automatically created repository tags (CVM-982)
  * Fix lsof report in cvmfs_server on newer Linux distributions
  * Use tbb version 4.4 update 5
  * Minimal set of fixes to allow compilation on Fedora 24
  * Fix RPM dist tag for SLES12 (CVM-1032)
  * Fix remote URL of `cvmfs_server check` on stratum 1
  * Add local reflog checksum to ensure data integrity (CVM-1006)
  * Fix false warning on graft files when removing trees on overlayfs (CVM-932)

2.3.0:
  * Fix crash on publish when symlinking an opaque directory
  * Fix null pointer dereference for authz extended attribute
  * Add well-defined client-side authz interface and allow/deny helpers
  * Parallel commit of catalog databases after publish
  * Speed-up catalog meta-data updates during publish
  * Prevent a cvmfs_server migrate on a repository that is in a transaction
  * Add `cvmfs_server mount` command (CVM-996)
  * Remove scratch directory asynchronously on publish
  * Fix maintaining "previous revision" pointer during catalog migrations
  * Optimize sequence of creation/removal of nested catalogs during publish
  * Reduce page cache utilization during publish
  * Fix lookup of sbin binaries in cvmfs_server
  * Add 'cvmfs_talk detach nested' debug and testing interface
  * Add per-database memory statistics to 'cvmfs_talk internal affairs'
  * Avoid unloading of the fuse library under Valgrind
  * Reduce memory consumption and fragmentation
  * Use sqlite 3.10.2
  * Fix a few small memory leaks during reload of the library
  * Reduce number of system calls during publish
  * Add support for cvmfs_swissknife publish -f to force publishing in the
    presence of open file descriptors
  * Fix a rare crash when parsing the whitelist in cvmfs_server
  * Call cvmfs_suid_helper with a clean environment from cvmfs_server
  * Add .cvmfsreflog for garbage collection
  * Omit S3 bucket number if only a single bucket is used
  * Warn when forcfully remounting the file system stack on the server, new
    parameter CVMFS_FORCE_REMOUNT_WARNING
  * Add support for default.conf in config repository (CVM-993)

2.2.3:
  * Fix stale open chunked files that are updated in the repository (CVM-1017)

2.2.2:
  * Fix compilation of libcvmfs on Fedora 23 i686
  * Update cvmfs_rsync to handle source dirs changed into symlinks (CVM-1004)
  * Backport `cvmfs_server mount -a`
  * Remove use of SSLv3_client_method() in libcurl
  * Fix 'cvmfs_server snapshot -a' not noticing failed snapshots (CVM-997)

2.2.1:
  * Fix reading of chunked files in libcvmfs
  * Disable access to VOMS protected repositories until certificate handling
    is resolved

2.2.0:
  * Add VOMS as a build dependency on platforms where it is available.
  * Detect missing 'http:// proxy prefix in chksetup (CVM-979)
  * Remove sudo dependency from Linux packages
  * Fix race when reloading at the same time as evicting data from the cache
  * Fix cache-control max-age time coming from .cvmfs* files on EL7 (CVM-974)
  * Fix rare deadlock on unmount
  * Fix mistakenly ignoring catalogs during garbage collection (CVM-966)
  * Fix mounting with a read-only cache directory
  * Add user.pubkeys extended attribute
  * Add `cvmfs_server snapshot -a` (CVM-813)
  * Add support for a garbage collection deletion log (CVM-710)
  * Print error message at the end of a failing `cvmfs_server check` (CVM-958)
  * Use patched pacparser 1.3.5 for IPv6 support (CVM-903)
  * Add support for VOMS authentication in fuse module (CVM-904)
  * Add `cvmfs_server update-repoinfo` command (CVM-804)
  * Add `cvmfs_talk cleanup rate` command (CVM-270)
  * Read blacklist from config repository if available (CVM-901)
  * Add support for uncompressed files (CVM-906)
  * Add support for external data (CVM-907)
  * Add CVMFS_IPFAMILY_PREFER=[4|6] to select preferred IP protocol for proxies
  * Fix crash when publishing specific files which a size of a multiple of the
    chunk size (CVM-957)
  * Immediately pick up new catalogs after idle period (CVM-636)
  * Add CVMFS_REPOSITORY_TTL server parameter for repository TTL in seconds
  * Move python library to a separate repository
  * Harden GeoAPI against cache poisoning (CVM-722)
  * Fix handling of empty CVMFS_CONFIG_REPOSITORY
  * Allow for configuration of DNS timeout and retry (CVM-875)
  * Add IPv6 support for GeoAPI (CVM-807)
  * Add `cvmfs_server check -s` to verify subtrees
  * Don't resolve magic symlinks in server mode (CVM-879)
  * Unmount repositories when rpm is erased (CVM-757)
  * Allow for alternative URLs for root catalog outside /data subdirectory
  * Add static status files on stratum 0/1 server (CVM-860)
  * Fix cache directory selection in `cvmfs_config wipecache` (CVM-709)
  * Add `cvmfs_config killall` command (CVM-899)
  * Log events to syslog in cvmfs_server (CVM-812, CVM-861)
  * Enable `cvmfs_server import` to generate new repository keys (CVM-865)
  * Do not mount /cvmfs on boot on the release manager machine; on the first
    transaction, CVMFS_AUTO_REPAIR_MOUNTPOINT mounts automatically
  * Perform host fail-over on HTTP 400 error code (CVM-819)
  * Fail immediately if CVMFS_SERVER_URL is unset (CVM-892)
  * Add -p switch to cvmfs_server commands to skip Apache config (CVM-900)
  * Minor fixes to libcvmfs (CVM-831, CVM-893)
  * Add CLI for grafting files (CVM-933)
  * Add support for explicitly listed repositories in 'cvmfs_config probe'
    (CVM-793)
  * Allow for repository removal without removing the content (CVM-738)
  * Add cvmfs_config fsck command (CVM-371)
  * Avoid use of sudo in cvmfs_server (CVM-245)
  * Various build system fixes (CVM-783, CVM-854, CVM-857)
  * Avoid rolling back to incompatible catalog schemas (CVM-252)
  * Add cvmfs_rsync utility (CVM-814)
  * Fixes for OS X El Capitan, move install directory on OS X to /usr/local
    (CVM-917)
  * Fix rare bug in the garbage collection that can lead to removal of live
    files (CVM-942)
  * Add support for grafting of files (CVM-908)
  * Make CVMFS_AUTO_REPAIR_MOUNTPOINT the default (CVM-889)
  * Fix mount point auto repair when only the read-only branch is broken (CVM-918)
  * Fix URL option parsing for S3 backend in cvmfs_server
  * Add quasi-static cvmfs_preload binary (CVM-912, CVM-914)
  * Add auto-balancer for catalogs (experimental) with server parameters
    CVMFS_AUTOCATALOGS, CVMFS_AUTOCATALOGS_MAX_WEIGHT,
    CVMFS_AUTOCATALOGS_MIN_WEIGHT
  * Fix auto tag creation for fast successive publish runs (CVM-795)
  * Fix systemd detection in cvmfs_server on systems with multiple running
    systemd processes like Fedora 22
  * Fix rpm for Fedora > 21, drop explicit support for fedora < 21
  * Detect valgrind if valgrind header is present on the system
  * Add make check target
  * Fix leak of temporary files in .cvmfsdirtab handling (CVM-818)
  * Allow geodb update for non-root users (CVM-895)
  * Don't commit exisiting files to local storage backend in server (CVM-894)
  * Fix stale lock file on server machine crash (CVM-810)
  * Fix crash for invalid spooler definition (CVM-891)
  * Fix leak of temporary files in the S3 backend (CVM-881)
  * Add -s <S3 config file> switch to add-replica command
  * Fix rare crashes on publish due to false whiteout handling (CVM-880)
  * Fix moving of magic symlinks into nested catalogs (CVM-874)
  * Prepare OS X mount helper for osxfuse 3
  * Fix stack trace generation on OS X
  * Tune OS X Fuse mount options
  * Add support for chunked files in libcvmfs (CVM-687)
  * Fix rare race that can result in a hanging reload
  * Fix memory and file descriptor leak in the download manager during reload
  * Add support for SHA3-SHAKE128 with 160 output bits
  * Add listing of /var/run/cvmfs to bugreport tarball (CVM-868)
  * Prevent ctrl+c during cvmfs_config reload (CVM-869)
  * Avoid use of attr utility in the server (CVM-853)
  * Add catalog-chown command to cvmfs_server (CVM-836)
  * Handle import of repositories with an expired whitelist (CVM-780)
  * Fix leak of temporary files during garbage collection (CVM-846)
  * Fix verification of partial file chunks in cvmfs_server (CVM-842)
  * Remove counting of open file descriptors from libcvmfs
  * Fix resolving absolute symlinks into the same repository in libcvmfs
    (regression)
  * Add CVMFS_MAX_IPADDR_PER_PROXY parameter to avoid very long fail-over
    chains
  * Fix initialization of quota manager in libcvmfs (regression)
  * Fix cleanup of global state in libcvmfs
  * Use "unix-none" sqlite vfs in libcvmfs
  * Add LIBCVMFS_VERSION_MAJOR, LIBCVMFS_VERSION_MINOR, LIBCVMFS_REVISION
  * Add error code defines in libcvmfs
  * Restore 2.1.19 option names in libcvmfs
  * Follow HTTP redirects in S3 backend
  * Change versioning scheme to MAJOR.MINOR.PATCH
  * Disable caching for mutable objects in S3 backend (CVM-808)
  * Automatically pick a union file system when creating a repository
  * Fix several CentOS7 issues in the cvmfs_server script (CVM-737)
  * Adjust to upstream OverlayFS changes
  * Fix crash in 'cvmfs_swissknife dirtab' if .cvmfsdirtab contains /*
  * Let 'cvmfs_config chksetup' find the Fuse library in /usr/lib/$platform
    (CVM-802)
  * Disable Geo-API for atlas nightlies
  * Add benchmarks to the integration tests
  * Use --max-time curl option in Nagios probe with 3 times connection timeout
  * Add check for 32bit inode overflow to the Nagios probe (CVM-627)
  * Add a timeout to the Nagios probe (CVM-683)
  * Add 'make doc' as a target to build Doxygen documentation (CVM-692)
  * Add CVMFS_SYSTEMD_NOKILL parameter to make cvmfs act as a systemd
    recognized low-level storage provider
  * Add CVMFS_HIDE_XATTRS client parameter to prevent synthetic extended
    attributes from being listing
  * Add support for custom extended attributes and file capabilities through
    server parameter CVMFS_INCLUDE_XATTRS (CVM-734)

2.1.20:
  * Stop parsing of CernVM specific config files (CVM-614)
  * Add CVMFS_MAXIMAL_CONCURRENT_WRITES configuration parameters for number of
    I/O streams during publishing (CVM-703)
  * Add possibility to use S3 compatible storage in the server (CVM-215)
  * Recover from inconsistent state of mount points in the server (CVM-650)
  * Concurrent initial snapshots will not wait for each other but all but the
    first one fail with a non-zero exit code (CVM-278)
  * Add support for geographically ordered fallback proxies (CVM-708)
  * Add support for HTTP redirects through CVMFS_FOLLOW_REDIRECTS (CVM-766)
  * Ensure autofs is running after 'cvmfs_config setup'
  * Fix rebuilding cache database on XFS (CVM-685)
  * CVMFS_PUBLIC_KEY takes precedence over CVMFS_KEYS_DIR (CVM-652)
  * Fix error reporting when creating alien cache (CVM-677)
  * Fix concurrent creation of cache sub directories (CVM-672)
  * Replace cvmfs-keys package by cvmfs-config-... packages (CVM-617)
  * Add CVMFS_LOW_SPEED_LIMIT parameter, increase threshold for stale
    connections from 100B/s to 1kB/s (CVM-718)
  * Allow cvmfs to claim ownership of files and directories through
    CVMFS_CLAIM_OWNERSHIP (CVM-678)
  * Add support for garbage-collected repositories (CVM-583, CVM-760)
  * Add support for automatically ordering Stratum 1 servers according to
    geographic loations (CVM-629, CVM-630)
  * Add 'host probe geo' command to cvmfs_talk
  * Add CVMFS_USE_GEOAPI parameter
  * Add host_list extended attribute
  * Fix traversal of nested catalogs in intermediate catalogs during snapshot
  * Resolve round-robin DNS entries for proxies to a load-balance group
    (CVM-457)
  * Use AllowOverride Limit instead of AllowOverride All in Stratum 0/1
    default configuration (CVM-661)
  * Stop renaming catalogs in alien cache
  * Make installation of bash completion files opt-out
  * Apply umask to the mode when creating files on the Stratum 0/1 (CVM-660)
  * Make server transaction handling more robust against failures and
    concurrent operations (CVM-665, CVM-666)
  * Install auto.cvmfs in /usr/libexec/cvmfs and make /etc/auto.cvmfs a
    symlink (CVM-645)
  * Restrict the number of in-flight file processing jobs in the server in
    order to not exhaust file descriptor limit
  * Fix whitelist resign period from one month to 30 days to match the
    documentation (CVM-628)
  * Use custom cvmfs_cache_t SELinux label for the cache directory (CVM-644)
  * Fail gracefully if one of the public RSA keys is unreadable (CVM-667)
  * Fix concurrent access to alien cache on NFS (link/unlink instead of rename)
  * Support alien cache on hadoop-dfs-fuse which doesn't report
    file size immediately (CVM-659)
  * Fix false zero return code of 'cvmfs_server transaction' (CVM-658)
  * Allow using externally created keys in cvmfs_server mkfs (CVM-646)
  * Warn when aufs version is known to potentially cause deadlocks
  * Fix alien cache catalog updates (CVM-653)
  * Add underscore and tilde to the set of unescaped URI characters
  * Fix packaging for Fedora 21
  * Fix SElinux packaging for RHEL7 and Fedora 20
  * Disable SQlite locking on the client; improves performance
    and allows to store cache directory on file systems with
    dodgy file locking support such as Lustre
  * Change libcvmfs to access /cvmfs instead of /cvmfs/<repo>
  * Add OSG, EGI public keys and config (CVM-641)
  * Fail gracefully on errors in 'cvmfs_server import' (CVM-635)
  * Allow for setting a revision number using
    'cvmfs_server publish -n' (CVM-633)
  * Work around gcc4.1 compiler bugs
  * Add support for CVMFS_CONFIG_REPOSITORY (CVM-616)
  * Change directory to config file being parsed (CVM-618)
  * Export CVMFS_FQRN to shell callouts for option parsing
    (CVM-619)
  * Fix race when autofs unmounts a repository during reload
  * Use file catalogs when processing .cvmfsdirtab (CVM-620)
  * Support negative entries with wild cards in .cvmfsdirtab (CVM-639)
  * Compact inflated catalogs on publish (CVM-610)
  * Add 'letter' command to cvmfs_swissknife
  * Use tbb 4.3 update 1
  * Use sqlite 3.8.7.4
  * Use libcurl 7.39
  * Use leveldb 1.15
  * Rename cvmfs_server lstags command to list-tags
  * Add extended attribute user.tag
  * Add CVMFS_REPOSITORY_DATE client parameter (CVM-625)
  * Enable default auto tagging (CVMFS_AUTO_TAG)
  * Add 'list-catalogs' command to cvmfs_server (CVM-611)

2.1.19:
  * Suppress confusing lsof output in cvmfs_server (CVM-624)
  * Fix CVMFS_SEND_INFO_HEADER option handling (CVM-623)

2.1.18:
  * Fix publishing when other shells are open on /cvmfs/$fqrn
  * Repository sanitation: require a dot in the repository name in
    autofs map
  * Parse /etc/cvmfs/default.d/*.conf after /etc/cvmfs/default.conf and
    before /etc/cvmfs/default.local
  * Log pacparser errors to syslog
  * Resolve auto PAC location to http://wpad/wpad.dat
  * Send requested file system path in cvmfs-info HTTP header (CVM-580);
    behavior can be turned on and off through CVMFS_SEND_INFO_HEADER
  * Fix overwriting regular file or symlink with non-empty
    directory in cvmfs_server
  * Fix rpm build on EL6.5 32bit
  * Fix memory corruption during publish process (CVM-608)
  * Use CVMFS_PAC_URLS instead of PAC_URLS
  * Fix symlinked /var/spool/cvmfs/... (CVM-607)
  * Add verbose texts to most error codes (CVM-594)
  * Fix abnormal termination of cvmfs_server on whitelist
    verification errors (CVM-602)
  * Reduce default verbosity of 'cvmfs_server publish' (CVM-269)
  * Fix automounter map on EL6.2 (CVM-601)
  * Log to syslog in addition to stderr when debug log cannot
    be opened (CVM-273)
  * Fix false parsing of /etc/cvmfs/domaind.d/cern.ch.* on mount
    (CVM-600)
  * Improve error logging when loading the cvmfs library (cf. CVM-595)
  * Fix crash in exclusive cache mode if unpin listener is called
    on mount (CVM-267)
  * Add "volatile" repository and volatile cache class (CVM-263)
  * Fix TBB build system for 32bit on 64bit mock environments
  * Fix RPM spec file for FC20
  * Add cvmfs Python library
  * Fix permissions of private keys on repository creation
  * Fix race between cached chunked files and catalog updates
  * Fix false caching of catalog object in dirent
  * Support for RIPEMD-160 hash algorithm in lieu of SHA-1
  * Switch to TBB 4.2 update 2
  * Bash completion for cvmfs_config and cvmfs_server
  * Fix build system for SL4

2.1.17:
  * Fix proxy failover on HTTP 403 errors (introduced in 2.1.16)

2.1.16:
  * Track uncompressed catalog sizes
  * Replace sudo magic in cvmfs_server by cvmfs_suid_helper
  * Record to syslog when highest inode exceeds 32bit
  * Support for user.inode_max extended attribute
  * Support importing a 2.1 repository
  * Remove left-over FIFOs from cache directory
  * Fix publish of recreated nested catalog hierarchies
  * Fix race between catalog reload and Fuse module reload
  * Fix parsing of CVMFS_MAX_TTL parameter
  * Optionally disable httpd check in cvmfs_server
  * Enforce immediate host failover on HTTP 404 errors
  * Experimental support for pkcs#7 signed whitelists
  * Fix build system for 32bit ARM
  * Opportunistically clean up before loading files > 25M
  * Change default catalog TTL to 15 minutes
  * Add support for default values in variant symlinks
  * Add support for extended attribute "rawlink"
  * Fix compile errors with Apple clang 5
  * Experimental support for replicating into client cache
  * Experimental support for "alien cache" (CVMFS_ALIEN_CACHE)
  * Fix multiple race conditions when repositories are unmounted
    during reload
  * Do not pull previous catalogs from snapshots
  * Replace mount helper shell script by binary
  * Replace autofs map shell script by binary
  * Fix potential endless loop in 'cvmfs_config setup'
  * Fix CVMFS_STRICT_MOUNT
  * TBB driven, parallel file processing engine in server
  * Follow rpm scheme in deb packaging (client, server, keys)
  * Add fnal stratum 1 to default configuration
  * Fix read-only cache mode

2.1.15:
  * Fix race in cvmfs_server publish
  * Fix rare inconsistency in runtime size tracking of the cache
  * Fix time calculation in cvmfs_talk host probe command
  * Allow for multi-repo operations and wildcards in
    cvmfs_server
  * Allow for stratum 1 aliases
  * Add simple check for cache space to 'cvmfs_config chksetup'
  * Unpin catalogs on unmount
  * Fix treatment of local I/O errors during stream decompression
  * Change X-CVMFS2 header to User-Agent
  * Improve logging on mount
  * Properly finalize Fuse module on mount failures
  * Build system: fix libattr devel detection
  * Fix detecting the service utility under Ubuntu in cvmfs_config
  * Replace leveldb usleep by SafeSleepMs
  * Switch to leveldb 1.12.0 (IA-64 compatibility)
  * Fix parsing of config file without trailing newline
  * Expand backoff on download errors to the loading of
    file catalogs
  * Fix false negative caching of I/O errors that occur during
    path lookup
  * Place SQlite temporary files into cache directory
  * Move OS X client from fuse4x to OSXFuse
  * Properly handle (ignore) mount options
    auto, noauto, user, nouser, users, _netdev
  * Strip debug symbols from 3rd party externals
  * Resolve "auto" proxy according to WLCG auto proxy discovery
    (see http://cern.ch/go/HV9f)
  * cvmfs_server: increase default expiration time for .cvmfspublished
    to 2 minutes in order to avoid being dDoS'd by misconfigured
    Squids
  * Automatically unmount a crashed mountpoint from the watchdog
  * Connect SQlite logger to cvmfs logger
  * Switch to sqlite 3.7.17
  * Add check for accessibiliy of /etc/nsswitch.conf to
    cvmfs_config chksetup
  * Add experimental support for overlayfs as an alternative to
    aufs
  * Enforce hard limit on number of concurrent HTTP connections
  * Switch to libcurl 7.32.0
  * Switch to zlib 1.2.8
  * Switch to c-ares 1.10.0
  * Fix "one too often" fail-over
  * Consider all HTTP 5XX errors as host errors
  * Release pinned catalogs at high watermark of pinned files
  * Unset executable bit of /etc/cvmfs/{default.conf,config.sh}
  * Fix potential endless loop in download thread
  * Refurbish build system for external dependencies
  * Fix C binding of libcvmfs
  * Add "import" command to cvmfs_server that transforms a 2.0
    repository into a 2.1 repository (Stratum 0)
  * Add pin command to cvmfs_talk
  * Fix reading from socket in talk thread
  * Add "nameserver set" command to cvmfs_talk
  * Fix various issues with reading of chunked files
  * Decrease memory consumption of the inode tracker
  * Remove trailing empty attribute in listattr callback
  * Make repositories replicatable by default
  * Experimental support for repository tags (named snapshots).
    Allows to mount a specific repository version and to rollback
    and re-publish previous repository states.

2.1.14:
  * Fix initial problems introduced with the 2.1.13 security hotfix

2.1.13:
  * Fix security bug in /etc/auto.cvmfs: due to improper
    option checking, normal users can get root privileges
    through autofs.

2.1.12:
  * Perform host failover after unsuccessful proxy
    failover (test all paths)
  * Improve recovery reliabiliy after node crash
    (force removal of cache database)
  * Fix help text of cvmfs_talk
  * Fix timeout for NFS shared maps
  * Drastically improved performance of copying the inode
    tracker
  * Safe guard against concurrent snapshot processes
  * Drop config.sh dependency from cvmfs_server

2.1.11:
  * Improve logging for whitelist expiry and fqrn errors
  * Add network path reset within the same proxy group
    (re-balance proxies)
  * Add network path reset for failover hosts
  * Add missing execmod SELinux exception for 32bit SL6
  * Fix occasional hangs of gdb when generating stack traces
  * Improve host/proxy failover logging
  * Fix host failover
  * Perform a host failover instead of a proxy failover
    on HTTP 502, 504 errors
  * Add experimental support for "micro-syslog" implementation that
    writes syslog messages to a file.  Add CVMFS_USYSLOG parameter
    to specify the destination file.
  * Distinguish information, warning, and error records when
    writing to syslog
  * Add -march=i686 to CFLAGS and CXXFLAGS for 32bit builds
  * Add CVMFS_MOUNT_RW switch parameter.  A read/write mount point
    can workaround problematic open flags (O_RDWR, O_TRUNC, ...)
  * Remove unused CVMFS_64BIT_INODES parameter
  * Avoid __sync_fetch_and_add on 64bit integers with a negative
    offset.  This breaks on 32bit systems.  It affects the counter
    for active file system calls in the loader.
  * SLES11 build system compatibility fixes

2.1.10:
  * Use continuous inodes on inode generation change instead of
    fixed bit fields.  This increases the usable inode space.
  * Ensure unique inode--path relationship during kernel-imposed
    lifetime of inodes.  Avoiding multiple inodes for the same path
    avoids large hangs of 100% system load.
  * Fix remove command in cache manager
  * Fix uid/euid of shared cache manager
  * Add 'evict' command to cvmfs_talk in order to remove specific
    files from cache
  * Improve logging for fatal cachedb update errors
  * Fix potential endless loop in signal handler
  * Add drainout mode and maintenance mode to internal affairs
  * Add number of forget() calls to file system statistics
  * Advise the kernel not to cache pages for files verified
    by cvmfs_fsck
  * Fix deadlock in 'cvmfs_config reload' when cwd is on cvmfs
  * Fix reloading with wiping out the cache directory in case
    the cache base directory is not owned by the cvmfs user
  * Fix restoring directory handle gauge
  * Prevent the leveldb build system from picking up the system's
    snappy library

2.1.9:
  * RHEL 6.4 SELinux rules for generating stack traces
  * Include stacktrace files in bugreport tarball
  * Check for attr utility in cvmfs_config
  * Fixed potential endless loop in automatic cache cleanup
  * Switched to SQlite 3.7.16.2
  * Fixed touching of .cvmfscatalog in server toolkit
  * Added "pause mode" to 'cvmfs_server publish' in order to allow
    for manually fixing file catalogs
  * Fix removal of temporary files in replication tools
  * Experimental support for "shared NFS maps", which are handled
    by sqlite and allow for NFS HA setups at the cost of performance
  * Recognize CVMFS_IPV4_ONLY environment variable and, if set
    to a non-empty value, don't use IPv6 addresses
  * Recognize http_proxy in cvmfs server toolkit
  * Fix handling of "last_snapshot" sentinel in replication
    when not executed as root
  * Asynchronous catalog updates in the server toolkit
  * Fix: shared cache manager race during load-unload cycles
  * Fix: file descriptor leaks during Fuse module reload
  * Fix: handling of log level parameter in snapshot
  * Fix: save and restore open dir and open file counters
    when the fuse module is reloaded
  * Fixed several memory leaks when reloading the Fuse module
  * Improved logging for whitelist verification errors
  * Added "remount fence" in order to ensure consistent
    catalog operations
  * Fix: Rewind file descriptor on download retries
  * Log inode generation overflows to syslog
  * Pretty printing for 'cvmfs_config reload'
  * Fixed selinux context for SL5 in cvmfs_server
  * Omit autofs warnings in NFS mode
  * Added "inode tracker" to smoothly connect catalog reloads
    and reloads of the Fuse module
  * Fix: handling of "-n" option in mount helper
  * Log application of new file system snapshots to syslog

2.1.8:
  * Added SElinux exception to allow unloading of cvmfs module
  * Run default signal handlers after custom crash handling
  * Fix for crash handler / ptrace Linux security handling
  * Support for ignoring x-directory hardlinks in the
    server toolkit
  * Fix: evaluation of symlinks could lead to wrong
    empty or 1-byte symlinks
  * Use 32bit inodes by default
  * Fixed wrong location for cache manager debug log
  * Fixed chksetup error about missing library on Mac

2.1.7:
  * Added support for CVMFS_KEYS_DIR, which has precedence over
    CVMFS_PUBLIC_KEY
  * Changed default install prefix to /usr
  * Experimental support for file chunking
  * Experimental support for cache read-only mode
  * Multi-threaded, extensible storage backend
  * Improved error reporting on mount failures
  * Fix: cvmfs-internal 1G default for cache size
  * Fix: file permissions for local storage backend
  * Fix: prevent double mount block with private mount points
  * Fix: store compressed certificate in replication
  * Fix: Build system for parallel builds
  * Fix: create stack traces by gdb, thereby handle hidden
    symbols
  * Packaging: Do not try to reload when upgrading from
    the 2.0 branch
  * Fix: Save fuse module state only after drainout of
         file system calls
  * Fix: stale page caches across file catalog reloads
  * Fix: hardlink count for entries of 2.0 file catalogs
  * Fix: don't retry downloads on HTTP errors
  * Fix: comply with system mount return values in the helper
  * Renamed cvmfs-lib RPM to cvmfs-devel
  * Fixed cvmfs_config reload on clean nodes

2.1.6:
  * Fixed hanging reload when reload socket can not be
    opened
  * Prohibit the use of 2.0.X cache directories
  * Fixed 'cvmfs_config chksetup' for root not in sudoers
  * Added retry with exponential backoff to download
    worker, adjustable with CVMFS_MAX_RETRY,
    CVMFS_BACKOFF_INIT, CVMFS_BACKOFF_MAX
  * Added automatic proxy group reset after
    CVMFS_PROXY_RESET_AFTER seconds
  * Added network statistics to 'cvmfs_talk internal affairs'
  * Fixed 'cvmfs_config stat' for non-standard mount points
  * Default symbol visibility hidden
  * Separate stacktrace logs by process
  * Packaging: don't strip binaries
  * cvmfs_reload returns with error if socket directory
    does not exist

2.1.5:
  * Added "pid cachemgr" command to cvmfs_talk
  * Added CERN IT public keys
  * Syslog facility adjustable to one of local0 .. local7

2.1.4:
  * Check permissions by default
  * Added cvmfs_suid mount option
  * Added cvmfs_talk commands "hotpatch history", "parameters"
  * Hotpatch functionality added (cvmfs_config reload)
  * Most parameters read by the cvmfs process
  * Server: fixed modifying attributes

2.1.3:
  * Fixed race condition when reloading catalogs
  * Handling of aufs .wh..wh.orph
  * Added -H "Pragma:" to uses of curl command line tool
  * Added /etc/exports to the bugreport
  * Added .cvmfscache and no_nfs_maps sentinel files

2.1.2:
  * Added sub packages for the server tools and the
    library
  * Added Stratum1 (replication) tools
  * Combined server binaries into cvmfs_swissknife
  * Bumped external versions: libcurl 7.27.0, c-ares 1.9.1,
    sqlite 3.7.14, sparsehash 1.12, zlib 1.2.7
  * Support for remote checking of repositories
  * Added Ubuntu (deb) packaging specs
  * Change default values: strict mount to no, shared cache
    to yes
  * Check for Fuse4X installation on Mac OS

2.1.1:
  * Start of 2.1 ChangeLog

2.1.0:
  see write-up at https://cernvm.cern.ch/portal/release-2.1

2.0.5:
  * Warn in cvmfs_config chksetup if no cache quota is set
  * Create cvmfs user in cvmfs_server if necessary
  * Fixed cvmfs_fsck on xfs
  * Fixed get_origin in config.sh
  * Speed up searach for existing mount point in mount helper
  * Log to syslog when new repository snapshot is applied
  * Fixed presentation error in cvmfs_stat
  * Added repository prefix to syslog messages
  * Fixed reporting of maximum cache size in cvmfs_config stat

2.0.4:
  * Re-opened the CVMFS_NFILES parameter for overwrites

2.0.3:
  * Fixed a typo in cvmfs_config stat that makes the Nagios
    check believe there is no network connectivity

2.0.2:
  * Write cache cleanup to syslog
  * Fixed a big stinking bug when cleaning up the cache while
    downloading

2.0.1:
  * Fixed build system error for 32bit builds on 64bit systems

2.0.0:
  * Declared immutable parameters in default.conf as read-only
  * Fix for Ubuntu 8.04 automounter
  * Experimental support for file backend added
  * Verify decompressed size on download
  * Unlink left-over temporary file catalogs in cvmfs_fsck
  * Fixed a file descriptor leak on loading certificates
  * Move dodgy files into a quarantaine folder in the cache
  * Log proxy switches to syslog
  * Use stack buffer for streamed file I/O
  * Fixed a file descriptor leak in the catalog load code
  * Exponential backoff for download errors to prevent
    Squid request storms
  * Log all file open errors except for ENOENT
  * Added bugreport command to cvmfs_config
  * More reliable cache db rebuild on corruption
  * Added stat command to cvmfs_config
  * Added extended attributes uptime, nclg, nopen, ndownload,
    timeout, timeout_direct, rx, speed
  * Added snapshot retention to replica tools
  * Removed redhat-isms from cvmfs_config setup and in
    cvmfs service
  * Mount helper compatible with SuSE
  * Fixed mount helper for systems without fuse group
  * Added extended attributes pid, version, lhash, expires
    maxfd, usedfd, nioerr, proxy, host
  * Fixed creating nested catalogs in the middle of two
    nested catalogs
  * Fixed lazy-load issue in cvmfs_sync with two paths sharing
    the same prefix
  * /bin/bash for cvmfs_config and mount/umount helpers
  * Changed bug report URL to cernvm.support@cern.ch
  * Fixed wrong mtab after failed umount

0.2.77:
  * Fixed a race condition in cvmfs service

0.2.76:
  * Fixed a typo in cvmfs_config setup
  * cvmfs_fsck recognizes temporary catalogs
  * Rewrote multi-threading in cvmfs_fsck in order to decrease
    memory consumption

0.2.75:
  * Fixed syslog message broadcasting
  * Warn about corruption in Linux kernel buffers in cvmfs_fsck
  * Automatically recover from corrupted LRU DB after system
    crash

0.2.74:
  * Fixed another internal database error when merging multi-level
    nested catalogs

0.2.73:
  * Fixed internal database errors when merging multi-level
    nested catalogs

0.2.72:
  * Fixed build script to create /cvmfs directory
  * Compare working catalog to published one in
    cvmfs_clgcmp
  * Fix for touched symlinks
  * Removed transactions from update statements, they are
    embraced by a big transaction anyway
  * Check for chunks in cvmfs_clgcmp
  * Print SHA-1 in cvmfs_lscat
  * Added TTL to .cvmfspublished
  * Added revision to .cvmfspublished

0.2.71:
  * Fixed wrong return codes in getxattr

0.2.70:
  * Pulling of previous catalogs changed to best-effort
    (better recovery trade-off)
  * Added fsck command to cvmfs_server
  * Fixed stale objects in kernel caches, on TTL the kernel
    caches are drained out prior to loading the new catalog
  * Creation of mucro catalogs adjustable via -m switch
  * Extended attribute "revision" added, same for all
    directory entries of a cvmfs mount point
  * Extended attribute "hash" added for translating a path
    name into its content hash
  * cvmfs_snapshot reads parameters per repository from
    /etc/cvmfs/replica.repositories
  * Added max_ttl mount option / CVMFS_MAX_TTL parameter,
    covered by service cvmfs reload
  * Make cvmfs_fsck work for mounted repositories
  * Proper return values for cvmfs_fsck
  * Added revision command to cvmfs-talk
  * Included revision counter in file catalogs

0.2.69:
  * Created cvmfs_server script to ease repository creation
  * Included zlib 1.2.5
  * Removed libssl dependency
  * (Re-)added remount command to cvmfs-talk
  * Removed catalog_timeout mount option (not needed with strong
    consistency)
  * Fixed link from parent to nested catalogs (strong consistency)
  * Use use_ino mount option, which fixes cycle detection problems
    in gnu fts (du, find, etc.)
  * Changed Fuse module memory allocator to jemalloc
  * Support for mucro catalogs in server backend
  * Moved cvmfsdrc(.local) to /etc/cvmfs/server.(conf|local)
  * Changed LRU DB locking mode to exclusive.  Improves performance
    and allows deletion of the LRU DB while cvmfs is mounted
  * Ignore touched symlinks in cvmfs_sync (instead of unsupported)
  * Protect against concurrent snapshots
  * Check registered nested catalogs against published ones
    in cvmfs_clgcmp

0.2.68:
  * Fixed a bug in the snapshot script which caused the pull
    return value to be ignored
  * Force "strict mount" and catalog signatures by default
  * Decreased default catalog TTL to 1 hour
  * Removed /etc/cvmfs/profile.d
  * Added reload command to cvmfs service for
    proxy, host, and timeouts
  * Added "timeout info" and "timeout set" commands to cvmfs-talk
  * Added "proxy set" command to cvmfs-talk
  * Added "proxy switch group" command to cvmfs-talk
  * Added "proxy info" command to cvmfs-talk
  * Forbid double mount in mount helper
  * Added "mountpoint" command to cvmfs-talk
  * Changed fs key for local cache from url host to fqrn
  * Fixed a bug that can lead to data corruption in case
    of fail-over because of a timeout
  * Accept ; separator for hosts, the comma is deprecated
  * Probe hosts by default only if no proxy is active
  * service cvmfs probe checks checks more strictly (fs type)
  * Make statfs (df) report occupied and total cache space
  * Fix for whitelists and unchanged catalogs in cvmfs_pull
  * For proxy notation, the | syntax has fail-over and load-balancing
    combined, the + syntax is deprecated
  * Create nested catalogs on the directory structure during sync
  * Avoid auto-nested catalogs in hidden directories
  * Fixed an incorrect warning about changed inodes in sync
  * Additional check for malformed root node in catalogs
  * Build system fix
  * Added CVMFS_TIMEOUT and CVMFS_TIMEOUT_DIRECT parameters
    to configure timeouts with and without proxies
  * Fixed a segfault for deep mounts with non-existing top-level
    directory

0.2.67:
  * Mount script typo fix

0.2.65:
  * CVMFS_HTTP_PROXY required
  * Default server URL for cern.ch in CERNVM_SERVER_URL

0.2.64:
  * Build system fix

0.2.63:
  * Parallel compression and hashing in cvmfs_sync.bin
  * Fix for multiple webserver entry points

0.2.62:
  * Added replica tools

0.2.61:
  * Fixed restarclean command in init script
  * Fixed atomic counters on Athlon MP
  * Improved handling of faulty proxies
  * Automated test suite added
  * Added options to write difference set to cvmfs_pull
  * Added cvmfs_scrub utility to check data dir
  * Bugfix in cvmfs_pull for consecutive downloads
  * Removed proxy option from cvmfs_pull
  * Use no-cache option on retry for cvmfs_pull

0.2.60:
  * Bugfix for cvmfs-init-scripts

0.2.59:
  * Bugfix for default domain handling

0.2.58:
  * Bugfix in mount scripts for non-listed repositories
  * Bugfix in catalog tree module

0.2.57:
  * Removed CVMFS_REPOSITORY_NAME parameter
  * Added CVMFS_PUBLIC_KEY parameter
  * Moved key to /etc/cvmfs/keys/cern.ch.pub
  * Removed local.d, added domain.d, local configuration
    now based on files with suffix .local
  * Changed CVMFS_CACHE_DIR to CVMFS_CACHE_BASE
  * Changed namespace to /cvmfs/<FQRN>, like
    /cvmfs/atlas.cern.ch

0.2.56:
  * Log mount/unmount to syslog
  * Added short term TTL (4 min.) for offline mode
  * Removed entry point mount option, all replicas are treated
    the same way
  * Added a secure mode (fail on errors) to cvmfs_pull
  * Changed catalog memory cache to direct mapped / 2 way associative
  * Changed name space to /cvmfs/cern.ch
  * Added a couple of consistency checks to cvmfs_config chksetup
  * cvmfs-talk reads the configuration
  * Added forward TTL adjustment
  * Added probe and restartautofs commands to service
  * Added catalog checksum cache
  * Added certificate and whitelist cache
  * Moved the chmod 000 interface to cvmfs-talk
  * Intermediate catalogs are handled by cvmfs_pull
  * Added "version patchlevel" command to cvmfs-talk
  * Increased number of internal file descriptors to 512
  * More clever catalog memory cache invalidation
  * SQlite memory allocations tuned (smaller memory footprint)

0.2.55:
  * Catalog load fix for informed lookup
  * Require special file available on the server for cvmfs_pull

0.2.54:
  * Fixes to the RPMs to be more standard compliant
  * Added snapshot handling to cvmfs_pull
  * Added CVMFS_STRICT_MOUNT parameter to allow preventing
    to mount non-listed repositories
  * Added CVMFS_FORCE_SIGNING parameter
  * Syslog level adjustable via mount option -o syslog_level
    and CVMFS_SYSLOG_LEVEL parameter
  * Mount scripts now recognize the CVMFS_TRACEFILE parameter
  * Increased catalog memory cache to 2^14 entries
  * Increased kernel cache lifetime to 60 seconds
  * More clever lookup of meta-data, huge speedup when many
    catalogs are loaded
  * Switched to SQlite 3.7.4
  * Removed remount_sleep option, now handled by flushing buffers
  * Fixed some multi-threading bugs
  * Switched to libcurl 7.21.3
  * Include timestamp in debug log
  * Changed failover + load-balaning proxy syntax: introduced 3rd
    level to specify load-balance blocks first, failover later
  * Proper mapping of file catalogs and whitelists to repository
    names
  * Include-fix for kernel module
  * Added cvmfs_pull utility for backend storage synchronization
  * Fixed last-modified handling of cached catalogs
  * Added cvmfs_lvmrotate for snapshots
  * Added jemalloc to tarball, just in case
  * Set config.sh non-executable
  * Start cvmfs2 as cvmfs:cvmfs instead of cvmfs:fuse
  * Fixed wrong conversion for pre 0.2.53 cache directories

0.2.53:
  * Fixed libcrypto multi-threading issue
  * Fail on very slow downloads (instead of hanging)
  * Fixed SQlite memory enforcement issue
  * Switched to SQlite multi-thread mode
  * Open catalogs read-only on client
  * Write to syslog when download fails
  * Added support for local certificate blacklist
  * Loading of file catalogs rewritten, catalogs now handled
    by LRU module as well
  * Removed remount command from cvmfs-talk
  * Determine file type for rename in kernel module
  * removed all_catalogs mount option
  * added bookkeeping of dirty catalogs to avoid unnecessary
    signing
  * don't flush the fs change log when cvmfs_sync.bin fails
  * added cvmfs_lscat utility to assist in cutting directory
    trees
  * fix for large file support on 32bit

0.2.52:
  * fixed Coverity-detected defects
  * support for lazy attach of catalogs in server tools
    (extends scalability to at least a couple of thousand
     catalogs)
  * bugfix in server tools when moving out nested catalogs
  * bugfix for large files (> 2GB)
  * bugfix in mount scripts for CDN usage

0.2.51:
  * bugfix in mount scripts for CDN
  * changed cvmfs_sign to sign single catalogs
  * server tools add schema version to properties table
  * server tools keep sha1 of previous revision of catalog
  * server tools register and maintain sha1 of nested catalogs
  * server tools write extended checksum .cvmfspublished
  * added "open catalogs" command to cvmfs-talk
  * add last modified timestamp when making catalog snapshot
  * fixed time comparison to work on UTC instead of
    local time
  * use the SQlite auto_vaccum=full feature for new catalogs
  * added cvmfs_unsign tool to strip a signature from a
    file catalog
  * store .cvmfscatalog as symlink into data dir
  * added basic rpm for server tools

0.2.50:
  * another fix in build system for server installation

0.2.49:
  * fix in build system for server installation

0.2.48:
  * added full meta data check for cvmfs_clgcmp
  * bugfix in cvmfs_sync for replaced files
  * added .cvmfsdirtab support in cvmfs-sync
  * added fuse as dependency for RPM
  * check and repair access rights for /dev/fuse
  * check for /dev/fuse before loading fuse module
  * replaced MD5 implementation with OpenSSL MD5
    (10-20% speedup)
  * replaced SHA1 implementation with OpenSSL SHA1
    (factor 5 speedup)
  * fixed some defects found by Coverity

0.2.47:
  * added basic catalog encryption/decryption routines
  * added debug mode, turned on by CVMFS_DEBUGLOG=$file
  * moved standard mount options logic from cvmfs.auto
    to the mount helper (fixes autofs ":" bug)
  * fix for pid command in cvmfs-talk
  * fix for mount scripts
  * fixes for cvmfs_clgcmp and cvmfs_sync

0.2.46:
  * mount scripts also check for /etc/cvmfs/site.conf
  * updated spec file for new mount scripts
  * fixed mount script compatibility issues

0.2.45:
  * intermediate release for testing

0.2.44:
  * fixed mount script compatibility issues

0.2.43:
  * increased default number of open files to 32768

0.2.42:
  * build system fixes

0.2.41:
  * look for public key in /etc/cvmfs instead of /etc/cernvm
  * excluded public key from make install
    (installed in packet manager)

0.2.40:
  * added mount scripts (--enable-mount-scripts)
  * added grab_mountpoint option (automount hack)
  * fixed setgid bug at bootstrap

0.2.39:
  * fixed option handling

0.2.38:
  * fixed build system destination directories

0.2.37:
  * removed pidfile option, not required anymore
  * switch mount options are actually handled as switches
  * fixed missing O_TRUNC flag in server tools

0.2.36:
  * cvmfs Makefile.am fix for fuse-duplex.h

0.2.35:
  * fixed configure.ac name bug

0.2.34:
  * dropped pcre dependency
  * evaluate gid and uid Fuse parameter and use it to drop rights
  * added nofiles mount option to let CernVM-FS increase the ulimit
  * removed update proxies command from cvmfs-talk
  * proxies set via mount option
  * cache directory is created on demand
  * new boot code, uses fuse_main, compatible with automount,
    supports -s switch
  * removed urlenc option, fixed to sha1 now
  * replaced cvmfs_journald by kernel module,
    cvmfsd, and synchronization tools, dropped inotify dependency
  * reworked the talk part with a socket
  * couple of minor fixes according to coverity report
  * fixed builtin compilation of libfuse
  * fixed /var/lock/subsys bookkeeping for cvmfs init script
  * added CernVM RSA public key to RPM

0.2.33:
  * added libfuse to build system
  * added redirfs kernel module and cvmfs filter which is supposed
    to replace the cvmfs_journald server daemon soon
  * added libfuse 2.8.4

0.2.32:
  * bugfixes in cvmfs_sign and authentication thread in cvmfs_journald
  * revised build system, added option to use builtin libcurl
  * removed cvmfs1's make_cvmfs

0.2.31:
  * fixed libcurl multi-thread timeout signal handler issue
  * wrapper around malloc & co. to abort on out-of-memory
  * prevent gcc from optimizing stack frames away
  * fix around stack munging in signal handler

0.2.30:
  * performance improvements in stat() and open() callbacks
  * revised integration of tracer module, Intel TBB dependency dropped
  * export of CVMFS_HTTP_PROXY done by init script
  * new parameters in cvmfs.initd: ADDITIONAL_OPTIONS, OVERWRITE_OPTIONS
  * /etc/cvmfs.local is examined by rpm-init-script

0.2.29:
  * Start of ChangeLog<|MERGE_RESOLUTION|>--- conflicted
+++ resolved
@@ -1,31 +1,22 @@
-<<<<<<< HEAD
 2.12.0:
 
-2.11.1:
- * [client]  Fix race condition on concurrent mounts (#3393)
-=======
 2.11.1:
  * [client] Fix race condition on concurrent mounts (#3393)
->>>>>>> 09969f00
  * [config] Fix client reload if remote config repo is unavailable (#3390)
  * [rpm] Patch out the git build dependency of pacparser (#3376)
  * [rpm] Add Debian 12 bookworm to cvmfs-release
- * [rpm] Limit initscripts dependency to rhel <=7 (#3408) 
-
-<<<<<<< HEAD
-
-=======
->>>>>>> 09969f00
+ * [rpm] Limit initscripts dependency to rhel <=7 (#3408)
+
 2.11.0:
   * [client] Allow change to/from debug mode during cvmfs_config reload (#2897, #3359)
   * [client] Re-use the file descriptor for a file already open in the local cache (#3067)
   * [client] Support latest signature of fuse_lowlevel_notify_expire_entry (#3352)
-  * [client] Placeholder for custom proxy health check and sharding policy (#3095) 
+  * [client] Placeholder for custom proxy health check and sharding policy (#3095)
   * [client] Custom http tracing headers (#3094)
   * [client] Use http client auth only if membership is set (#3333)
   * [gw] Fix publication of uncompressed files through gateway (#3338)
   * [client] Add curl debug info to debug log (#3329)
-  * [server] Verify meta-info object in cvmfs_server check (#3139) 
+  * [server] Verify meta-info object in cvmfs_server check (#3139)
   * [client] Allow CPU affinity setting through CVMFS_CPU_AFFINITY (#3330)
   * [server] Fix deadlock in uploading pipeline (#3195)
   * [gw] Fix transaction abort after gateway restart (#3128)
