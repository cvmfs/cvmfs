2.1.10:
<<<<<<< HEAD
  * Fix restoring directory handle gauge
  * Prevent the leveldb build system to pick up the system's
=======
  * Fix remove command in cache manager
  * Fix uid/euid of shared cache manager
  * Add 'evict' command to cvmfs_talk in order to remove specific
    files from cache
  * Improve logging for fatal cachedb update errors
  * Fix potential endless loop in signal handler
  * Add drainout mode and maintenance mode to internal affairs
  * Use md5path cache for lookups of ancient inodes
  * Add number of forget() calls to file system statistics
  * Advise the kernel not to cache pages for files verified
    by cvmfs_fsck
  * Fix deadlock in 'cvmfs_config reload' when cwd is on cvmfs
  * Fix reloading with wiping out the cache directory in case
    the cache base directory is not owned by the cvmfs user
  * Fix restoring directory handle gauge
  * Prevent the leveldb build system from picking up the system's
>>>>>>> 7c273104
    snappy library

2.1.9:
  * RHEL 6.4 SELinux rules for generating stack traces
  * Include stacktrace files in bugreport tarball
  * Check for attr utility in cvmfs_config
  * Fixed potential endless loop in automatic cache cleanup
  * Switched to SQlite 3.7.16.2
  * Fixed touching of .cvmfscatalog in server toolkit
  * Added "pause mode" to 'cvmfs_server publish' in order to allow
    for manually fixing file catalogs
  * Fix removal of temporary files in replication tools
  * Experimental support for "shared NFS maps", which are handled
    by sqlite and allow for NFS HA setups at the cost of performance
  * Recognize CVMFS_IPV4_ONLY environment variable and, if set
    to a non-empty value, don't use IPv6 addresses
  * Recognize http_proxy in cvmfs server toolkit
  * Fix handling of "last_snapshot" sentinel in replication
    when not executed as root
  * Asynchronous catalog updates in the server toolkit
  * Fix: shared cache manager race during load-unload cycles
  * Fix: file descriptor leaks during Fuse module reload
  * Fix: handling of log level parameter in snapshot
  * Fix: save and restore open dir and open file counters
    when the fuse module is reloaded
  * Fixed several memory leaks when reloading the Fuse module
  * Improved logging for whitelist verification errors
  * Added "remount fence" in order to ensure consistent
    catalog operations
  * Fix: Rewind file descriptor on download retries
  * Log inode generation overflows to syslog
  * Pretty printing for 'cvmfs_config reload'
  * Fixed selinux context for SL5 in cvmfs_server
  * Omit autofs warnings in NFS mode
  * Added "inode tracker" to smoothly connect catalog reloads 
    and reloads of the Fuse module
  * Fix: handling of "-n" option in mount helper
  * Log application of new file system snapshots to syslog

2.1.8:
  * Added SElinux exception to allow unloading of cvmfs module
  * Run default signal handlers after custom crash handling
  * Fix for crash handler / ptrace Linux security handling
  * Support for ignoring x-directory hardlinks in the
    server toolkit
  * Fix: evaluation of symlinks could lead to wrong
    empty or 1-byte symlinks
  * Use 32bit inodes by default
  * Fixed wrong location for cache manager debug log
  * Fixed chksetup error about missing library on Mac

2.1.7:
  * Added support for CVMFS_KEYS_DIR, which has precedence over
    CVMFS_PUBLIC_KEY 
  * Changed default install prefix to /usr
  * Experimental support for file chunking
  * Experimental support for cache read-only mode
  * Multi-threaded, extensible storage backend
  * Improved error reporting on mount failures
  * Fix: cvmfs-internal 1G default for cache size
  * Fix: file permissions for local storage backend
  * Fix: prevent double mount block with private mount points
  * Fix: store compressed certificate in replication
  * Fix: Build system for parallel builds 
  * Fix: create stack traces by gdb, thereby handle hidden 
    symbols
  * Packaging: Do not try to reload when upgrading from
    the 2.0 branch
  * Fix: Save fuse module state only after drainout of
         file system calls
  * Fix: stale page caches across file catalog reloads
  * Fix: hardlink count for entries of 2.0 file catalogs
  * Fix: don't retry downloads on HTTP errors 
  * Fix: comply with system mount return values in the helper
  * Renamed cvmfs-lib RPM to cvmfs-devel 
  * Fixed cvmfs_config reload on clean nodes

2.1.6:
  * Fixed hanging reload when reload socket can not be
    opened
  * Prohibit the use of 2.0.X cache directories
  * Fixed 'cvmfs_config chksetup' for root not in sudoers
  * Added retry with exponential backoff to download
    worker, adjustable with CVMFS_MAX_RETRY,
    CVMFS_BACKOFF_INIT, CVMFS_BACKOFF_MAX
  * Added automatic proxy group reset after
    CVMFS_PROXY_RESET_AFTER seconds
  * Added network statistics to 'cvmfs_talk internal affairs'
  * Fixed 'cvmfs_config stat' for non-standard mount points
  * Default symbol visibility hidden 
  * Separate stacktrace logs by process
  * Packaging: don't strip binaries
  * cvmfs_reload returns with error if socket directory
    does not exist
  
2.1.5:
  * Added "pid cachemgr" command to cvmfs_talk
  * Added CERN IT public keys
  * Syslog facility adjustable to one of local0 .. local7

2.1.4:
  * Check permissions by default
  * Added cvmfs_suid mount option
  * Added cvmfs_talk commands "hotpatch history", "parameters"
  * Hotpatch functionality added (cvmfs_config reload)
  * Most parameters read by the cvmfs process
  * Server: fixed modifying attributes

2.1.3:
  * Fixed race condition when reloading catalogs
  * Handling of aufs .wh..wh.orph
  * Added -H "Pragma:" to uses of curl command line tool
  * Added /etc/exports to the bugreport
  * Added .cvmfscache and no_nfs_maps sentinel files

2.1.2:
  * Added sub packages for the server tools and the
    library
  * Added Stratum1 (replication) tools
  * Combined server binaries into cvmfs_swissknife
  * Bumped external versions: libcurl 7.27.0, c-ares 1.9.1,
    sqlite 3.7.14, sparsehash 1.12, zlib 1.2.7
  * Support for remote checking of repositories
  * Added Ubuntu (deb) packaging specs
  * Change default values: strict mount to no, shared cache
    to yes
  * Check for Fuse4X installation on Mac OS

2.1.1:
  * Start of 2.1 ChangeLog

2.1.0:
  see write-up at https://cernvm.cern.ch/portal/release-2.1

2.0.5:
  * Warn in cvmfs_config chksetup if no cache quota is set
  * Create cvmfs user in cvmfs_server if necessary
  * Fixed cvmfs_fsck on xfs
  * Fixed get_origin in config.sh
  * Speed up searach for existing mount point in mount helper
  * Log to syslog when new repository snapshot is applied
  * Fixed presentation error in cvmfs_stat
  * Added repository prefix to syslog messages
  * Fixed reporting of maximum cache size in cvmfs_config stat

2.0.4:
  * Re-opened the CVMFS_NFILES parameter for overwrites
 
2.0.3:
  * Fixed a typo in cvmfs_config stat that makes the Nagios 
    check believe there is no network connectivity

2.0.2:
  * Write cache cleanup to syslog
  * Fixed a big stinking bug when cleaning up the cache while 
    downloading

2.0.1:
  * Fixed build system error for 32bit builds on 64bit systems

2.0.0:
  * Declared immutable parameters in default.conf as read-only
  * Fix for Ubuntu 8.04 automounter
  * Experimental support for file backend added
  * Verify decompressed size on download
  * Unlink left-over temporary file catalogs in cvmfs_fsck
  * Fixed a file descriptor leak on loading certificates
  * Move dodgy files into a quarantaine folder in the cache
  * Log proxy switches to syslog
  * Use stack buffer for streamed file I/O
  * Fixed a file descriptor leak in the catalog load code
  * Exponential backoff for download errors to prevent
    Squid request storms
  * Log all file open errors except for ENOENT
  * Added bugreport command to cvmfs_config
  * More reliable cache db rebuild on corruption
  * Added stat command to cvmfs_config
  * Added extended attributes uptime, nclg, nopen, ndownload, 
    timeout, timeout_direct, rx, speed
  * Added snapshot retention to replica tools
  * Removed redhat-isms from cvmfs_config setup and in
    cvmfs service
  * Mount helper compatible with SuSE
  * Fixed mount helper for systems without fuse group
  * Added extended attributes pid, version, lhash, expires
    maxfd, usedfd, nioerr, proxy, host 
  * Fixed creating nested catalogs in the middle of two
    nested catalogs
  * Fixed lazy-load issue in cvmfs_sync with two paths sharing
    the same prefix
  * /bin/bash for cvmfs_config and mount/umount helpers
  * Changed bug report URL to cernvm.support@cern.ch
  * Fixed wrong mtab after failed umount

0.2.77:
  * Fixed a race condition in cvmfs service

0.2.76:
  * Fixed a typo in cvmfs_config setup
  * cvmfs_fsck recognizes temporary catalogs
  * Rewrote multi-threading in cvmfs_fsck in order to decrease
    memory consumption

0.2.75:
  * Fixed syslog message broadcasting
  * Warn about corruption in Linux kernel buffers in cvmfs_fsck
  * Automatically recover from corrupted LRU DB after system
    crash

0.2.74:
  * Fixed another internal database error when merging multi-level
    nested catalogs

0.2.73:
  * Fixed internal database errors when merging multi-level
    nested catalogs

0.2.72:
  * Fixed build script to create /cvmfs directory
  * Compare working catalog to published one in
    cvmfs_clgcmp
  * Fix for touched symlinks
  * Removed transactions from update statements, they are
    embraced by a big transaction anyway 
  * Check for chunks in cvmfs_clgcmp
  * Print SHA-1 in cvmfs_lscat
  * Added TTL to .cvmfspublished
  * Added revision to .cvmfspublished

0.2.71:
  * Fixed wrong return codes in getxattr

0.2.70:
  * Pulling of previous catalogs changed to best-effort
    (better recovery trade-off)
  * Added fsck command to cvmfs_server
  * Fixed stale objects in kernel caches, on TTL the kernel
    caches are drained out prior to loading the new catalog
  * Creation of mucro catalogs adjustable via -m switch
  * Extended attribute "revision" added, same for all
    directory entries of a cvmfs mount point
  * Extended attribute "hash" added for translating a path
    name into its content hash
  * cvmfs_snapshot reads parameters per repository from
    /etc/cvmfs/replica.repositories
  * Added max_ttl mount option / CVMFS_MAX_TTL parameter,
    covered by service cvmfs reload
  * Make cvmfs_fsck work for mounted repositories
  * Proper return values for cvmfs_fsck
  * Added revision command to cvmfs-talk
  * Included revision counter in file catalogs  

0.2.69:
  * Created cvmfs_server script to ease repository creation
  * Included zlib 1.2.5
  * Removed libssl dependency
  * (Re-)added remount command to cvmfs-talk
  * Removed catalog_timeout mount option (not needed with strong
    consistency)
  * Fixed link from parent to nested catalogs (strong consistency) 
  * Use use_ino mount option, which fixes cycle detection problems 
    in gnu fts (du, find, etc.)
  * Changed Fuse module memory allocator to jemalloc
  * Support for mucro catalogs in server backend
  * Moved cvmfsdrc(.local) to /etc/cvmfs/server.(conf|local)
  * Changed LRU DB locking mode to exclusive.  Improves performance
    and allows deletion of the LRU DB while cvmfs is mounted
  * Ignore touched symlinks in cvmfs_sync (instead of unsupported)
  * Protect against concurrent snapshots
  * Check registered nested catalogs against published ones
    in cvmfs_clgcmp  

0.2.68:
  * Fixed a bug in the snapshot script which caused the pull
    return value to be ignored
  * Force "strict mount" and catalog signatures by default
  * Decreased default catalog TTL to 1 hour
  * Removed /etc/cvmfs/profile.d
  * Added reload command to cvmfs service for
    proxy, host, and timeouts
  * Added "timeout info" and "timeout set" commands to cvmfs-talk
  * Added "proxy set" command to cvmfs-talk
  * Added "proxy switch group" command to cvmfs-talk
  * Added "proxy info" command to cvmfs-talk
  * Forbid double mount in mount helper
  * Added "mountpoint" command to cvmfs-talk
  * Changed fs key for local cache from url host to fqrn
  * Fixed a bug that can lead to data corruption in case
    of fail-over because of a timeout
  * Accept ; separator for hosts, the comma is deprecated
  * Probe hosts by default only if no proxy is active 
  * service cvmfs probe checks checks more strictly (fs type)
  * Make statfs (df) report occupied and total cache space
  * Fix for whitelists and unchanged catalogs in cvmfs_pull
  * For proxy notation, the | syntax has fail-over and load-balancing 
    combined, the + syntax is deprecated
  * Create nested catalogs on the directory structure during sync
  * Avoid auto-nested catalogs in hidden directories
  * Fixed an incorrect warning about changed inodes in sync
  * Additional check for malformed root node in catalogs
  * Build system fix
  * Added CVMFS_TIMEOUT and CVMFS_TIMEOUT_DIRECT parameters
    to configure timeouts with and without proxies
  * Fixed a segfault for deep mounts with non-existing top-level
    directory 

0.2.67:
  * Mount script typo fix

0.2.65:
  * CVMFS_HTTP_PROXY required
  * Default server URL for cern.ch in CERNVM_SERVER_URL 
 
0.2.64:
  * Build system fix

0.2.63:
  * Parallel compression and hashing in cvmfs_sync.bin
  * Fix for multiple webserver entry points    

0.2.62:
  * Added replica tools
  
0.2.61:
  * Fixed restarclean command in init script
  * Fixed atomic counters on Athlon MP
  * Improved handling of faulty proxies
  * Automated test suite added
  * Added options to write difference set to cvmfs_pull
  * Added cvmfs_scrub utility to check data dir
  * Bugfix in cvmfs_pull for consecutive downloads
  * Removed proxy option from cvmfs_pull
  * Use no-cache option on retry for cvmfs_pull

0.2.60:
  * Bugfix for cvmfs-init-scripts 

0.2.59:
  * Bugfix for default domain handling

0.2.58:
  * Bugfix in mount scripts for non-listed repositories
  * Bugfix in catalog tree module

0.2.57:
  * Removed CVMFS_REPOSITORY_NAME parameter
  * Added CVMFS_PUBLIC_KEY parameter
  * Moved key to /etc/cvmfs/keys/cern.ch.pub
  * Removed local.d, added domain.d, local configuration
    now based on files with suffix .local
  * Changed CVMFS_CACHE_DIR to CVMFS_CACHE_BASE
  * Changed namespace to /cvmfs/<FQRN>, like
    /cvmfs/atlas.cern.ch  

0.2.56:
  * Log mount/unmount to syslog
  * Added short term TTL (4 min.) for offline mode
  * Removed entry point mount option, all replicas are treated
    the same way
  * Added a secure mode (fail on errors) to cvmfs_pull
  * Changed catalog memory cache to direct mapped / 2 way associative
  * Changed name space to /cvmfs/cern.ch
  * Added a couple of consistency checks to cvmfs_config chksetup
  * cvmfs-talk reads the configuration
  * Added forward TTL adjustment
  * Added probe and restartautofs commands to service
  * Added catalog checksum cache
  * Added certificate and whitelist cache
  * Moved the chmod 000 interface to cvmfs-talk
  * Intermediate catalogs are handled by cvmfs_pull
  * Added "version patchlevel" command to cvmfs-talk
  * Increased number of internal file descriptors to 512
  * More clever catalog memory cache invalidation
  * SQlite memory allocations tuned (smaller memory footprint)

0.2.55:
  * Catalog load fix for informed lookup
  * Require special file available on the server for cvmfs_pull

0.2.54:
  * Fixes to the RPMs to be more standard compliant
  * Added snapshot handling to cvmfs_pull
  * Added CVMFS_STRICT_MOUNT parameter to allow preventing
    to mount non-listed repositories
  * Added CVMFS_FORCE_SIGNING parameter
  * Syslog level adjustable via mount option -o syslog_level
    and CVMFS_SYSLOG_LEVEL parameter
  * Mount scripts now recognize the CVMFS_TRACEFILE parameter
  * Increased catalog memory cache to 2^14 entries
  * Increased kernel cache lifetime to 60 seconds
  * More clever lookup of meta-data, huge speedup when many
    catalogs are loaded
  * Switched to SQlite 3.7.4
  * Removed remount_sleep option, now handled by flushing buffers
  * Fixed some multi-threading bugs
  * Switched to libcurl 7.21.3
  * Include timestamp in debug log
  * Changed failover + load-balaning proxy syntax: introduced 3rd 
    level to specify load-balance blocks first, failover later
  * Proper mapping of file catalogs and whitelists to repository
    names
  * Include-fix for kernel module
  * Added cvmfs_pull utility for backend storage synchronization
  * Fixed last-modified handling of cached catalogs
  * Added cvmfs_lvmrotate for snapshots
  * Added jemalloc to tarball, just in case
  * Set config.sh non-executable
  * Start cvmfs2 as cvmfs:cvmfs instead of cvmfs:fuse
  * Fixed wrong conversion for pre 0.2.53 cache directories

0.2.53:
  * Fixed libcrypto multi-threading issue
  * Fail on very slow downloads (instead of hanging)
  * Fixed SQlite memory enforcement issue
  * Switched to SQlite multi-thread mode
  * Open catalogs read-only on client
  * Write to syslog when download fails
  * Added support for local certificate blacklist
  * Loading of file catalogs rewritten, catalogs now handled
    by LRU module as well
  * Removed remount command from cvmfs-talk
  * Determine file type for rename in kernel module
  * removed all_catalogs mount option
  * added bookkeeping of dirty catalogs to avoid unnecessary
    signing
  * don't flush the fs change log when cvmfs_sync.bin fails
  * added cvmfs_lscat utility to assist in cutting directory
    trees
  * fix for large file support on 32bit  

0.2.52:
  * fixed Coverity-detected defects
  * support for lazy attach of catalogs in server tools
    (extends scalability to at least a couple of thousand
     catalogs)
  * bugfix in server tools when moving out nested catalogs
  * bugfix for large files (> 2GB)
  * bugfix in mount scripts for CDN usage

0.2.51:
  * bugfix in mount scripts for CDN
  * changed cvmfs_sign to sign single catalogs
  * server tools add schema version to properties table
  * server tools keep sha1 of previous revision of catalog
  * server tools register and maintain sha1 of nested catalogs 
  * server tools write extended checksum .cvmfspublished
  * added "open catalogs" command to cvmfs-talk
  * add last modified timestamp when making catalog snapshot
  * fixed time comparison to work on UTC instead of
    local time 
  * use the SQlite auto_vaccum=full feature for new catalogs
  * added cvmfs_unsign tool to strip a signature from a
    file catalog
  * store .cvmfscatalog as symlink into data dir
  * added basic rpm for server tools

0.2.50:
  * another fix in build system for server installation    

0.2.49:
  * fix in build system for server installation  

0.2.48:
  * added full meta data check for cvmfs_clgcmp
  * bugfix in cvmfs_sync for replaced files
  * added .cvmfsdirtab support in cvmfs-sync
  * added fuse as dependency for RPM
  * check and repair access rights for /dev/fuse
  * check for /dev/fuse before loading fuse module
  * replaced MD5 implementation with OpenSSL MD5
    (10-20% speedup)
  * replaced SHA1 implementation with OpenSSL SHA1
    (factor 5 speedup)
  * fixed some defects found by Coverity

0.2.47:
  * added basic catalog encryption/decryption routines
  * added debug mode, turned on by CVMFS_DEBUGLOG=$file
  * moved standard mount options logic from cvmfs.auto
    to the mount helper (fixes autofs ":" bug)
  * fix for pid command in cvmfs-talk
  * fix for mount scripts
  * fixes for cvmfs_clgcmp and cvmfs_sync

0.2.46:
  * mount scripts also check for /etc/cvmfs/site.conf
  * updated spec file for new mount scripts
  * fixed mount script compatibility issues

0.2.45:
  * intermediate release for testing

0.2.44:
  * fixed mount script compatibility issues  

0.2.43:
  * increased default number of open files to 32768

0.2.42:
  * build system fixes

0.2.41:
  * look for public key in /etc/cvmfs instead of /etc/cernvm
  * excluded public key from make install 
    (installed in packet manager)

0.2.40:
  * added mount scripts (--enable-mount-scripts)
  * added grab_mountpoint option (automount hack)
  * fixed setgid bug at bootstrap
 
0.2.39:
  * fixed option handling

0.2.38:
  * fixed build system destination directories

0.2.37:
  * removed pidfile option, not required anymore
  * switch mount options are actually handled as switches
  * fixed missing O_TRUNC flag in server tools   

0.2.36:
  * cvmfs Makefile.am fix for fuse-duplex.h

0.2.35:
  * fixed configure.ac name bug

0.2.34:
  * dropped pcre dependency
  * evaluate gid and uid Fuse parameter and use it to drop rights
  * added nofiles mount option to let CernVM-FS increase the ulimit
  * removed update proxies command from cvmfs-talk
  * proxies set via mount option
  * cache directory is created on demand
  * new boot code, uses fuse_main, compatible with automount, 
    supports -s switch
  * removed urlenc option, fixed to sha1 now
  * replaced cvmfs_journald by kernel module, 
    cvmfsd, and synchronization tools, dropped inotify dependency
  * reworked the talk part with a socket
  * couple of minor fixes according to coverity report
  * fixed builtin compilation of libfuse
  * fixed /var/lock/subsys bookkeeping for cvmfs init script
  * added CernVM RSA public key to RPM

0.2.33:
  * added libfuse to build system
  * added redirfs kernel module and cvmfs filter which is supposed
    to replace the cvmfs_journald server daemon soon
  * added libfuse 2.8.4

0.2.32:
  * bugfixes in cvmfs_sign and authentication thread in cvmfs_journald
  * revised build system, added option to use builtin libcurl
  * removed cvmfs1's make_cvmfs

0.2.31:
  * fixed libcurl multi-thread timeout signal handler issue 
  * wrapper around malloc & co. to abort on out-of-memory
  * prevent gcc from optimizing stack frames away 
  * fix around stack munging in signal handler

0.2.30:
  * performance improvements in stat() and open() callbacks
  * revised integration of tracer module, Intel TBB dependency dropped
  * export of CVMFS_HTTP_PROXY done by init script
  * new parameters in cvmfs.initd: ADDITIONAL_OPTIONS, OVERWRITE_OPTIONS
  * /etc/cvmfs.local is examined by rpm-init-script

0.2.29:
  * Start of ChangeLog<|MERGE_RESOLUTION|>--- conflicted
+++ resolved
@@ -1,8 +1,4 @@
 2.1.10:
-<<<<<<< HEAD
-  * Fix restoring directory handle gauge
-  * Prevent the leveldb build system to pick up the system's
-=======
   * Fix remove command in cache manager
   * Fix uid/euid of shared cache manager
   * Add 'evict' command to cvmfs_talk in order to remove specific
@@ -19,7 +15,6 @@
     the cache base directory is not owned by the cvmfs user
   * Fix restoring directory handle gauge
   * Prevent the leveldb build system from picking up the system's
->>>>>>> 7c273104
     snappy library
 
 2.1.9:
