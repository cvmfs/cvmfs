<<<<<<< HEAD
2.10.0:
  * Change default magic xattr visibility to "rootonly"
  * Add support for sharding proxies support with new client option 
    CVMFS_PROXY_SHARD={yes|no} (CVM-2060)
=======
2.9.2:
  * GO 1.18 is bundled as an external depedency, facilitating building on
    older platforms (#2867)
>>>>>>> c21b7e42

2.9.1:
  * Fix build for CentOS Stream 9 (#2862)
  * Improve error reporting in watchdog process (#2859)
  * Fix potential use-after-free error in swissknife check (#2860)
  * Fix conflict in commandline arguments of cvmfs_ducc (#2853)
  * Running cvmfs_server check -a and gc -a is now mutually exclusive
    (CVM-2043)
  * Enable external monitoring of geodb updates, add the CVMFS_GEO_AUTO_UPDATE
    option (CVM-1857)
  * Ignore trailing path after repo name in `cvmfs_server abort` (CVM-2055)
  * New option to list magic xattrs on root node only (CVM-2058)
  * Fix integrity check for external chunked files (CVM-2050)
  * Fix for GeoAPI and Python3 (CVM-2052)
  * Fix initialization of upstream type in cvmfs_server ingest (#2816)
  * Fix bug where trailing slash in base dir crashes tarball ingest (CVM-2044)

2.9.0:
  * Add initial implementation of cvmfs_publish commit (CVM-2029)
  * [libcvmfs_server] Require repo key & certificate only on non-gw publishers
  * [gw] Fix spurious keychain warning on transaction (CVM-1982)
  * Add `cvmfs_server check -a` command (CVM-1524)
  * Add timestamp_last_error magic extended attribute (CVM-2003)
  * Add logbuffer magic extended attribute
  * Add check for usyslog writability in cvmfs_config (CVM-1946)
  * [ducc] make output_format line in wish list optional (CVM-1786)
  * [gw] Fix lease statistics extraction during commit (CVM-1939)
  * [ducc] Add support for publish triggered by registry webhooks (CVM-2000)
  * [rpm] Cleanup creation of cvmfs system user and group (CVM-2017)
  * Clean up receiver processes when stopping the gateway (CVM-1989)
  * Add support for importing repositories on S3
  * [gw] Increase file descriptor limit for receiver (CVM-1997)
  * Classify HTTP errors with X-Squid-Error or Proxy-Status headers
    as proxy errors
  * Use UTC timestamp for .cvmfs_is_snapshotting (CVM-1986)
  * [rpm] Remove version requirement from selinux-policy dependency
  * Fix cvmfs_talk host info for empty host chain (CVM-2023)
  * [ducc] Fix access to authenticated registries
  * Add 'cvmfs_config setup noautofs' option (CVM-1983)
  * Add support for explicit server-side proxy, removing support for
    server-side system proxy; new parameters CVMFS_SERVER_PROXY and
    CVMFS_S3_PROXY
  * Fix potential activation of corruption stratum 1 snapshot
  * Add `cvmfs_config fuser` command
  * Add support for HTTPS S3 endpoints
  * Fix union mountpoint handling on Fedora >= 34
  * Add support for attaching mount to an existing fuse module
  * Add support for "direct I/O" files (CVM-2001)
  * Add 'device id' command to cvmfs_talk (CVM-2004)
  * Fix potential crash when accessing extended attributes (CVM-2014)
  * [gw] Fix publishing empty uncompressed files (CVM-2012)
  * Fix building Doxygen documentation
  * Add support for setting "compression" key in graft files
  * Remove spinlock in S3 uploader
  * Remove spinlock in gateway uploader
  * Reduce time spent in lsof during publishing
  * [gw] Fast merging of nested catalogs (CVM-1998)
  * [gw] Accommodate cvmfs-gateway Go sources (CVM-1871)
  * Install cvmfs_receiver_debug (CVM-1988)
  * Register redundant bulk hashes in filestats db
  * Add support for SLES15 (CVM-1656)
  * Do not include an explicit default port number within S3 upload URI
    (see also libcurl issue #6769)
  * Do not escape '@' in URI strings
  * [ducc] Fix version string
  * [ducc] Ingest images using "sneaky layers" and template transactions

2.8.2:
  * Add `cvmfs_config fuser` command (CVM-2004)
  * Add 'device id' command to cvmfs_talk (CVM-2004)
  * Add Debian 11 "bullseye" platform (CVM-2020)
  * Fix authz session identifiers with namespaces (CVM-2011)
  * Improve error handling when parsing config files
  * [preloader] make network timeout and retries configurable (CVM-1992)

2.8.1:
  * Gracefully handle template transaction failures (CVM-1964)
  * [shrinkwrap] fix parsing of spec file (CVM-1708)
  * Fix client cache hitrate reporting (CVM-1965)
  * Fix server statistics display for JSROOT 6 (CVM-1970)
  * Get repository host from read-only layer in enter shell (CVM-1969)
  * Fix `cvmfs_server diff --worktree` on managed publishers (CVM-1972)
  * Set CVMFS_USE_CDN=yes in service container

2.8.0:
  * [gw] fix catalog corruption when a nested catalog turns into a symlink
    (CVM-1930)
  * Update maxminddb to version 1.5.4
  * Fix committing publications with gateway >= 1.2
  * Fix cvmfs_config status for broken mountpoints (CVM-1959)
  * Improve network error handling during GC (CVM-1957)
  * [macOS] fix reload on macOS >= 10.15
  * Fix reload if only config repository is mounted
  * Log when geosort ends up switching a proxy (CVM-1920)
  * [server] fix stuck Apache processes with disabled geo API (CVM-1956)
  * [ducc] add support for podman image store meta-data
  * Add experimental `cvmfs_server diff --worktree` command (CVM-1869)
  * New defaults overlayfs over aufs and CVMFS_IGNORE_XDIR_HARDLINKS (CVM-1909)
  * [macOS] update to macFUSE 4 (CVM-1960)
  * [ducc] preserve timestamp of extracted files (CVM-1950)
  * [libcvmfs] implement cvmfs_remount(), add cvmfs_get_revision() (CVM-1958)
  * Fix reflog repair when there is a zombie hash in the manifest (CVM-1919)
  * [server] add `enter` command to open an ephemeral environment that gives
    writable access to a repository (CVM-1924)
  * [ducc] add support for pulling Docker images with authenticated user
    using CVMFS_DOCKERHUB_[USER|PASS] environment variables
  * [gc] show progress during sweep phase (CVM-1929)
  * [server] add support for wait & retry on opening transactions (CVM-1937)
  * [server] let return code of transaction indicate the error (CVM-1873)
  * Fix ingestion of hardlinked catalog markers (CVM-1931)
  * Add `cvmfs_talk chroot <hash>` command
  * Add CVMFS_TALK_SOCKET and CVMFS_TALK_OWNER client parameters
  * Add `cvmfs_server transaction -T /foo=/bar` template transactions (CVM-1801)
  * Refuse non-regular .cvmfscatalog files during publish (CVM-1868)
  * Replace `swissknife hash` by `publish hash` including MD5 support
  * Add experimental support for WSL2
  * [deb] demote apache2 dependency from required to recommended
  * Add support for Azure blob storage as an S3 backend
  * Add a Docker service container as a new package type
  * [macOS] update libressl to version 3.1.2
  * Update c-ares to version 1.16.1
  * Update libcurl to version 7.71.1
  * Update sqlite to version 3.32.2
  * Fix ingest into root directory
  * Spawn watchdog for `swissknife sync` command
  * Add 'chunk_list' magic extended attribute (CVM-1875)
  * Remove perl as a package dependency
  * [libcvmfs] add cvmfs_options_parse_default()
  * [libcvmfs] add cvmfs_listdir_stat()
  * [libcvmfs] add catalog counters to struct cvmfs_nc_attr
  * Parallelize catalog traversal in garbage collection
  * [gw] publish files without writing temporaries to disk (CVM-1793)
  * Improve performance of uploading small objects to S3
  * Fix double counting in swissknife filestats command
  * [ducc] Parallelize check if images are up to date
  * Indicate error type by return value in `cvmfs_server transaction`
  * [gw] add incoming publisher catalog to reflog to avoid dark garbage
  * [ducc] Add support for converting from private registries
  * Use multi-threaded upload facility on gateway (CVM-1739)
  * Maintain publish statistics on gateway (CVM-1806)
  * Add CVMFS_STATS_DB_DAYS_TO_KEEP parameter to prune publish statistics
    database, defaults to 356 days (CVM-1841)
  * [client] Add catalog_counters extended attribute (CVM-1824)
  * [server] Add CVMFS_UPLOAD_STATS_PLOTS parameter to automatically generate
    and upload publish statistics plots; requires ROOT (CVM-1836)
  * [ducc] Improve robustness against intermittent registry failures (CVM-1829)
  * [ducc] Add support for wildcards in tag names (CVM-1715)
  * [ducc] Make temporary directory configurable (CVM-1826)
  * [ducc] Require Singularity >= 3.5 (CVM-1840)
  * [server] Add new parameter CVMFS_UPLOAD_STATS_DB=[true/false] in order to
    push publish and GC statistics into the /stats location on the Stratum 0
  * Add the cvmfs_publish transitional utility
  * Add convert-singularity-image command to DUCC
  * Enable readdir caching on fuse3 and kernel >= 4.20
  * Add fuse forget_multi calback for fuse >= 2.9
  * Add POSIX external cache plugin (CVM-1823)
  * Manage DUCC daemon with systemd units

2.7.6:
  * Improve reporting of .cvmfsdirtab errors

2.7.5:
  * Fix crash when kernel meta-data caches close to 4G get evicted (CVM-1918)
  * Add CVMFS_CLIENT_PROFILE, CVMFS_USE_CDN to cvmfs_config parameter list
  * Let mount helper detect defined but empty CVMFS_HTTP_PROXY

2.7.4:
  * Fix name clash with certain concurrently hosted repository names (CVM-1899)
  * [gw] fix statistics counting on renaming of nested subtrees (CVM-1906)
  * Fix ingestion of tarballs with leading slashes (CVM-1907)
  * Build cvmfs-fuse3 on Ubuntu 20.04 (CVM-1898)
  * Remove insserv and initscripts as cvmfs-server dependencies (CVM-1897)

2.7.3:
  * Fix spurious SElinux error message on EL8 package upgrade (CVM-1878)
  * Add `add-replica -P` option to create pass-through replicas (CVM-1845)
  * Fix `cvmfs_config chksetup` for squashed NFS alien cache (CVM-1888)
  * Fix building with GCC >= 10 (CVM-1894)
  * Fix handling of .cvmfs_status.json after GC (CVM-1887)
  * Add hidden `cvmfs_server eliminate-bulk-hashes` command (CVM-1428)

2.7.2:
  * Add `cvmfs_talk latency` command
  * Improve logging when switching hosts (CVM-1844)
  * Minor improvements to geo db command line interface (CVM-1850, CVM-1851)
  * Reduce minimum and maximum days for geo db update
  * Fix packaging for Fedora 31
  * [gw] use watchdog in cvmfs_receiver (CVM-1864)
  * [gw] build debug version of cvmfs_receiver (CVM-1863)
  * [gw] fix lease acquisiton on non-existing paths (CVM-1696)
  * Optimize loading of nested catalogs (CVM-1848)
  * Fix creation of nested catalogs by ingestion command (CVM-1862)
  * [gw] fix/relax JSON parsing of success status message

2.7.1:
  * Build cvmfs-fuse3 on Debian 10 "buster" (CVM-1825)
  * Add support for CVMFS_GEO_DB_FILE replica parameter
  * Change geodb update to use license key (CVM-1833)
  * Fix host fail-over after redirection (CVM-1675)
  * Add reboot info to Catalina installation screen

2.7.0:
  * Fix potential file descriptor mix-up of external cache manager after reload
  * Fix spurious error with 'auto;DIRECT' when WPAD returns no proxy (CVM-1818)
  * Add firmlink /cvmfs --> /Users/Shared/cvmfs on macOS >= 10.15
  * Set default mount point to /Users/Shared/cvmfs on macOS >= 10.15 (CVM-1813)
  * Use relative symbolic links in DUCC (CVM-1817)
  * Terminate fuse daemon if watchdog disappears (CVM-1753)
  * Fix clashing generic tags for short transactions with gateway (CVM-1735)
  * Add "repo_counters" and "repo_metainfo" xattrs (CVM-1499, 1733)
  * Add support for extended attributes on directories
  * Add support for CVMFS_ENFORCE_ACLS client parameter
  * Fix missing package dependency on Debian 9 and Ubuntu 18.04 (CVM-1789)
  * Enable default config repository for debian stretch and newer (CVM-1794)
  * Fix potential parsing of incomplete /etc/hosts
  * Fix stale negative entries in active cache eviction (CVM-1759)
  * Add support for EL8 platform (CVM-1731)
  * Fix publish statistics for several corner cases (CVM-1716 .. CVM-1720)
  * Add 'list_reflog' command to cvmfs_swissknife (CVM-1760)
  * Add 'filestats' command to cvmfs_swissknife (CVM-1756)
  * Add fuse callback performance instrumentation through new switch
    CVMFS_INSTRUMENT_FUSE (CVM-1770)
  * Add S3 standalone benchmark utility along with -DCVMFS_STRESS_TESTS build
    option (CVM-1749)
  * Explicitly specify python2 in webapi/cvmfs-api.py shebang
  * Remove cvmfs_stratum_agent and the mongoose external library
  * Add support for CVMFS_LIBRARY_PATH to simplify standalone deployment
  * Enforce CVMFS_NFILES only if mounted via mount helper
  * Add support for pre-mounted mount point with libfuse3
  * Add support for libfuse3, including new mount option libfuse=[2|3]
    (CVM-1710, CVM-1744)

2.6.4:
  * Fix client updates on shared writable alien cache (CVM-1803)
  * Fix spurious error message when spawning external cache

2.6.3:
  * Fix parsing of /etc/hosts (CVM-1796, CVM-1797)

2.6.2:
  * Fix reload if config repository is set but unmountable (CVM-1795)

2.6.1:
  * Fix potential mix-up of chunked files in NFS mode (CVM-1791)
  * Fix grafting of empty files (CVM-1785)
  * Add -g snapshot group option to cvmfs_server (CVM-1779)
  * Fix syntax errors in external libraries build system (CVM-1781, CVM-1782)
  * Fix master key card handling with openssl-pkcs11 >= 0.4.7 (CVM-1788)
  * Fix locking logic in Geo-API web service (CVM-1777)
  * Check for missing autofs map directory include in chksetup (CVM-1686)
  * Fix file mode for gateway keys in cvmfs_server import_keychain (CVM-1746)
  * Move from WebSockets notifications to server-sent events
  * Fix AWSv4 S3 authentication when using a non standard port
  * Fix Cloudflare geo API with proxy name (CVM-1774)
  * Fix DNS resolution in S3 backend with DNS style buckets
  * Fix potential hang during reload if a config repository is used (CVM-1466)
  * Disable active cache eviction as work around for stale negative entries
    (CVM-1759)
  * Fix small memory leak in S3 uploader
  * Periodically reload Geo-IP database (CVM-1739)
  * Enable extra compiler assertions in unit tests
  * Fix host file parsing in DNS resolver, triggered by gcc9 (CVM-1763)
  * Fix usage of singularity in container publishing service
  * Fix various issues in the HTTP 429 rate throttling behavior (CVM-1755)
  * Fix placement of cvmfschecksum files for uncommon cache setups (CVM-1728)
  * Fix file descriptor exhaustion when browsing many small catalogs (CVM-1742)
  * Manifest now can include reflog hash, fixing check with gw (CVM-1732)
  * Fix `snapshot -a` when no replicas are defined
  * Fix overwrite of locked down directories during ingestion
  * Fix ingestion at deeply nested catalog structures (CVM-1721)
  * Fix bug where the receiver temp dir caused failure of integrity
    checks (CVM-1704)
  * Fix a bug preventing GC on the repository gateway (CVM-1705)
  * Fix a bug in the gateway key parser when key contained repeated chars
  * Fix transaction lock name for tarball ingest with gateway backend
  * Add GC support for legacy catalogs before 1.0 schema stabilized (CVM-1698)
  * Fix potential race condition in the stats collector for the S3 uploader
  * Better control of memory consumption in file processing pipeline (CVM-1687)
  * More robust parsing of gateway API keys (CVM-1693)

2.6.0:
  * Increase CVMFS_NFILES to 64k on read-only union file system mount
  * RPM: DUCC is disabled on Aarch64 due to missing Golang RPM on RH 7
  * New notification system to announce repository changes (CVM-1575, CVM-1634)
  * New tool suite ducc, daemon that unpacks container images into cvmfs
  * Fix building on macOS Mojave
  * Update sqlite to version 3.27.2
  * Update c-ares to version 1.15.0
  * Update libcurl to version 7.63.0
  * New parameter CVMFS_CATALOG_WATERMARK to release as of $n$ pinned catalogs
  * Add cvmfs_shrinkwrap utility and sub package (CVM-1578)
  * Add support for bearer token authentication (CVM-1320)
  * New build option ENABLE_ASAN for address sanitizer
  * New libcvmfs methods for extended attribs, catalogs, and multi-threading
  * Publication statistics are saved to an SQLite file (CVM-1567)
  * Optionally print statistics at the end of publication (CVM-1566)
  * Reactivate tracer, new parameters CVMFS_TRACEBUFFER{_THRESHOLD} (CVM-1596)
  * Add libcvmfs calls that list and stat nested catalogs (CVM-1577)
  * Generally replace @fqrn@ and @org@ in configuration (CVM-1526)
  * Add support for CVMFS_NFS_INTERLEAVED_INODES (CVM-1561)
  * Add support for ingesting tarballs (CVM-1476)
  * Optionally print GC stats with CVMFS_SERVER_FLAGS=-+stats
  * Fix debian packaging warnings and errors

2.5.3:
  * [S3] fix rare crash during file upload
  * [macOS] fix hanging reload during `cvmfs_config reload`
  * Reduce IOPS during publishing to local backend
  * [S3] Add support for CVMFS_S3_PEEK_BEFORE_PUT
  * Prevent dirtab entries from wandering outside the repository (CVM-1608)
  * [S3] Handle HTTP 429 "too many requests" replies (CVM-1584)
  * [S3] Retry on HTTP 502 errors
  * Add support for server side CVMFS_NUM_UPLOAD_TASKS parameter
  * Log more details for host and proxy connection errors (CVM-1662)
  * Fix credentials handling on HTTP retries (CVM-1660)

2.5.2:
  * Add support for CVMFS_DNS_{MIN,MAX}_TTL (CVM-1659)
  * Disable suid binary integration test (083) on macOS
  * Log to syslog when session authorization disappears (CVM-1658)
  * Report start of mark and sweep phases during GC
  * Fix cache cleanup logic for chunks >25M (CVM-1625)
  * Fix stale authz session cache when repository membership changes (CVM-1653)
  * Restrict lazy downloads of geodb to once a day (CVM-1647)
  * Improve error reporting for replication/preloading (CVM-1624)
  * Update Apache config to ignore If-Modified-Since on stratum 1s (CVM-1655)
  * Add support for CVMFS_MAX_[EXTERNAL_]SERVERS (CVM-1631)
  * Fine-grained syncfs control through
    CVMFS_SYNCFS_LEVEL=[none,default,cautious] (CVM-1646)
  * Improve printing of warnings during publish (CVM-1630)
  * Add support for CVMFS_SUID config parameter (CVM-1591)
  * Repository gateway protocol version bumped to 2 (CVM-1626).
  * New parameter CVMFS_FUSE_NOTIFY_INVALIDATION; disabling it fixes
    stability issues on macOS (CVM-1638)
  * Fix permissions on temporary directory used by the receiver
  * Session tokens for gateway transactions are deleted after use (CVM-1643)
  * Automatically apply lease path to abort and publish commands (CVM-1601)
  * Add retry support for `cvmfs_server transaction` (CVM-1611)
  * New S3 config parameter CVMFS_S3_DNS_BUCKETS=false disables DNS-style
    bucket URLs when S3 backend doesn't support them (e.g. Minio) (CVM-1641)
  * Add support for URL subpaths and DNS buckets in the S3 backend (CVM-1641)
  * Fix content type header for objects pushed to S3
  * Fix cache control headers for objects pushed to S3 (CVM-1606)
  * Fix building on macOS 10.14
  * Fix potential memory corruption in catalog traversal
  * Reimplement cvmfs_talk in C++ to improve efficiency
  * Fix busy waiting in cache manager communication under heavy load (CVM-1618)

2.5.1:
  * Fix potential memory corruptions in tiered cache and swissknife history
  * Fix cvmfs_suid_helper on Ubuntu 18.04 for symlinked spool directory
  * Replace geolite free database by geolite2 (CVM-1496)
  * Apply catalog updates from updated alien cache (CVM-1515)
  * Fix compilation with libattr >= 2.4.48
  * Fix potential memory corruption in ingestion pipeline
  * Fix occasional false error of 'cvmfs_config probe' on FC28
  * Fix locking bug in cvmfs_server snapshot (CVM-1598)
  * Fix Yubikey signature handling (CVM-1604)
  * Publication with gateway gracefully exits when reflog is missing (CVM-1560)
  * Fixed Ubuntu 18.04 packages
  * Workspace is only assumed to be CWD in the FUSE client (CVM-1603)
  * Flush file system buffers after snapshot, gc, resign, publish (CVM-1552)
  * Add support for CA bundle files through X509_CERT_BUNDLE (CVM-1421)
  * Improve error message when mount point does not exist (CVM-1562)
  * Gracefully quit mount helper if required config repo is missing (CVM-1512)
  * Fix publishing through gateway with CVMFS_AUTO_TAGS=false (CVM-1559)
  * Parallelize object removal in S3 backend (CVM-1593)
  * Make S3 network parameters adjustable, new parameters
    CVMFS_S3_MAX_RETRIES, CVMFS_S3_TIMEOUT
  * Fix compiler optimization flags for gcc8+ and clang9+
  * Update BNL and FNAL stratum 1 aliases (CVM-1556)
  * Improved check for OSXFUSE in "cvmfs_config chksetup" (CVM-1550)
  * Fix potential deadlock when uploading files to repository GW (CVM-1555)
  * Reduce number of temporary files when publishing through GW (CVM-1548)
  * Check for link count > 0 in swissknife check (CVM-1549)
  * Linkcount is set to 1 for hardlinked files published through GW (CVM-1542)
  * Limit queue size of the gateway spooler to 2G
  * Store gateway receiver's temp files in $SPOOLER_TMP/receiver (CVM-1540)
  * Handle spooler failures gracefully in the gateway receiver (CVM-1545)
  * Fix incomplete manifest after catalog migration operations (CVM-1534)

2.5.0:
  * Check for autofs in cvmfs_server rmfs only for stratum 0s (CVM-1490)
  * React on change of DNS server on Linux (CVM-496)
  * Fix catalog checksum destination from cwd to workspace (CVM-962)
  * Use `systemd start <mount unit>` in suid helper if applicable (CVM-1398)
  * Set httpd selinux label for GeoIP database (CVM-1454)
  * Make CVMFS_GENERATE_LEGACY_BULK_CHUNKS=false the default (CVM-1429)
  * Run automatic garbage collection with frequency controlled by the
    CVMFS_AUTO_GC_LAPSE parameter (CVM-1400)
  * Fix use of short term TTL when the manifest cannot be downloaded
  * Fix crash on `cvmfs_talk remount` with fixed catalogs
  * Send offline mode enter/recover events to syslog (CVM-1497)
  * Sanitize repository names in cvmfs_server (CVM-1389)
  * Use /etc/auto.master.d/cvmfs.autofs if applicable (CVM-675)
  * Add functionality to print the hierarchy of branches (CVM-1392)
  * Fix error message when trying to mount an already mounted repo (CVM-1477)
  * Fix transaction abort with many temporary files (CVM-1390)
  * Fix garbage collection of idle repositories (CVM-1460)
  * Place bootstrapping symlinks on replica storage (CVM-1366)
  * Improve CPU utilization when downloading with limited bandwidth (CVM-1480)
  * Use lazy unmount as a last resort in `cvmfs_config killall` (CVM-1465)
  * Add CloudFlare support to GeoAPI (CVM-1468)
  * Fix warnings in cvmfs_server on bash >= 4.4 (CVM-1401)
  * Create libcvmfs.a and libcvmfs_cache.a on macOS (CVM-1489)
  * Set default cache limit to 20G on macOS
  * Fix statvfs for cache size >4G on macOS (CVM-1474)
  * Add support for diff snapshots based on root hash (CVM-1452)
  * Enable manual trigger to release nested catalogs in unsupervised memory
    cache plugin
  * Add new server parameter CVMFS_IGNORE_SPECIAL_FILES
  * Add support for special files (CVM-1106)
  * Remove S3 multi-bucket support
  * Use AWSv4 S3 authorization if CVMFS_S3_REGION is set (CVM-988)
  * Add CAP_DAC_READ_SEARCH to swissknife to publish locked-down files
  * Don't enforce user_allow_other fuse option (CVM-1379)
  * New file ingestion pipeline
  * Drop tbb dependency
  * Add docker graph driver plugin configuration
  * Add RapidCheck for property based testing
  * Fix compilation on macOS 10.11+
  * Add stratum 1 agent for triggered replication
  * Autmatically restart failed authz helper after a cool-off period
  * Make `true` to be a valid boolean option

2.4.5:
  * Use CVMFS_MAX_IPADDR_PER_PROXY=2 by default on macOS
  * Fix-up for reacting on DNS server change (CVM-496)

2.4.4:
  * Fix registration of chunk hashes without bulk hash and non-SHA1 hash
    algorithm (CVM-1446)
  * React to a change of DNS server on macOS (CVM-496)
  * Have geoapi try $REMOTE_ADDR if $HTTP_X_FORWARDED_FOR has no geoinfo
    (CVM-1442)

2.4.3:
  * Fix location of cvmfschecksum file for tiered cache config (CVM-1436)
  * Fix throughput reporting in `cvmfs_config stat` (CVM-1432)
  * Fix races in mtab handling of crash unmounter with writable mtab (CVM-1431)
  * Turn cvmfs-config into Debian virtual package (CVM-1420)
  * Invalidate inodes instead of dentries on reload/remount (CVM-1423)
  * Workaround for alien cache on BeeGFS (CVM-1403)

2.4.2:
  * Skip external files during garbage collection (CVM-1396)
  * Enforce numeric value when manually setting revision number (CVM-1372)
  * Add cvmcache_get_session() to cache plugin API (CVM-1368)
  * Enforce explicit catalog TTL setting on publish (CVM-1388)
  * Fix variant symlink display on release manager machine (CVM-1383)
  * Prevent diff viewer from recursing into hidden directories (CVM-1384)
  * Prevent overlayfs repositories on XFS ftype=0 spool directories (CVM-1385)
  * Cache GeoAPI replies for 5 minutes, improve WSGI config (CVM-1349)
  * Improve logging for cache plugins
  * Fix use of cached file catalog in cache plugins
  * Fix off-by-one error for chunk size when grafting files

2.4.1:
  * Don't perform health check on resign (CVM-1358)
  * Fix potential deadlock in parallel catalog processing (CVM-1360)

2.4.0:
  * Fix `cvmfs_config reload` on macOS
  * Fix cvmfs_config reload under root environment with cvmfs deps (CVM-1352)
  * Add support for CVMFS_{ROOT|NESTED}_KCATALOG_LIMIT, CVMFS_FILE_MBYTE_LIMIT,
    CVMFS_ENFORCE_LIMITS to set publish limits (CVM-1094, CVM-1123)
  * Add support for revision entries in blacklist (CVM-992)
  * Reduce default catalog TTL to 4 minutes (CVM-1336)
  * Add cvmfs_server resign -d option (CVM-1279)
  * Add support for CVMFS_OOM_SCORE_ADJ (CVM-1092)
  * Show all CVMFS_... parameters in `cvmfs_config showconfig` (CVM-1180)
  * Limit number of concurrent S3 PUT operations (CVM-1339)
  * Set Apache content-type of objects to application/octet-stream (CVM-1067)
  * Add CVMFS_GENERATE_LEGACY_BULK_CHUNKS parameter to control creation of
    bulk hashes for chunked files (CVM-640)
  * Assign port 8000 to httpd in selinux configuration during RPM post-install
    (CVM-1308)
  * Use "AllowOverride Limit AuthConfig" directive (CVM-1255)
  * Set Apache manifest expiry period to 61 seconds
  * Remove checks for conflicting cvmfs_server 2.0.x artifacts (CVM-1167)
  * Lift restriction on autofs in nfs mode (CVM-975)
  * Allow ext3 as spool file system on RHEL 7.3 / overlayfs (CVM-1186)
  * Add `cvmfs_server resign -p` command (CVM-1140)
  * Add `cvmfs_server check -r` command to repair reflog checksum (CVM-1240)
  * Add ncleanup24 xattr and Nagios check for cleanup rate (CVM-1097)
  * Add cvmfs_server resign -w for stand-alone whitelist resigning (CVM-1265)
  * Fix shell errors when required config repo cannot be mounted (CVM-1300)
  * Add support for Yubikey 4 & NEO to cvmfs-server (CVM-1259)
  * Fix mount helper for very long lines in /etc/group (CVM-1304)
  * Change default graft size from 32M to 24M (CVM-1291)
  * Fix cache size reporting in 'df' on macOS (CVM-1286)
  * Use a repository layout revision as CVMFS_CREATOR_VERSION (CVM-1065)
  * Improve error reporting when cache hosting file system is full (CVM-1253)
  * Perform fail-over when whitelist or manifest is corrupted (CVM-837)
  * Increase maximum repostory name from ~30 chars to 60 chars (CVM-1173)
  * Add cvmfs_server gc -a option (CVM-1095)
  * Fixes for OpenSSL 1.1 interface changes
  * Use rsync "perishable" feature instead of list-catalogs (CVM-1199)
  * Add cvmfs_server checkout command and support for branches (CVM-1197)
  * Add cvmfs_server diff command (CVM-1070)
  * Possibility to split cache dir and workspace, add CVMFS(_CACHE)_WORKSPACE
  * Trim trailing whitespaces from .cvmfsdirtab entries (CVM-1061)
  * Cache proxy settings in workspace directory (CVM-1156)
  * Add `cvmfs_talk remount sync` command
  * Use active eviction of kernel caches with libfuse >= 2.9 (CVM-1041)
  * Add external and internal in-memory cache manager (CVM-1044)
  * Add tiered cache manager (CVM-1050, CVM-1183)
  * Support for instance based cache configuration (CVM-1053)
  * Fix mount helper if repository name resolves to local path (CVM-1160)
  * Make cvmfs_server catalog-chown command public (CVM-1077)
  * Update stratum 1 default configuration (CVM-1147)
  * Update cern.ch master keys
  * Use built-in LibreSSL on macOS (CVM-1112)
  * Use -Os compiler flag
  * Use c-ares 1.13.0
  * Use libcurl 7.54.1
  * Use sqlite 3.19.3
  * Add CVMFS_VIRTUAL_DIR server parameter (CVM-1062)
  * Add catalog support for hidden files and bind mountpoint
  * Add CVMFS_IGNORE_SPECIAL_FILES server parameter
  * Ignore special files with a warning on publish (CVM-1106)
  * Add support for Debian 8 (CVM-1104)
  * Add support for pluggable, external cache managers (CVM-1054)
  * Keep debug symbols of libcurl and c-ares
  * Use default X509_CERT_DIR also if it is empty string (CVM-1083)
  * Add micro benchmark framework
  * Fix building on Arch Linux
  * Fix building on the Raspberry Pi
  * Add new initialization interface to libcvmfs (CVM-947)
  * Fix build with gcc 6 (CVM-1051)
  * Use cache for fetching history database on mount
  * Fix small memory leak during remount of root catalog
  * Fix handling of file:// url in CVMFS_SERVER_URL

2.3.5:
  * Let RPM drop patch configuration for CVM-1200 where necessary

2.3.4:
  * Unlink empty files during cache db rebuild (CVM-1113)
  * Fix gathering 'rawlink' extended attribute
  * Allow for keys directory used with stratum 1 repositories (CVM-985)
  * Fix snapshot logging for large tag lists (CVM-1021)
  * Fix auto tag cleanup for very long tag lists (CVM-1198)
  * Fix stratum 0 /etc/fstab migration from versions < 2.1.20 (CVM-1182)
  * Work around CentOS 7 bug in autofs systemd unit (CVM-1200)

2.3.3:
  * Fix parsing of nested catalogs in dirtab for cvmfs_preload
  * Fix asynchronous cleanup with open file descriptors on some aufs versions
  * Add .cvmfs_status file (CVM-1107)
  * Fix potential deadlock when uploading catalogs (CVM-1165)
  * Fix 'cvmfs_server resign' if CVMFS_HASH_ALGORITHM is unset (CVM-1013)
  * Compact reflog after garbage collection (CVM-1162)
  * Fix migration of server info JSON files (CVM-1159)
  * Fix selecting repositories by wildcard in cvmfs_server (CVM-1151)
  * Prevent GC from running at the same time as snapshot (CVM-1108)
  * Don not ignore stale locks when publishing (CVM-1146)
  * Add CVMFS_CONFIG_REPO_REQUIRED option (CVM-1111)
  * Accept OverlayFS / ext4 on RHEL >= 7.3 (CVM-835)
  * Fix build on RHEL7.3 (CVM-1153)
  * Increase robustness when fetching reflog and checksum (CVM-1114, CVM-1124)
  * Add cvmfs_talk external host switch (CVM-1126)
  * Fix misleading cache cleanup log message (CVM-1128)
  * Fix cvmfs_config on EL7 if working directory is /usr/bin (CVM-1118)
  * Perform host failover on corrupted data (CVM-478)
  * Fix cvmfs_config umount failure output
  * Fix comment in default.conf (CVM-1105)
  * Fix history file leak on auto tag removal
  * Fix crash when 'cvmfs_talk cleanup rate' is called without argument
  * Fixes for macOS 10.12 Sierra (CVM-1084)

2.3.2:
  * Fix error reporting when downloading replication sentinal file (CVM-1078)
  * Fix publishing of auto catalog markers (CVM-1079)
  * Fix segfault in debug logging of certain download failures (CVM-1076)

2.3.1:
  * Fix rare corruption on NFS maps during mount / reload
  * Use reflog timestamp instead of catalog inherent timestamp (CVM-764)
  * Garbage collect auxiliary objects (CVM-1007)
  * Prune previous catalog chain during replication of gc-enabled repositories
  * Gracefully deal with proxies without http:// prefix (CVM-1045)
  * Reset file capabilities of cvmfs_swissknife on package update (CVM-1038)
  * Fix `cvmfs_server gc` for freshly created replicas (CVM-1043)
  * Fix `mount -t cvmfs -o remount ...` (CVM-1068)
  * Prevent fallback proxies from interfering with external data (CVM-1058)
  * Fix up cvmfs_talk external commands (CVM-981)
  * Fixes in upload and download of the reflog
  * Add gc command to cvmfs_server help text (CVM-1011)
  * Add mount command to cvmfs_server help text (CVM-1008)
  * Add CVMFS_AUTO_TAG_TIMESPAN parameter to control automatic cleanup of old,
    automatically created repository tags (CVM-982)
  * Fix lsof report in cvmfs_server on newer Linux distributions
  * Use tbb version 4.4 update 5
  * Minimal set of fixes to allow compilation on Fedora 24
  * Fix RPM dist tag for SLES12 (CVM-1032)
  * Fix remote URL of `cvmfs_server check` on stratum 1
  * Add local reflog checksum to ensure data integrity (CVM-1006)
  * Fix false warning on graft files when removing trees on overlayfs (CVM-932)

2.3.0:
  * Fix crash on publish when symlinking an opaque directory
  * Fix null pointer dereference for authz extended attribute
  * Add well-defined client-side authz interface and allow/deny helpers
  * Parallel commit of catalog databases after publish
  * Speed-up catalog meta-data updates during publish
  * Prevent a cvmfs_server migrate on a repository that is in a transaction
  * Add `cvmfs_server mount` command (CVM-996)
  * Remove scratch directory asynchronously on publish
  * Fix maintaining "previous revision" pointer during catalog migrations
  * Optimize sequence of creation/removal of nested catalogs during publish
  * Reduce page cache utilization during publish
  * Fix lookup of sbin binaries in cvmfs_server
  * Add 'cvmfs_talk detach nested' debug and testing interface
  * Add per-database memory statistics to 'cvmfs_talk internal affairs'
  * Avoid unloading of the fuse library under Valgrind
  * Reduce memory consumption and fragmentation
  * Use sqlite 3.10.2
  * Fix a few small memory leaks during reload of the library
  * Reduce number of system calls during publish
  * Add support for cvmfs_swissknife publish -f to force publishing in the
    presence of open file descriptors
  * Fix a rare crash when parsing the whitelist in cvmfs_server
  * Call cvmfs_suid_helper with a clean environment from cvmfs_server
  * Add .cvmfsreflog for garbage collection
  * Omit S3 bucket number if only a single bucket is used
  * Warn when forcfully remounting the file system stack on the server, new
    parameter CVMFS_FORCE_REMOUNT_WARNING
  * Add support for default.conf in config repository (CVM-993)

2.2.3:
  * Fix stale open chunked files that are updated in the repository (CVM-1017)

2.2.2:
  * Fix compilation of libcvmfs on Fedora 23 i686
  * Update cvmfs_rsync to handle source dirs changed into symlinks (CVM-1004)
  * Backport `cvmfs_server mount -a`
  * Remove use of SSLv3_client_method() in libcurl
  * Fix 'cvmfs_server snapshot -a' not noticing failed snapshots (CVM-997)

2.2.1:
  * Fix reading of chunked files in libcvmfs
  * Disable access to VOMS protected repositories until certificate handling
    is resolved

2.2.0:
  * Add VOMS as a build dependency on platforms where it is available.
  * Detect missing 'http:// proxy prefix in chksetup (CVM-979)
  * Remove sudo dependency from Linux packages
  * Fix race when reloading at the same time as evicting data from the cache
  * Fix cache-control max-age time coming from .cvmfs* files on EL7 (CVM-974)
  * Fix rare deadlock on unmount
  * Fix mistakenly ignoring catalogs during garbage collection (CVM-966)
  * Fix mounting with a read-only cache directory
  * Add user.pubkeys extended attribute
  * Add `cvmfs_server snapshot -a` (CVM-813)
  * Add support for a garbage collection deletion log (CVM-710)
  * Print error message at the end of a failing `cvmfs_server check` (CVM-958)
  * Use patched pacparser 1.3.5 for IPv6 support (CVM-903)
  * Add support for VOMS authentication in fuse module (CVM-904)
  * Add `cvmfs_server update-repoinfo` command (CVM-804)
  * Add `cvmfs_talk cleanup rate` command (CVM-270)
  * Read blacklist from config repository if available (CVM-901)
  * Add support for uncompressed files (CVM-906)
  * Add support for external data (CVM-907)
  * Add CVMFS_IPFAMILY_PREFER=[4|6] to select preferred IP protocol for proxies
  * Fix crash when publishing specific files which a size of a multiple of the
    chunk size (CVM-957)
  * Immediately pick up new catalogs after idle period (CVM-636)
  * Add CVMFS_REPOSITORY_TTL server parameter for repository TTL in seconds
  * Move python library to a separate repository
  * Harden GeoAPI against cache poisoning (CVM-722)
  * Fix handling of empty CVMFS_CONFIG_REPOSITORY
  * Allow for configuration of DNS timeout and retry (CVM-875)
  * Add IPv6 support for GeoAPI (CVM-807)
  * Add `cvmfs_server check -s` to verify subtrees
  * Don't resolve magic symlinks in server mode (CVM-879)
  * Unmount repositories when rpm is erased (CVM-757)
  * Allow for alternative URLs for root catalog outside /data subdirectory
  * Add static status files on stratum 0/1 server (CVM-860)
  * Fix cache directory selection in `cvmfs_config wipecache` (CVM-709)
  * Add `cvmfs_config killall` command (CVM-899)
  * Log events to syslog in cvmfs_server (CVM-812, CVM-861)
  * Enable `cvmfs_server import` to generate new repository keys (CVM-865)
  * Do not mount /cvmfs on boot on the release manager machine; on the first
    transaction, CVMFS_AUTO_REPAIR_MOUNTPOINT mounts automatically
  * Perform host fail-over on HTTP 400 error code (CVM-819)
  * Fail immediately if CVMFS_SERVER_URL is unset (CVM-892)
  * Add -p switch to cvmfs_server commands to skip Apache config (CVM-900)
  * Minor fixes to libcvmfs (CVM-831, CVM-893)
  * Add CLI for grafting files (CVM-933)
  * Add support for explicitly listed repositories in 'cvmfs_config probe'
    (CVM-793)
  * Allow for repository removal without removing the content (CVM-738)
  * Add cvmfs_config fsck command (CVM-371)
  * Avoid use of sudo in cvmfs_server (CVM-245)
  * Various build system fixes (CVM-783, CVM-854, CVM-857)
  * Avoid rolling back to incompatible catalog schemas (CVM-252)
  * Add cvmfs_rsync utility (CVM-814)
  * Fixes for OS X El Capitan, move install directory on OS X to /usr/local
    (CVM-917)
  * Fix rare bug in the garbage collection that can lead to removal of live
    files (CVM-942)
  * Add support for grafting of files (CVM-908)
  * Make CVMFS_AUTO_REPAIR_MOUNTPOINT the default (CVM-889)
  * Fix mount point auto repair when only the read-only branch is broken (CVM-918)
  * Fix URL option parsing for S3 backend in cvmfs_server
  * Add quasi-static cvmfs_preload binary (CVM-912, CVM-914)
  * Add auto-balancer for catalogs (experimental) with server parameters
    CVMFS_AUTOCATALOGS, CVMFS_AUTOCATALOGS_MAX_WEIGHT,
    CVMFS_AUTOCATALOGS_MIN_WEIGHT
  * Fix auto tag creation for fast successive publish runs (CVM-795)
  * Fix systemd detection in cvmfs_server on systems with multiple running
    systemd processes like Fedora 22
  * Fix rpm for Fedora > 21, drop explicit support for fedora < 21
  * Detect valgrind if valgrind header is present on the system
  * Add make check target
  * Fix leak of temporary files in .cvmfsdirtab handling (CVM-818)
  * Allow geodb update for non-root users (CVM-895)
  * Don't commit exisiting files to local storage backend in server (CVM-894)
  * Fix stale lock file on server machine crash (CVM-810)
  * Fix crash for invalid spooler definition (CVM-891)
  * Fix leak of temporary files in the S3 backend (CVM-881)
  * Add -s <S3 config file> switch to add-replica command
  * Fix rare crashes on publish due to false whiteout handling (CVM-880)
  * Fix moving of magic symlinks into nested catalogs (CVM-874)
  * Prepare OS X mount helper for osxfuse 3
  * Fix stack trace generation on OS X
  * Tune OS X Fuse mount options
  * Add support for chunked files in libcvmfs (CVM-687)
  * Fix rare race that can result in a hanging reload
  * Fix memory and file descriptor leak in the download manager during reload
  * Add support for SHA3-SHAKE128 with 160 output bits
  * Add listing of /var/run/cvmfs to bugreport tarball (CVM-868)
  * Prevent ctrl+c during cvmfs_config reload (CVM-869)
  * Avoid use of attr utility in the server (CVM-853)
  * Add catalog-chown command to cvmfs_server (CVM-836)
  * Handle import of repositories with an expired whitelist (CVM-780)
  * Fix leak of temporary files during garbage collection (CVM-846)
  * Fix verification of partial file chunks in cvmfs_server (CVM-842)
  * Remove counting of open file descriptors from libcvmfs
  * Fix resolving absolute symlinks into the same repository in libcvmfs
    (regression)
  * Add CVMFS_MAX_IPADDR_PER_PROXY parameter to avoid very long fail-over
    chains
  * Fix initialization of quota manager in libcvmfs (regression)
  * Fix cleanup of global state in libcvmfs
  * Use "unix-none" sqlite vfs in libcvmfs
  * Add LIBCVMFS_VERSION_MAJOR, LIBCVMFS_VERSION_MINOR, LIBCVMFS_REVISION
  * Add error code defines in libcvmfs
  * Restore 2.1.19 option names in libcvmfs
  * Follow HTTP redirects in S3 backend
  * Change versioning scheme to MAJOR.MINOR.PATCH
  * Disable caching for mutable objects in S3 backend (CVM-808)
  * Automatically pick a union file system when creating a repository
  * Fix several CentOS7 issues in the cvmfs_server script (CVM-737)
  * Adjust to upstream OverlayFS changes
  * Fix crash in 'cvmfs_swissknife dirtab' if .cvmfsdirtab contains /*
  * Let 'cvmfs_config chksetup' find the Fuse library in /usr/lib/$platform
    (CVM-802)
  * Disable Geo-API for atlas nightlies
  * Add benchmarks to the integration tests
  * Use --max-time curl option in Nagios probe with 3 times connection timeout
  * Add check for 32bit inode overflow to the Nagios probe (CVM-627)
  * Add a timeout to the Nagios probe (CVM-683)
  * Add 'make doc' as a target to build Doxygen documentation (CVM-692)
  * Add CVMFS_SYSTEMD_NOKILL parameter to make cvmfs act as a systemd
    recognized low-level storage provider
  * Add CVMFS_HIDE_XATTRS client parameter to prevent synthetic extended
    attributes from being listing
  * Add support for custom extended attributes and file capabilities through
    server parameter CVMFS_INCLUDE_XATTRS (CVM-734)

2.1.20:
  * Stop parsing of CernVM specific config files (CVM-614)
  * Add CVMFS_MAXIMAL_CONCURRENT_WRITES configuration parameters for number of
    I/O streams during publishing (CVM-703)
  * Add possibility to use S3 compatible storage in the server (CVM-215)
  * Recover from inconsistent state of mount points in the server (CVM-650)
  * Concurrent initial snapshots will not wait for each other but all but the
    first one fail with a non-zero exit code (CVM-278)
  * Add support for geographically ordered fallback proxies (CVM-708)
  * Add support for HTTP redirects through CVMFS_FOLLOW_REDIRECTS (CVM-766)
  * Ensure autofs is running after 'cvmfs_config setup'
  * Fix rebuilding cache database on XFS (CVM-685)
  * CVMFS_PUBLIC_KEY takes precedence over CVMFS_KEYS_DIR (CVM-652)
  * Fix error reporting when creating alien cache (CVM-677)
  * Fix concurrent creation of cache sub directories (CVM-672)
  * Replace cvmfs-keys package by cvmfs-config-... packages (CVM-617)
  * Add CVMFS_LOW_SPEED_LIMIT parameter, increase threshold for stale
    connections from 100B/s to 1kB/s (CVM-718)
  * Allow cvmfs to claim ownership of files and directories through
    CVMFS_CLAIM_OWNERSHIP (CVM-678)
  * Add support for garbage-collected repositories (CVM-583, CVM-760)
  * Add support for automatically ordering Stratum 1 servers according to
    geographic loations (CVM-629, CVM-630)
  * Add 'host probe geo' command to cvmfs_talk
  * Add CVMFS_USE_GEOAPI parameter
  * Add host_list extended attribute
  * Fix traversal of nested catalogs in intermediate catalogs during snapshot
  * Resolve round-robin DNS entries for proxies to a load-balance group
    (CVM-457)
  * Use AllowOverride Limit instead of AllowOverride All in Stratum 0/1
    default configuration (CVM-661)
  * Stop renaming catalogs in alien cache
  * Make installation of bash completion files opt-out
  * Apply umask to the mode when creating files on the Stratum 0/1 (CVM-660)
  * Make server transaction handling more robust against failures and
    concurrent operations (CVM-665, CVM-666)
  * Install auto.cvmfs in /usr/libexec/cvmfs and make /etc/auto.cvmfs a
    symlink (CVM-645)
  * Restrict the number of in-flight file processing jobs in the server in
    order to not exhaust file descriptor limit
  * Fix whitelist resign period from one month to 30 days to match the
    documentation (CVM-628)
  * Use custom cvmfs_cache_t SELinux label for the cache directory (CVM-644)
  * Fail gracefully if one of the public RSA keys is unreadable (CVM-667)
  * Fix concurrent access to alien cache on NFS (link/unlink instead of rename)
  * Support alien cache on hadoop-dfs-fuse which doesn't report
    file size immediately (CVM-659)
  * Fix false zero return code of 'cvmfs_server transaction' (CVM-658)
  * Allow using externally created keys in cvmfs_server mkfs (CVM-646)
  * Warn when aufs version is known to potentially cause deadlocks
  * Fix alien cache catalog updates (CVM-653)
  * Add underscore and tilde to the set of unescaped URI characters
  * Fix packaging for Fedora 21
  * Fix SElinux packaging for RHEL7 and Fedora 20
  * Disable SQlite locking on the client; improves performance
    and allows to store cache directory on file systems with
    dodgy file locking support such as Lustre
  * Change libcvmfs to access /cvmfs instead of /cvmfs/<repo>
  * Add OSG, EGI public keys and config (CVM-641)
  * Fail gracefully on errors in 'cvmfs_server import' (CVM-635)
  * Allow for setting a revision number using
    'cvmfs_server publish -n' (CVM-633)
  * Work around gcc4.1 compiler bugs
  * Add support for CVMFS_CONFIG_REPOSITORY (CVM-616)
  * Change directory to config file being parsed (CVM-618)
  * Export CVMFS_FQRN to shell callouts for option parsing
    (CVM-619)
  * Fix race when autofs unmounts a repository during reload
  * Use file catalogs when processing .cvmfsdirtab (CVM-620)
  * Support negative entries with wild cards in .cvmfsdirtab (CVM-639)
  * Compact inflated catalogs on publish (CVM-610)
  * Add 'letter' command to cvmfs_swissknife
  * Use tbb 4.3 update 1
  * Use sqlite 3.8.7.4
  * Use libcurl 7.39
  * Use leveldb 1.15
  * Rename cvmfs_server lstags command to list-tags
  * Add extended attribute user.tag
  * Add CVMFS_REPOSITORY_DATE client parameter (CVM-625)
  * Enable default auto tagging (CVMFS_AUTO_TAG)
  * Add 'list-catalogs' command to cvmfs_server (CVM-611)

2.1.19:
  * Suppress confusing lsof output in cvmfs_server (CVM-624)
  * Fix CVMFS_SEND_INFO_HEADER option handling (CVM-623)

2.1.18:
  * Fix publishing when other shells are open on /cvmfs/$fqrn
  * Repository sanitation: require a dot in the repository name in
    autofs map
  * Parse /etc/cvmfs/default.d/*.conf after /etc/cvmfs/default.conf and
    before /etc/cvmfs/default.local
  * Log pacparser errors to syslog
  * Resolve auto PAC location to http://wpad/wpad.dat
  * Send requested file system path in cvmfs-info HTTP header (CVM-580);
    behavior can be turned on and off through CVMFS_SEND_INFO_HEADER
  * Fix overwriting regular file or symlink with non-empty
    directory in cvmfs_server
  * Fix rpm build on EL6.5 32bit
  * Fix memory corruption during publish process (CVM-608)
  * Use CVMFS_PAC_URLS instead of PAC_URLS
  * Fix symlinked /var/spool/cvmfs/... (CVM-607)
  * Add verbose texts to most error codes (CVM-594)
  * Fix abnormal termination of cvmfs_server on whitelist
    verification errors (CVM-602)
  * Reduce default verbosity of 'cvmfs_server publish' (CVM-269)
  * Fix automounter map on EL6.2 (CVM-601)
  * Log to syslog in addition to stderr when debug log cannot
    be opened (CVM-273)
  * Fix false parsing of /etc/cvmfs/domaind.d/cern.ch.* on mount
    (CVM-600)
  * Improve error logging when loading the cvmfs library (cf. CVM-595)
  * Fix crash in exclusive cache mode if unpin listener is called
    on mount (CVM-267)
  * Add "volatile" repository and volatile cache class (CVM-263)
  * Fix TBB build system for 32bit on 64bit mock environments
  * Fix RPM spec file for FC20
  * Add cvmfs Python library
  * Fix permissions of private keys on repository creation
  * Fix race between cached chunked files and catalog updates
  * Fix false caching of catalog object in dirent
  * Support for RIPEMD-160 hash algorithm in lieu of SHA-1
  * Switch to TBB 4.2 update 2
  * Bash completion for cvmfs_config and cvmfs_server
  * Fix build system for SL4

2.1.17:
  * Fix proxy failover on HTTP 403 errors (introduced in 2.1.16)

2.1.16:
  * Track uncompressed catalog sizes
  * Replace sudo magic in cvmfs_server by cvmfs_suid_helper
  * Record to syslog when highest inode exceeds 32bit
  * Support for user.inode_max extended attribute
  * Support importing a 2.1 repository
  * Remove left-over FIFOs from cache directory
  * Fix publish of recreated nested catalog hierarchies
  * Fix race between catalog reload and Fuse module reload
  * Fix parsing of CVMFS_MAX_TTL parameter
  * Optionally disable httpd check in cvmfs_server
  * Enforce immediate host failover on HTTP 404 errors
  * Experimental support for pkcs#7 signed whitelists
  * Fix build system for 32bit ARM
  * Opportunistically clean up before loading files > 25M
  * Change default catalog TTL to 15 minutes
  * Add support for default values in variant symlinks
  * Add support for extended attribute "rawlink"
  * Fix compile errors with Apple clang 5
  * Experimental support for replicating into client cache
  * Experimental support for "alien cache" (CVMFS_ALIEN_CACHE)
  * Fix multiple race conditions when repositories are unmounted
    during reload
  * Do not pull previous catalogs from snapshots
  * Replace mount helper shell script by binary
  * Replace autofs map shell script by binary
  * Fix potential endless loop in 'cvmfs_config setup'
  * Fix CVMFS_STRICT_MOUNT
  * TBB driven, parallel file processing engine in server
  * Follow rpm scheme in deb packaging (client, server, keys)
  * Add fnal stratum 1 to default configuration
  * Fix read-only cache mode

2.1.15:
  * Fix race in cvmfs_server publish
  * Fix rare inconsistency in runtime size tracking of the cache
  * Fix time calculation in cvmfs_talk host probe command
  * Allow for multi-repo operations and wildcards in
    cvmfs_server
  * Allow for stratum 1 aliases
  * Add simple check for cache space to 'cvmfs_config chksetup'
  * Unpin catalogs on unmount
  * Fix treatment of local I/O errors during stream decompression
  * Change X-CVMFS2 header to User-Agent
  * Improve logging on mount
  * Properly finalize Fuse module on mount failures
  * Build system: fix libattr devel detection
  * Fix detecting the service utility under Ubuntu in cvmfs_config
  * Replace leveldb usleep by SafeSleepMs
  * Switch to leveldb 1.12.0 (IA-64 compatibility)
  * Fix parsing of config file without trailing newline
  * Expand backoff on download errors to the loading of
    file catalogs
  * Fix false negative caching of I/O errors that occur during
    path lookup
  * Place SQlite temporary files into cache directory
  * Move OS X client from fuse4x to OSXFuse
  * Properly handle (ignore) mount options
    auto, noauto, user, nouser, users, _netdev
  * Strip debug symbols from 3rd party externals
  * Resolve "auto" proxy according to WLCG auto proxy discovery
    (see http://cern.ch/go/HV9f)
  * cvmfs_server: increase default expiration time for .cvmfspublished
    to 2 minutes in order to avoid being dDoS'd by misconfigured
    Squids
  * Automatically unmount a crashed mountpoint from the watchdog
  * Connect SQlite logger to cvmfs logger
  * Switch to sqlite 3.7.17
  * Add check for accessibiliy of /etc/nsswitch.conf to
    cvmfs_config chksetup
  * Add experimental support for overlayfs as an alternative to
    aufs
  * Enforce hard limit on number of concurrent HTTP connections
  * Switch to libcurl 7.32.0
  * Switch to zlib 1.2.8
  * Switch to c-ares 1.10.0
  * Fix "one too often" fail-over
  * Consider all HTTP 5XX errors as host errors
  * Release pinned catalogs at high watermark of pinned files
  * Unset executable bit of /etc/cvmfs/{default.conf,config.sh}
  * Fix potential endless loop in download thread
  * Refurbish build system for external dependencies
  * Fix C binding of libcvmfs
  * Add "import" command to cvmfs_server that transforms a 2.0
    repository into a 2.1 repository (Stratum 0)
  * Add pin command to cvmfs_talk
  * Fix reading from socket in talk thread
  * Add "nameserver set" command to cvmfs_talk
  * Fix various issues with reading of chunked files
  * Decrease memory consumption of the inode tracker
  * Remove trailing empty attribute in listattr callback
  * Make repositories replicatable by default
  * Experimental support for repository tags (named snapshots).
    Allows to mount a specific repository version and to rollback
    and re-publish previous repository states.

2.1.14:
  * Fix initial problems introduced with the 2.1.13 security hotfix

2.1.13:
  * Fix security bug in /etc/auto.cvmfs: due to improper
    option checking, normal users can get root privileges
    through autofs.

2.1.12:
  * Perform host failover after unsuccessful proxy
    failover (test all paths)
  * Improve recovery reliabiliy after node crash
    (force removal of cache database)
  * Fix help text of cvmfs_talk
  * Fix timeout for NFS shared maps
  * Drastically improved performance of copying the inode
    tracker
  * Safe guard against concurrent snapshot processes
  * Drop config.sh dependency from cvmfs_server

2.1.11:
  * Improve logging for whitelist expiry and fqrn errors
  * Add network path reset within the same proxy group
    (re-balance proxies)
  * Add network path reset for failover hosts
  * Add missing execmod SELinux exception for 32bit SL6
  * Fix occasional hangs of gdb when generating stack traces
  * Improve host/proxy failover logging
  * Fix host failover
  * Perform a host failover instead of a proxy failover
    on HTTP 502, 504 errors
  * Add experimental support for "micro-syslog" implementation that
    writes syslog messages to a file.  Add CVMFS_USYSLOG parameter
    to specify the destination file.
  * Distinguish information, warning, and error records when
    writing to syslog
  * Add -march=i686 to CFLAGS and CXXFLAGS for 32bit builds
  * Add CVMFS_MOUNT_RW switch parameter.  A read/write mount point
    can workaround problematic open flags (O_RDWR, O_TRUNC, ...)
  * Remove unused CVMFS_64BIT_INODES parameter
  * Avoid __sync_fetch_and_add on 64bit integers with a negative
    offset.  This breaks on 32bit systems.  It affects the counter
    for active file system calls in the loader.
  * SLES11 build system compatibility fixes

2.1.10:
  * Use continuous inodes on inode generation change instead of
    fixed bit fields.  This increases the usable inode space.
  * Ensure unique inode--path relationship during kernel-imposed
    lifetime of inodes.  Avoiding multiple inodes for the same path
    avoids large hangs of 100% system load.
  * Fix remove command in cache manager
  * Fix uid/euid of shared cache manager
  * Add 'evict' command to cvmfs_talk in order to remove specific
    files from cache
  * Improve logging for fatal cachedb update errors
  * Fix potential endless loop in signal handler
  * Add drainout mode and maintenance mode to internal affairs
  * Add number of forget() calls to file system statistics
  * Advise the kernel not to cache pages for files verified
    by cvmfs_fsck
  * Fix deadlock in 'cvmfs_config reload' when cwd is on cvmfs
  * Fix reloading with wiping out the cache directory in case
    the cache base directory is not owned by the cvmfs user
  * Fix restoring directory handle gauge
  * Prevent the leveldb build system from picking up the system's
    snappy library

2.1.9:
  * RHEL 6.4 SELinux rules for generating stack traces
  * Include stacktrace files in bugreport tarball
  * Check for attr utility in cvmfs_config
  * Fixed potential endless loop in automatic cache cleanup
  * Switched to SQlite 3.7.16.2
  * Fixed touching of .cvmfscatalog in server toolkit
  * Added "pause mode" to 'cvmfs_server publish' in order to allow
    for manually fixing file catalogs
  * Fix removal of temporary files in replication tools
  * Experimental support for "shared NFS maps", which are handled
    by sqlite and allow for NFS HA setups at the cost of performance
  * Recognize CVMFS_IPV4_ONLY environment variable and, if set
    to a non-empty value, don't use IPv6 addresses
  * Recognize http_proxy in cvmfs server toolkit
  * Fix handling of "last_snapshot" sentinel in replication
    when not executed as root
  * Asynchronous catalog updates in the server toolkit
  * Fix: shared cache manager race during load-unload cycles
  * Fix: file descriptor leaks during Fuse module reload
  * Fix: handling of log level parameter in snapshot
  * Fix: save and restore open dir and open file counters
    when the fuse module is reloaded
  * Fixed several memory leaks when reloading the Fuse module
  * Improved logging for whitelist verification errors
  * Added "remount fence" in order to ensure consistent
    catalog operations
  * Fix: Rewind file descriptor on download retries
  * Log inode generation overflows to syslog
  * Pretty printing for 'cvmfs_config reload'
  * Fixed selinux context for SL5 in cvmfs_server
  * Omit autofs warnings in NFS mode
  * Added "inode tracker" to smoothly connect catalog reloads
    and reloads of the Fuse module
  * Fix: handling of "-n" option in mount helper
  * Log application of new file system snapshots to syslog

2.1.8:
  * Added SElinux exception to allow unloading of cvmfs module
  * Run default signal handlers after custom crash handling
  * Fix for crash handler / ptrace Linux security handling
  * Support for ignoring x-directory hardlinks in the
    server toolkit
  * Fix: evaluation of symlinks could lead to wrong
    empty or 1-byte symlinks
  * Use 32bit inodes by default
  * Fixed wrong location for cache manager debug log
  * Fixed chksetup error about missing library on Mac

2.1.7:
  * Added support for CVMFS_KEYS_DIR, which has precedence over
    CVMFS_PUBLIC_KEY
  * Changed default install prefix to /usr
  * Experimental support for file chunking
  * Experimental support for cache read-only mode
  * Multi-threaded, extensible storage backend
  * Improved error reporting on mount failures
  * Fix: cvmfs-internal 1G default for cache size
  * Fix: file permissions for local storage backend
  * Fix: prevent double mount block with private mount points
  * Fix: store compressed certificate in replication
  * Fix: Build system for parallel builds
  * Fix: create stack traces by gdb, thereby handle hidden
    symbols
  * Packaging: Do not try to reload when upgrading from
    the 2.0 branch
  * Fix: Save fuse module state only after drainout of
         file system calls
  * Fix: stale page caches across file catalog reloads
  * Fix: hardlink count for entries of 2.0 file catalogs
  * Fix: don't retry downloads on HTTP errors
  * Fix: comply with system mount return values in the helper
  * Renamed cvmfs-lib RPM to cvmfs-devel
  * Fixed cvmfs_config reload on clean nodes

2.1.6:
  * Fixed hanging reload when reload socket can not be
    opened
  * Prohibit the use of 2.0.X cache directories
  * Fixed 'cvmfs_config chksetup' for root not in sudoers
  * Added retry with exponential backoff to download
    worker, adjustable with CVMFS_MAX_RETRY,
    CVMFS_BACKOFF_INIT, CVMFS_BACKOFF_MAX
  * Added automatic proxy group reset after
    CVMFS_PROXY_RESET_AFTER seconds
  * Added network statistics to 'cvmfs_talk internal affairs'
  * Fixed 'cvmfs_config stat' for non-standard mount points
  * Default symbol visibility hidden
  * Separate stacktrace logs by process
  * Packaging: don't strip binaries
  * cvmfs_reload returns with error if socket directory
    does not exist

2.1.5:
  * Added "pid cachemgr" command to cvmfs_talk
  * Added CERN IT public keys
  * Syslog facility adjustable to one of local0 .. local7

2.1.4:
  * Check permissions by default
  * Added cvmfs_suid mount option
  * Added cvmfs_talk commands "hotpatch history", "parameters"
  * Hotpatch functionality added (cvmfs_config reload)
  * Most parameters read by the cvmfs process
  * Server: fixed modifying attributes

2.1.3:
  * Fixed race condition when reloading catalogs
  * Handling of aufs .wh..wh.orph
  * Added -H "Pragma:" to uses of curl command line tool
  * Added /etc/exports to the bugreport
  * Added .cvmfscache and no_nfs_maps sentinel files

2.1.2:
  * Added sub packages for the server tools and the
    library
  * Added Stratum1 (replication) tools
  * Combined server binaries into cvmfs_swissknife
  * Bumped external versions: libcurl 7.27.0, c-ares 1.9.1,
    sqlite 3.7.14, sparsehash 1.12, zlib 1.2.7
  * Support for remote checking of repositories
  * Added Ubuntu (deb) packaging specs
  * Change default values: strict mount to no, shared cache
    to yes
  * Check for Fuse4X installation on Mac OS

2.1.1:
  * Start of 2.1 ChangeLog

2.1.0:
  see write-up at https://cernvm.cern.ch/portal/release-2.1

2.0.5:
  * Warn in cvmfs_config chksetup if no cache quota is set
  * Create cvmfs user in cvmfs_server if necessary
  * Fixed cvmfs_fsck on xfs
  * Fixed get_origin in config.sh
  * Speed up searach for existing mount point in mount helper
  * Log to syslog when new repository snapshot is applied
  * Fixed presentation error in cvmfs_stat
  * Added repository prefix to syslog messages
  * Fixed reporting of maximum cache size in cvmfs_config stat

2.0.4:
  * Re-opened the CVMFS_NFILES parameter for overwrites

2.0.3:
  * Fixed a typo in cvmfs_config stat that makes the Nagios
    check believe there is no network connectivity

2.0.2:
  * Write cache cleanup to syslog
  * Fixed a big stinking bug when cleaning up the cache while
    downloading

2.0.1:
  * Fixed build system error for 32bit builds on 64bit systems

2.0.0:
  * Declared immutable parameters in default.conf as read-only
  * Fix for Ubuntu 8.04 automounter
  * Experimental support for file backend added
  * Verify decompressed size on download
  * Unlink left-over temporary file catalogs in cvmfs_fsck
  * Fixed a file descriptor leak on loading certificates
  * Move dodgy files into a quarantaine folder in the cache
  * Log proxy switches to syslog
  * Use stack buffer for streamed file I/O
  * Fixed a file descriptor leak in the catalog load code
  * Exponential backoff for download errors to prevent
    Squid request storms
  * Log all file open errors except for ENOENT
  * Added bugreport command to cvmfs_config
  * More reliable cache db rebuild on corruption
  * Added stat command to cvmfs_config
  * Added extended attributes uptime, nclg, nopen, ndownload,
    timeout, timeout_direct, rx, speed
  * Added snapshot retention to replica tools
  * Removed redhat-isms from cvmfs_config setup and in
    cvmfs service
  * Mount helper compatible with SuSE
  * Fixed mount helper for systems without fuse group
  * Added extended attributes pid, version, lhash, expires
    maxfd, usedfd, nioerr, proxy, host
  * Fixed creating nested catalogs in the middle of two
    nested catalogs
  * Fixed lazy-load issue in cvmfs_sync with two paths sharing
    the same prefix
  * /bin/bash for cvmfs_config and mount/umount helpers
  * Changed bug report URL to cernvm.support@cern.ch
  * Fixed wrong mtab after failed umount

0.2.77:
  * Fixed a race condition in cvmfs service

0.2.76:
  * Fixed a typo in cvmfs_config setup
  * cvmfs_fsck recognizes temporary catalogs
  * Rewrote multi-threading in cvmfs_fsck in order to decrease
    memory consumption

0.2.75:
  * Fixed syslog message broadcasting
  * Warn about corruption in Linux kernel buffers in cvmfs_fsck
  * Automatically recover from corrupted LRU DB after system
    crash

0.2.74:
  * Fixed another internal database error when merging multi-level
    nested catalogs

0.2.73:
  * Fixed internal database errors when merging multi-level
    nested catalogs

0.2.72:
  * Fixed build script to create /cvmfs directory
  * Compare working catalog to published one in
    cvmfs_clgcmp
  * Fix for touched symlinks
  * Removed transactions from update statements, they are
    embraced by a big transaction anyway
  * Check for chunks in cvmfs_clgcmp
  * Print SHA-1 in cvmfs_lscat
  * Added TTL to .cvmfspublished
  * Added revision to .cvmfspublished

0.2.71:
  * Fixed wrong return codes in getxattr

0.2.70:
  * Pulling of previous catalogs changed to best-effort
    (better recovery trade-off)
  * Added fsck command to cvmfs_server
  * Fixed stale objects in kernel caches, on TTL the kernel
    caches are drained out prior to loading the new catalog
  * Creation of mucro catalogs adjustable via -m switch
  * Extended attribute "revision" added, same for all
    directory entries of a cvmfs mount point
  * Extended attribute "hash" added for translating a path
    name into its content hash
  * cvmfs_snapshot reads parameters per repository from
    /etc/cvmfs/replica.repositories
  * Added max_ttl mount option / CVMFS_MAX_TTL parameter,
    covered by service cvmfs reload
  * Make cvmfs_fsck work for mounted repositories
  * Proper return values for cvmfs_fsck
  * Added revision command to cvmfs-talk
  * Included revision counter in file catalogs

0.2.69:
  * Created cvmfs_server script to ease repository creation
  * Included zlib 1.2.5
  * Removed libssl dependency
  * (Re-)added remount command to cvmfs-talk
  * Removed catalog_timeout mount option (not needed with strong
    consistency)
  * Fixed link from parent to nested catalogs (strong consistency)
  * Use use_ino mount option, which fixes cycle detection problems
    in gnu fts (du, find, etc.)
  * Changed Fuse module memory allocator to jemalloc
  * Support for mucro catalogs in server backend
  * Moved cvmfsdrc(.local) to /etc/cvmfs/server.(conf|local)
  * Changed LRU DB locking mode to exclusive.  Improves performance
    and allows deletion of the LRU DB while cvmfs is mounted
  * Ignore touched symlinks in cvmfs_sync (instead of unsupported)
  * Protect against concurrent snapshots
  * Check registered nested catalogs against published ones
    in cvmfs_clgcmp

0.2.68:
  * Fixed a bug in the snapshot script which caused the pull
    return value to be ignored
  * Force "strict mount" and catalog signatures by default
  * Decreased default catalog TTL to 1 hour
  * Removed /etc/cvmfs/profile.d
  * Added reload command to cvmfs service for
    proxy, host, and timeouts
  * Added "timeout info" and "timeout set" commands to cvmfs-talk
  * Added "proxy set" command to cvmfs-talk
  * Added "proxy switch group" command to cvmfs-talk
  * Added "proxy info" command to cvmfs-talk
  * Forbid double mount in mount helper
  * Added "mountpoint" command to cvmfs-talk
  * Changed fs key for local cache from url host to fqrn
  * Fixed a bug that can lead to data corruption in case
    of fail-over because of a timeout
  * Accept ; separator for hosts, the comma is deprecated
  * Probe hosts by default only if no proxy is active
  * service cvmfs probe checks checks more strictly (fs type)
  * Make statfs (df) report occupied and total cache space
  * Fix for whitelists and unchanged catalogs in cvmfs_pull
  * For proxy notation, the | syntax has fail-over and load-balancing
    combined, the + syntax is deprecated
  * Create nested catalogs on the directory structure during sync
  * Avoid auto-nested catalogs in hidden directories
  * Fixed an incorrect warning about changed inodes in sync
  * Additional check for malformed root node in catalogs
  * Build system fix
  * Added CVMFS_TIMEOUT and CVMFS_TIMEOUT_DIRECT parameters
    to configure timeouts with and without proxies
  * Fixed a segfault for deep mounts with non-existing top-level
    directory

0.2.67:
  * Mount script typo fix

0.2.65:
  * CVMFS_HTTP_PROXY required
  * Default server URL for cern.ch in CERNVM_SERVER_URL

0.2.64:
  * Build system fix

0.2.63:
  * Parallel compression and hashing in cvmfs_sync.bin
  * Fix for multiple webserver entry points

0.2.62:
  * Added replica tools

0.2.61:
  * Fixed restarclean command in init script
  * Fixed atomic counters on Athlon MP
  * Improved handling of faulty proxies
  * Automated test suite added
  * Added options to write difference set to cvmfs_pull
  * Added cvmfs_scrub utility to check data dir
  * Bugfix in cvmfs_pull for consecutive downloads
  * Removed proxy option from cvmfs_pull
  * Use no-cache option on retry for cvmfs_pull

0.2.60:
  * Bugfix for cvmfs-init-scripts

0.2.59:
  * Bugfix for default domain handling

0.2.58:
  * Bugfix in mount scripts for non-listed repositories
  * Bugfix in catalog tree module

0.2.57:
  * Removed CVMFS_REPOSITORY_NAME parameter
  * Added CVMFS_PUBLIC_KEY parameter
  * Moved key to /etc/cvmfs/keys/cern.ch.pub
  * Removed local.d, added domain.d, local configuration
    now based on files with suffix .local
  * Changed CVMFS_CACHE_DIR to CVMFS_CACHE_BASE
  * Changed namespace to /cvmfs/<FQRN>, like
    /cvmfs/atlas.cern.ch

0.2.56:
  * Log mount/unmount to syslog
  * Added short term TTL (4 min.) for offline mode
  * Removed entry point mount option, all replicas are treated
    the same way
  * Added a secure mode (fail on errors) to cvmfs_pull
  * Changed catalog memory cache to direct mapped / 2 way associative
  * Changed name space to /cvmfs/cern.ch
  * Added a couple of consistency checks to cvmfs_config chksetup
  * cvmfs-talk reads the configuration
  * Added forward TTL adjustment
  * Added probe and restartautofs commands to service
  * Added catalog checksum cache
  * Added certificate and whitelist cache
  * Moved the chmod 000 interface to cvmfs-talk
  * Intermediate catalogs are handled by cvmfs_pull
  * Added "version patchlevel" command to cvmfs-talk
  * Increased number of internal file descriptors to 512
  * More clever catalog memory cache invalidation
  * SQlite memory allocations tuned (smaller memory footprint)

0.2.55:
  * Catalog load fix for informed lookup
  * Require special file available on the server for cvmfs_pull

0.2.54:
  * Fixes to the RPMs to be more standard compliant
  * Added snapshot handling to cvmfs_pull
  * Added CVMFS_STRICT_MOUNT parameter to allow preventing
    to mount non-listed repositories
  * Added CVMFS_FORCE_SIGNING parameter
  * Syslog level adjustable via mount option -o syslog_level
    and CVMFS_SYSLOG_LEVEL parameter
  * Mount scripts now recognize the CVMFS_TRACEFILE parameter
  * Increased catalog memory cache to 2^14 entries
  * Increased kernel cache lifetime to 60 seconds
  * More clever lookup of meta-data, huge speedup when many
    catalogs are loaded
  * Switched to SQlite 3.7.4
  * Removed remount_sleep option, now handled by flushing buffers
  * Fixed some multi-threading bugs
  * Switched to libcurl 7.21.3
  * Include timestamp in debug log
  * Changed failover + load-balaning proxy syntax: introduced 3rd
    level to specify load-balance blocks first, failover later
  * Proper mapping of file catalogs and whitelists to repository
    names
  * Include-fix for kernel module
  * Added cvmfs_pull utility for backend storage synchronization
  * Fixed last-modified handling of cached catalogs
  * Added cvmfs_lvmrotate for snapshots
  * Added jemalloc to tarball, just in case
  * Set config.sh non-executable
  * Start cvmfs2 as cvmfs:cvmfs instead of cvmfs:fuse
  * Fixed wrong conversion for pre 0.2.53 cache directories

0.2.53:
  * Fixed libcrypto multi-threading issue
  * Fail on very slow downloads (instead of hanging)
  * Fixed SQlite memory enforcement issue
  * Switched to SQlite multi-thread mode
  * Open catalogs read-only on client
  * Write to syslog when download fails
  * Added support for local certificate blacklist
  * Loading of file catalogs rewritten, catalogs now handled
    by LRU module as well
  * Removed remount command from cvmfs-talk
  * Determine file type for rename in kernel module
  * removed all_catalogs mount option
  * added bookkeeping of dirty catalogs to avoid unnecessary
    signing
  * don't flush the fs change log when cvmfs_sync.bin fails
  * added cvmfs_lscat utility to assist in cutting directory
    trees
  * fix for large file support on 32bit

0.2.52:
  * fixed Coverity-detected defects
  * support for lazy attach of catalogs in server tools
    (extends scalability to at least a couple of thousand
     catalogs)
  * bugfix in server tools when moving out nested catalogs
  * bugfix for large files (> 2GB)
  * bugfix in mount scripts for CDN usage

0.2.51:
  * bugfix in mount scripts for CDN
  * changed cvmfs_sign to sign single catalogs
  * server tools add schema version to properties table
  * server tools keep sha1 of previous revision of catalog
  * server tools register and maintain sha1 of nested catalogs
  * server tools write extended checksum .cvmfspublished
  * added "open catalogs" command to cvmfs-talk
  * add last modified timestamp when making catalog snapshot
  * fixed time comparison to work on UTC instead of
    local time
  * use the SQlite auto_vaccum=full feature for new catalogs
  * added cvmfs_unsign tool to strip a signature from a
    file catalog
  * store .cvmfscatalog as symlink into data dir
  * added basic rpm for server tools

0.2.50:
  * another fix in build system for server installation

0.2.49:
  * fix in build system for server installation

0.2.48:
  * added full meta data check for cvmfs_clgcmp
  * bugfix in cvmfs_sync for replaced files
  * added .cvmfsdirtab support in cvmfs-sync
  * added fuse as dependency for RPM
  * check and repair access rights for /dev/fuse
  * check for /dev/fuse before loading fuse module
  * replaced MD5 implementation with OpenSSL MD5
    (10-20% speedup)
  * replaced SHA1 implementation with OpenSSL SHA1
    (factor 5 speedup)
  * fixed some defects found by Coverity

0.2.47:
  * added basic catalog encryption/decryption routines
  * added debug mode, turned on by CVMFS_DEBUGLOG=$file
  * moved standard mount options logic from cvmfs.auto
    to the mount helper (fixes autofs ":" bug)
  * fix for pid command in cvmfs-talk
  * fix for mount scripts
  * fixes for cvmfs_clgcmp and cvmfs_sync

0.2.46:
  * mount scripts also check for /etc/cvmfs/site.conf
  * updated spec file for new mount scripts
  * fixed mount script compatibility issues

0.2.45:
  * intermediate release for testing

0.2.44:
  * fixed mount script compatibility issues

0.2.43:
  * increased default number of open files to 32768

0.2.42:
  * build system fixes

0.2.41:
  * look for public key in /etc/cvmfs instead of /etc/cernvm
  * excluded public key from make install
    (installed in packet manager)

0.2.40:
  * added mount scripts (--enable-mount-scripts)
  * added grab_mountpoint option (automount hack)
  * fixed setgid bug at bootstrap

0.2.39:
  * fixed option handling

0.2.38:
  * fixed build system destination directories

0.2.37:
  * removed pidfile option, not required anymore
  * switch mount options are actually handled as switches
  * fixed missing O_TRUNC flag in server tools

0.2.36:
  * cvmfs Makefile.am fix for fuse-duplex.h

0.2.35:
  * fixed configure.ac name bug

0.2.34:
  * dropped pcre dependency
  * evaluate gid and uid Fuse parameter and use it to drop rights
  * added nofiles mount option to let CernVM-FS increase the ulimit
  * removed update proxies command from cvmfs-talk
  * proxies set via mount option
  * cache directory is created on demand
  * new boot code, uses fuse_main, compatible with automount,
    supports -s switch
  * removed urlenc option, fixed to sha1 now
  * replaced cvmfs_journald by kernel module,
    cvmfsd, and synchronization tools, dropped inotify dependency
  * reworked the talk part with a socket
  * couple of minor fixes according to coverity report
  * fixed builtin compilation of libfuse
  * fixed /var/lock/subsys bookkeeping for cvmfs init script
  * added CernVM RSA public key to RPM

0.2.33:
  * added libfuse to build system
  * added redirfs kernel module and cvmfs filter which is supposed
    to replace the cvmfs_journald server daemon soon
  * added libfuse 2.8.4

0.2.32:
  * bugfixes in cvmfs_sign and authentication thread in cvmfs_journald
  * revised build system, added option to use builtin libcurl
  * removed cvmfs1's make_cvmfs

0.2.31:
  * fixed libcurl multi-thread timeout signal handler issue
  * wrapper around malloc & co. to abort on out-of-memory
  * prevent gcc from optimizing stack frames away
  * fix around stack munging in signal handler

0.2.30:
  * performance improvements in stat() and open() callbacks
  * revised integration of tracer module, Intel TBB dependency dropped
  * export of CVMFS_HTTP_PROXY done by init script
  * new parameters in cvmfs.initd: ADDITIONAL_OPTIONS, OVERWRITE_OPTIONS
  * /etc/cvmfs.local is examined by rpm-init-script

0.2.29:
  * Start of ChangeLog<|MERGE_RESOLUTION|>--- conflicted
+++ resolved
@@ -1,13 +1,12 @@
-<<<<<<< HEAD
 2.10.0:
   * Change default magic xattr visibility to "rootonly"
-  * Add support for sharding proxies support with new client option 
+  * Add support for sharding proxies support with new client option
     CVMFS_PROXY_SHARD={yes|no} (CVM-2060)
-=======
+
 2.9.2:
   * GO 1.18 is bundled as an external depedency, facilitating building on
     older platforms (#2867)
->>>>>>> c21b7e42
+
 
 2.9.1:
   * Fix build for CentOS Stream 9 (#2862)
