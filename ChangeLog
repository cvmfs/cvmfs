--- conflicted
+++ resolved
@@ -1,9 +1,7 @@
-<<<<<<< HEAD
 2.10.0:
   * Proxy sharding support (PR #2812)
-=======
+
 2.9.1:
->>>>>>> b2989278
 
 2.9.0:
   * Add initial implementation of cvmfs_publish commit (CVM-2029)
