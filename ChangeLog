--- conflicted
+++ resolved
@@ -1,4 +1,3 @@
-<<<<<<< HEAD
 2.5.0:
   * Enable manual trigger to release nested catalogs in unsupervised memory
     cache plugin
@@ -13,14 +12,13 @@
   * Add docker graph driver plugin configuration
   * Add RapidCheck for property based testing
   * Fix compilation on macOS 10.11+
-  * Add stratum 1 agent for triggered replication 
+  * Add stratum 1 agent for triggered replication
   * Autmatically restart failed authz helper after a cool-off period
   * Make `true` to be a valid boolean option
-=======
+
 2.4.5:
   * Use CVMFS_MAX_IPADDR_PER_PROXY=2 by default on macOS
-  * Fix-up for reacting on DNS server change (CVM-496) 
->>>>>>> c0ae1fb2
+  * Fix-up for reacting on DNS server change (CVM-496)
 
 2.4.4:
   * Fix registration of chunk hashes without bulk hash and non-SHA1 hash
@@ -48,7 +46,7 @@
   * Cache GeoAPI replies for 5 minutes, improve WSGI config (CVM-1349)
   * Improve logging for cache plugins
   * Fix use of cached file catalog in cache plugins
-  * Fix off-by-one error for chunk size when grafting files 
+  * Fix off-by-one error for chunk size when grafting files
 
 2.4.1:
   * Don't perform health check on resign (CVM-1358)
@@ -72,7 +70,7 @@
     (CVM-1308)
   * Use "AllowOverride Limit AuthConfig" directive (CVM-1255)
   * Set Apache manifest expiry period to 61 seconds
-  * Remove checks for conflicting cvmfs_server 2.0.x artifacts (CVM-1167) 
+  * Remove checks for conflicting cvmfs_server 2.0.x artifacts (CVM-1167)
   * Lift restriction on autofs in nfs mode (CVM-975)
   * Allow ext3 as spool file system on RHEL 7.3 / overlayfs (CVM-1186)
   * Add `cvmfs_server resign -p` command (CVM-1140)
@@ -82,7 +80,7 @@
   * Fix shell errors when required config repo cannot be mounted (CVM-1300)
   * Add support for Yubikey 4 & NEO to cvmfs-server (CVM-1259)
   * Fix mount helper for very long lines in /etc/group (CVM-1304)
-  * Change default graft size from 32M to 24M (CVM-1291) 
+  * Change default graft size from 32M to 24M (CVM-1291)
   * Fix cache size reporting in 'df' on macOS (CVM-1286)
   * Use a repository layout revision as CVMFS_CREATOR_VERSION (CVM-1065)
   * Improve error reporting when cache hosting file system is full (CVM-1253)
@@ -292,7 +290,7 @@
   * Various build system fixes (CVM-783, CVM-854, CVM-857)
   * Avoid rolling back to incompatible catalog schemas (CVM-252)
   * Add cvmfs_rsync utility (CVM-814)
-  * Fixes for OS X El Capitan, move install directory on OS X to /usr/local 
+  * Fixes for OS X El Capitan, move install directory on OS X to /usr/local
     (CVM-917)
   * Fix rare bug in the garbage collection that can lead to removal of live
     files (CVM-942)
@@ -302,7 +300,7 @@
   * Fix URL option parsing for S3 backend in cvmfs_server
   * Add quasi-static cvmfs_preload binary (CVM-912, CVM-914)
   * Add auto-balancer for catalogs (experimental) with server parameters
-    CVMFS_AUTOCATALOGS, CVMFS_AUTOCATALOGS_MAX_WEIGHT, 
+    CVMFS_AUTOCATALOGS, CVMFS_AUTOCATALOGS_MAX_WEIGHT,
     CVMFS_AUTOCATALOGS_MIN_WEIGHT
   * Fix auto tag creation for fast successive publish runs (CVM-795)
   * Fix systemd detection in cvmfs_server on systems with multiple running
@@ -361,7 +359,7 @@
   * Add 'make doc' as a target to build Doxygen documentation (CVM-692)
   * Add CVMFS_SYSTEMD_NOKILL parameter to make cvmfs act as a systemd
     recognized low-level storage provider
-  * Add CVMFS_HIDE_XATTRS client parameter to prevent synthetic extended 
+  * Add CVMFS_HIDE_XATTRS client parameter to prevent synthetic extended
     attributes from being listing
   * Add support for custom extended attributes and file capabilities through
     server parameter CVMFS_INCLUDE_XATTRS (CVM-734)
@@ -384,7 +382,7 @@
   * Replace cvmfs-keys package by cvmfs-config-... packages (CVM-617)
   * Add CVMFS_LOW_SPEED_LIMIT parameter, increase threshold for stale
     connections from 100B/s to 1kB/s (CVM-718)
-  * Allow cvmfs to claim ownership of files and directories through 
+  * Allow cvmfs to claim ownership of files and directories through
     CVMFS_CLAIM_OWNERSHIP (CVM-678)
   * Add support for garbage-collected repositories (CVM-583, CVM-760)
   * Add support for automatically ordering Stratum 1 servers according to
@@ -411,7 +409,7 @@
   * Use custom cvmfs_cache_t SELinux label for the cache directory (CVM-644)
   * Fail gracefully if one of the public RSA keys is unreadable (CVM-667)
   * Fix concurrent access to alien cache on NFS (link/unlink instead of rename)
-  * Support alien cache on hadoop-dfs-fuse which doesn't report 
+  * Support alien cache on hadoop-dfs-fuse which doesn't report
     file size immediately (CVM-659)
   * Fix false zero return code of 'cvmfs_server transaction' (CVM-658)
   * Allow using externally created keys in cvmfs_server mkfs (CVM-646)
@@ -479,7 +477,7 @@
     (CVM-600)
   * Improve error logging when loading the cvmfs library (cf. CVM-595)
   * Fix crash in exclusive cache mode if unpin listener is called
-    on mount (CVM-267) 
+    on mount (CVM-267)
   * Add "volatile" repository and volatile cache class (CVM-263)
   * Fix TBB build system for 32bit on 64bit mock environments
   * Fix RPM spec file for FC20
@@ -488,7 +486,7 @@
   * Fix race between cached chunked files and catalog updates
   * Fix false caching of catalog object in dirent
   * Support for RIPEMD-160 hash algorithm in lieu of SHA-1
-  * Switch to TBB 4.2 update 2 
+  * Switch to TBB 4.2 update 2
   * Bash completion for cvmfs_config and cvmfs_server
   * Fix build system for SL4
 
@@ -532,7 +530,7 @@
   * Fix race in cvmfs_server publish
   * Fix rare inconsistency in runtime size tracking of the cache
   * Fix time calculation in cvmfs_talk host probe command
-  * Allow for multi-repo operations and wildcards in 
+  * Allow for multi-repo operations and wildcards in
     cvmfs_server
   * Allow for stratum 1 aliases
   * Add simple check for cache space to 'cvmfs_config chksetup'
@@ -546,8 +544,8 @@
   * Replace leveldb usleep by SafeSleepMs
   * Switch to leveldb 1.12.0 (IA-64 compatibility)
   * Fix parsing of config file without trailing newline
-  * Expand backoff on download errors to the loading of 
-    file catalogs 
+  * Expand backoff on download errors to the loading of
+    file catalogs
   * Fix false negative caching of I/O errors that occur during
     path lookup
   * Place SQlite temporary files into cache directory
@@ -602,7 +600,7 @@
 2.1.12:
   * Perform host failover after unsuccessful proxy
     failover (test all paths)
-  * Improve recovery reliabiliy after node crash 
+  * Improve recovery reliabiliy after node crash
     (force removal of cache database)
   * Fix help text of cvmfs_talk
   * Fix timeout for NFS shared maps
@@ -620,14 +618,14 @@
   * Fix occasional hangs of gdb when generating stack traces
   * Improve host/proxy failover logging
   * Fix host failover
-  * Perform a host failover instead of a proxy failover 
+  * Perform a host failover instead of a proxy failover
     on HTTP 502, 504 errors
   * Add experimental support for "micro-syslog" implementation that
     writes syslog messages to a file.  Add CVMFS_USYSLOG parameter
     to specify the destination file.
   * Distinguish information, warning, and error records when
     writing to syslog
-  * Add -march=i686 to CFLAGS and CXXFLAGS for 32bit builds 
+  * Add -march=i686 to CFLAGS and CXXFLAGS for 32bit builds
   * Add CVMFS_MOUNT_RW switch parameter.  A read/write mount point
     can workaround problematic open flags (O_RDWR, O_TRUNC, ...)
   * Remove unused CVMFS_64BIT_INODES parameter
@@ -691,7 +689,7 @@
   * Pretty printing for 'cvmfs_config reload'
   * Fixed selinux context for SL5 in cvmfs_server
   * Omit autofs warnings in NFS mode
-  * Added "inode tracker" to smoothly connect catalog reloads 
+  * Added "inode tracker" to smoothly connect catalog reloads
     and reloads of the Fuse module
   * Fix: handling of "-n" option in mount helper
   * Log application of new file system snapshots to syslog
@@ -710,7 +708,7 @@
 
 2.1.7:
   * Added support for CVMFS_KEYS_DIR, which has precedence over
-    CVMFS_PUBLIC_KEY 
+    CVMFS_PUBLIC_KEY
   * Changed default install prefix to /usr
   * Experimental support for file chunking
   * Experimental support for cache read-only mode
@@ -720,8 +718,8 @@
   * Fix: file permissions for local storage backend
   * Fix: prevent double mount block with private mount points
   * Fix: store compressed certificate in replication
-  * Fix: Build system for parallel builds 
-  * Fix: create stack traces by gdb, thereby handle hidden 
+  * Fix: Build system for parallel builds
+  * Fix: create stack traces by gdb, thereby handle hidden
     symbols
   * Packaging: Do not try to reload when upgrading from
     the 2.0 branch
@@ -729,9 +727,9 @@
          file system calls
   * Fix: stale page caches across file catalog reloads
   * Fix: hardlink count for entries of 2.0 file catalogs
-  * Fix: don't retry downloads on HTTP errors 
+  * Fix: don't retry downloads on HTTP errors
   * Fix: comply with system mount return values in the helper
-  * Renamed cvmfs-lib RPM to cvmfs-devel 
+  * Renamed cvmfs-lib RPM to cvmfs-devel
   * Fixed cvmfs_config reload on clean nodes
 
 2.1.6:
@@ -746,12 +744,12 @@
     CVMFS_PROXY_RESET_AFTER seconds
   * Added network statistics to 'cvmfs_talk internal affairs'
   * Fixed 'cvmfs_config stat' for non-standard mount points
-  * Default symbol visibility hidden 
+  * Default symbol visibility hidden
   * Separate stacktrace logs by process
   * Packaging: don't strip binaries
   * cvmfs_reload returns with error if socket directory
     does not exist
-  
+
 2.1.5:
   * Added "pid cachemgr" command to cvmfs_talk
   * Added CERN IT public keys
@@ -804,14 +802,14 @@
 
 2.0.4:
   * Re-opened the CVMFS_NFILES parameter for overwrites
- 
+
 2.0.3:
-  * Fixed a typo in cvmfs_config stat that makes the Nagios 
+  * Fixed a typo in cvmfs_config stat that makes the Nagios
     check believe there is no network connectivity
 
 2.0.2:
   * Write cache cleanup to syslog
-  * Fixed a big stinking bug when cleaning up the cache while 
+  * Fixed a big stinking bug when cleaning up the cache while
     downloading
 
 2.0.1:
@@ -834,7 +832,7 @@
   * Added bugreport command to cvmfs_config
   * More reliable cache db rebuild on corruption
   * Added stat command to cvmfs_config
-  * Added extended attributes uptime, nclg, nopen, ndownload, 
+  * Added extended attributes uptime, nclg, nopen, ndownload,
     timeout, timeout_direct, rx, speed
   * Added snapshot retention to replica tools
   * Removed redhat-isms from cvmfs_config setup and in
@@ -842,7 +840,7 @@
   * Mount helper compatible with SuSE
   * Fixed mount helper for systems without fuse group
   * Added extended attributes pid, version, lhash, expires
-    maxfd, usedfd, nioerr, proxy, host 
+    maxfd, usedfd, nioerr, proxy, host
   * Fixed creating nested catalogs in the middle of two
     nested catalogs
   * Fixed lazy-load issue in cvmfs_sync with two paths sharing
@@ -880,7 +878,7 @@
     cvmfs_clgcmp
   * Fix for touched symlinks
   * Removed transactions from update statements, they are
-    embraced by a big transaction anyway 
+    embraced by a big transaction anyway
   * Check for chunks in cvmfs_clgcmp
   * Print SHA-1 in cvmfs_lscat
   * Added TTL to .cvmfspublished
@@ -907,7 +905,7 @@
   * Make cvmfs_fsck work for mounted repositories
   * Proper return values for cvmfs_fsck
   * Added revision command to cvmfs-talk
-  * Included revision counter in file catalogs  
+  * Included revision counter in file catalogs
 
 0.2.69:
   * Created cvmfs_server script to ease repository creation
@@ -916,8 +914,8 @@
   * (Re-)added remount command to cvmfs-talk
   * Removed catalog_timeout mount option (not needed with strong
     consistency)
-  * Fixed link from parent to nested catalogs (strong consistency) 
-  * Use use_ino mount option, which fixes cycle detection problems 
+  * Fixed link from parent to nested catalogs (strong consistency)
+  * Use use_ino mount option, which fixes cycle detection problems
     in gnu fts (du, find, etc.)
   * Changed Fuse module memory allocator to jemalloc
   * Support for mucro catalogs in server backend
@@ -927,7 +925,7 @@
   * Ignore touched symlinks in cvmfs_sync (instead of unsupported)
   * Protect against concurrent snapshots
   * Check registered nested catalogs against published ones
-    in cvmfs_clgcmp  
+    in cvmfs_clgcmp
 
 0.2.68:
   * Fixed a bug in the snapshot script which caused the pull
@@ -947,11 +945,11 @@
   * Fixed a bug that can lead to data corruption in case
     of fail-over because of a timeout
   * Accept ; separator for hosts, the comma is deprecated
-  * Probe hosts by default only if no proxy is active 
+  * Probe hosts by default only if no proxy is active
   * service cvmfs probe checks checks more strictly (fs type)
   * Make statfs (df) report occupied and total cache space
   * Fix for whitelists and unchanged catalogs in cvmfs_pull
-  * For proxy notation, the | syntax has fail-over and load-balancing 
+  * For proxy notation, the | syntax has fail-over and load-balancing
     combined, the + syntax is deprecated
   * Create nested catalogs on the directory structure during sync
   * Avoid auto-nested catalogs in hidden directories
@@ -961,25 +959,25 @@
   * Added CVMFS_TIMEOUT and CVMFS_TIMEOUT_DIRECT parameters
     to configure timeouts with and without proxies
   * Fixed a segfault for deep mounts with non-existing top-level
-    directory 
+    directory
 
 0.2.67:
   * Mount script typo fix
 
 0.2.65:
   * CVMFS_HTTP_PROXY required
-  * Default server URL for cern.ch in CERNVM_SERVER_URL 
- 
+  * Default server URL for cern.ch in CERNVM_SERVER_URL
+
 0.2.64:
   * Build system fix
 
 0.2.63:
   * Parallel compression and hashing in cvmfs_sync.bin
-  * Fix for multiple webserver entry points    
+  * Fix for multiple webserver entry points
 
 0.2.62:
   * Added replica tools
-  
+
 0.2.61:
   * Fixed restarclean command in init script
   * Fixed atomic counters on Athlon MP
@@ -992,7 +990,7 @@
   * Use no-cache option on retry for cvmfs_pull
 
 0.2.60:
-  * Bugfix for cvmfs-init-scripts 
+  * Bugfix for cvmfs-init-scripts
 
 0.2.59:
   * Bugfix for default domain handling
@@ -1009,7 +1007,7 @@
     now based on files with suffix .local
   * Changed CVMFS_CACHE_DIR to CVMFS_CACHE_BASE
   * Changed namespace to /cvmfs/<FQRN>, like
-    /cvmfs/atlas.cern.ch  
+    /cvmfs/atlas.cern.ch
 
 0.2.56:
   * Log mount/unmount to syslog
@@ -1054,7 +1052,7 @@
   * Fixed some multi-threading bugs
   * Switched to libcurl 7.21.3
   * Include timestamp in debug log
-  * Changed failover + load-balaning proxy syntax: introduced 3rd 
+  * Changed failover + load-balaning proxy syntax: introduced 3rd
     level to specify load-balance blocks first, failover later
   * Proper mapping of file catalogs and whitelists to repository
     names
@@ -1085,7 +1083,7 @@
   * don't flush the fs change log when cvmfs_sync.bin fails
   * added cvmfs_lscat utility to assist in cutting directory
     trees
-  * fix for large file support on 32bit  
+  * fix for large file support on 32bit
 
 0.2.52:
   * fixed Coverity-detected defects
@@ -1101,12 +1099,12 @@
   * changed cvmfs_sign to sign single catalogs
   * server tools add schema version to properties table
   * server tools keep sha1 of previous revision of catalog
-  * server tools register and maintain sha1 of nested catalogs 
+  * server tools register and maintain sha1 of nested catalogs
   * server tools write extended checksum .cvmfspublished
   * added "open catalogs" command to cvmfs-talk
   * add last modified timestamp when making catalog snapshot
   * fixed time comparison to work on UTC instead of
-    local time 
+    local time
   * use the SQlite auto_vaccum=full feature for new catalogs
   * added cvmfs_unsign tool to strip a signature from a
     file catalog
@@ -1114,10 +1112,10 @@
   * added basic rpm for server tools
 
 0.2.50:
-  * another fix in build system for server installation    
+  * another fix in build system for server installation
 
 0.2.49:
-  * fix in build system for server installation  
+  * fix in build system for server installation
 
 0.2.48:
   * added full meta data check for cvmfs_clgcmp
@@ -1150,7 +1148,7 @@
   * intermediate release for testing
 
 0.2.44:
-  * fixed mount script compatibility issues  
+  * fixed mount script compatibility issues
 
 0.2.43:
   * increased default number of open files to 32768
@@ -1160,14 +1158,14 @@
 
 0.2.41:
   * look for public key in /etc/cvmfs instead of /etc/cernvm
-  * excluded public key from make install 
+  * excluded public key from make install
     (installed in packet manager)
 
 0.2.40:
   * added mount scripts (--enable-mount-scripts)
   * added grab_mountpoint option (automount hack)
   * fixed setgid bug at bootstrap
- 
+
 0.2.39:
   * fixed option handling
 
@@ -1177,7 +1175,7 @@
 0.2.37:
   * removed pidfile option, not required anymore
   * switch mount options are actually handled as switches
-  * fixed missing O_TRUNC flag in server tools   
+  * fixed missing O_TRUNC flag in server tools
 
 0.2.36:
   * cvmfs Makefile.am fix for fuse-duplex.h
@@ -1192,10 +1190,10 @@
   * removed update proxies command from cvmfs-talk
   * proxies set via mount option
   * cache directory is created on demand
-  * new boot code, uses fuse_main, compatible with automount, 
+  * new boot code, uses fuse_main, compatible with automount,
     supports -s switch
   * removed urlenc option, fixed to sha1 now
-  * replaced cvmfs_journald by kernel module, 
+  * replaced cvmfs_journald by kernel module,
     cvmfsd, and synchronization tools, dropped inotify dependency
   * reworked the talk part with a socket
   * couple of minor fixes according to coverity report
@@ -1215,9 +1213,9 @@
   * removed cvmfs1's make_cvmfs
 
 0.2.31:
-  * fixed libcurl multi-thread timeout signal handler issue 
+  * fixed libcurl multi-thread timeout signal handler issue
   * wrapper around malloc & co. to abort on out-of-memory
-  * prevent gcc from optimizing stack frames away 
+  * prevent gcc from optimizing stack frames away
   * fix around stack munging in signal handler
 
 0.2.30:
