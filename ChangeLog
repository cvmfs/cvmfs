--- conflicted
+++ resolved
@@ -1,14 +1,12 @@
-<<<<<<< HEAD
 2.9.0:
   * Do not include an explicit default port number within S3 upload URI
     (see also libcurl issue #6769)
   * Do not escape '@' in URI strings
   * [ducc] Fix version string
   * [ducc] Ingest images using "sneaky layers" and template transactions
-=======
+
 2.8.2:
   * [preloader] make network timeout and retries configurable (CVM-1992)
->>>>>>> fed71c8c
 
 2.8.1:
   * Gracefully handle template transaction failures (CVM-1964)
