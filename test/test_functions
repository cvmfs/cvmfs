# By default, this script runs in testing mode
# Although it allows for a server debugging mode, which attaches gdb to
# the `cvmfs_server publish` process and allows for both online and
# failure debugging.
#
# To allow for online debugging, export CVMFS_TEST_SRVDEBUG like so:
#
# `export CVMFS_TEST_SRVDEBUG=fail`    - for crash debugging with gdb
# `export CVMFS_TEST_SRVDEBUG=startup` - for interactive debugging with gdb


CVMFS_TEST_DEBUGLOG=${CVMFS_TEST_DEBUGLOG:=}
CVMFS_TEST_PROXY=${CVMFS_TEST_PROXY:=http://ca-proxy.cern.ch:3128}
CVMFS_TEST_SCRATCH=${CVMFS_TEST_SCRATCH:=/tmp/cvmfs-test}
CVMFS_TEST_SUITE_NAME=${CVMFS_TEST_SUITE_NAME:=Integration Tests}
CVMFS_TEST_CLASS_NAME=${CVMFS_TEST_CLASS_NAME:=IntegrationTests}
CVMFS_TEST_EXCLUDE=${CVMFS_TEST_EXCLUDE:=}
CVMFS_TEST_SYSLOG_FACILITY=${CVMFS_TEST_SYSLOG_FACILITY:=5}
CVMFS_TEST_SYSLOG_TARGET=${CVMFS_TEST_SYSLOG_TARGET:=/var/log/cvmfs-testing.log}

CVMFS_TEST_REPO=${CVMFS_TEST_REPO:=test.cern.ch}
CVMFS_TEST_REPO_MORE=${CVMFS_TEST_REPO_MORE:=test-more.cern.ch}
CVMFS_TEST_USER=${CVMFS_TEST_USER:=sftnight}   # user and group are used to over-
CVMFS_TEST_GROUP=${CVMFS_TEST_GROUP:=sftnight} # write the owner of files for testing

CVMFS_TEST_UNIONFS=${CVMFS_TEST_UNIONFS:=} # union filesystem type to test
CVMFS_TEST_SRVDEBUG=${CVMFS_TEST_SRVDEBUG:=}
CVMFS_TEST_HASHALGO=${CVMFS_TEST_HASHALGO:=sha1}
CVMFS_TEST_S3_CONFIG=${CVMFS_TEST_S3_CONFIG:=}
CVMFS_TEST_HTTP_BASE=${CVMFS_TEST_HTTP_BASE:=}
CVMFS_TEST_STRATUM0=${CVMFS_TEST_STRATUM0:=}   # backward compatibility! use CVMFS_TEST_HTTP_BASE instead
CVMFS_TEST_SERVER_CACHE=${CVMFS_TEST_SERVER_CACHE:=}

# These OPT variables are for the benchmark options under the benchmarks folder
CVMFS_OPT_WARM_CACHE=${CVMFS_OPT_WARM_CACHE:=yes}
CVMFS_OPT_TALK_STATISTICS=${CVMFS_OPT_TALK_STATISTICS:=yes}
CVMFS_OPT_VALGRIND=${CVMFS_OPT_VALGRIND:=yes}
CVMFS_OPT_ITERATIONS=${CVMFS_OPT_ITERATIONS:=1}
CVMFS_OPT_TEST_TYPE=${CVMFS_OPT_TEST_TYPE:=callgrind} # callgrind / memcheck
CVMFS_OPT_CONFIG_FILE=${CVMFS_OPT_CONFIG_FILE:=}
CVMFS_OPT_OUTPUT_DIR=${CVMFS_OPT_OUTPUT_DIR:=/tmp/cvmfs_benchmarks}
CVMFS_OPT_CACHEDIR=${CVMFS_OPT_CACHEDIR:=~/.benchmark}
CVMFS_OPT_PARALLEL_RUNS=${CVMFS_OPT_PARALLEL_RUNS:=1}
CVMFS_OPT_MTAB_MODIFIED="false"

# backward compatibility.
#     CVMFS_TEST_STRATUM0 was replaced by CVMFS_TEST_HTTP_BASE to better reflect
#     the purpose of this variable. Please don't use CVMFS_TEST_STRATUM0 anymore
if [ -z "$CVMFS_TEST_HTTP_BASE" ] && [ ! -z "$CVMFS_TEST_STRATUM0" ]; then
  echo "Warning: You are using the deprecated CVMFS_TEST_STRATUM0 variable."
  echo "         Please consider switching to CVMFS_TEST_HTTP_BASE"
  CVMFS_TEST_HTTP_BASE="$CVMFS_TEST_STRATUM0"
fi


if [ -f /.dockerinit ]; then
  CVMFS_TEST_DOCKER=yes
else
  CVMFS_TEST_DOCKER=no
fi

die() {
  echo -e $1 >&2
  exit 1
}

runs_under_parrot() {
  [ "x$PARROT_ENABLED" = "xTRUE" ]
}

is_root() {
  [ $(id -u) -eq 0 ]
}

as_root() {
  if is_root; then
    $@
  elif ! runs_under_parrot; then
    sudo $@
  else
    echo "##################################################"
    echo "# Warning: cannot run sudo in parrot environment #"
    echo "##################################################"
  fi
}

# Find the service binary (or detect systemd)
minpidof() {
  pidof $1 | tr " " "\n" | sort --numeric-sort | head -n1
}
SERVICE_BIN="false"
if ! pidof systemd > /dev/null 2>&1 || [ $(minpidof systemd) -ne 1 ]; then
  if [ -x /sbin/service ]; then
    SERVICE_BIN="/sbin/service"
  elif [ -x /usr/sbin/service ]; then
    SERVICE_BIN="/usr/sbin/service" # Ubuntu
  elif [ -x /sbin/rc-service ]; then
    SERVICE_BIN="/sbin/rc-service" # OpenRC
  else
    die "Neither systemd nor service binary detected"
  fi
fi

is_systemd() {
  [ x"$SERVICE_BIN" = x"false" ]
}

# find the name of the httpd service


# figure out the installed apache platform
if which httpd2 >/dev/null 2>&1; then #SLES/OpenSuSE
  APACHE_SERVICE="apache2"
  APACHE_CONF=${APACHE_SERVICE}
  APACHE_BIN=$(which httpd2)
elif which apache2 >/dev/null 2>&1; then # Debian based
  APACHE_SERVICE="apache2"
  APACHE_CONF=${APACHE_SERVICE}
  APACHE_BIN=$(which apache2)
else
  APACHE_SERVICE="httpd" # EL based
  APACHE_CONF=${APACHE_SERVICE}
  APACHE_BIN="/usr/sbin/httpd"
fi

normalize_version() {
  local version_string="$1"
  while [ $(echo "$version_string" | grep -o '\.' | wc -l) -lt 2 ]; do
    version_string="${version_string}.0"
  done
  echo "$version_string"
}

version_major() { echo $1 | cut --delimiter=. --fields=1; }
version_minor() { echo $1 | cut --delimiter=. --fields=2; }
version_patch() { echo $1 | cut --delimiter=. --fields=3; }
prepend_zeros() { printf %05d "$1"; }
compare_versions() {
  local lhs="$(normalize_version $1)"
  local comparison_operator=$2
  local rhs="$(normalize_version $3)"

  local lhs1=$(prepend_zeros $(version_major $lhs))
  local lhs2=$(prepend_zeros $(version_minor $lhs))
  local lhs3=$(prepend_zeros $(version_patch $lhs))
  local rhs1=$(prepend_zeros $(version_major $rhs))
  local rhs2=$(prepend_zeros $(version_minor $rhs))
  local rhs3=$(prepend_zeros $(version_patch $rhs))

  [ $lhs1$lhs2$lhs3 $comparison_operator $rhs1$rhs2$rhs3 ]
}

service_request() {
  local service_name=$1
  local request_verb=$2
  if is_systemd; then
    sudo systemctl $request_verb $service_name
  else
    sudo $SERVICE_BIN $service_name $request_verb
  fi
}

# ensures that a generic service is running
# @param service  the name of the service
# @param state    the desired state of the service (on|off)
# @return         0 on success
service_switch() {
  local service_name=$1
  local state=$2

  case $state in
    on)
      echo "starting $service_name..."
      service_request $service_name start || return 100
      ;;
    off)
      echo "stopping $service_name..."
      service_request $service_name stop || return 101
      ;;
    restart)
      echo "restarting $service_name..."
      service_request $service_name restart || return 102
      ;;
    *)
      echo "unrecognized state switching for $service_name"
      return 102
  esac

  return 0
}


# checks if a service needs to be switched on or off
# @param desired_state  the state the service should be switched to
# @param state          the state the service is currently in
# @return  0 if a switch is needed
service_should_switch() {
  local desired_state=$1
  local state=$2
  if [ $state -eq 0 ]; then # is running and...
    if [ "$desired_state" = "off" ]; then # should be switched off
      return 0
    fi
  else                 # is NOT running and...
    if [ "$desired_state" = "on" ]; then # should be switched on
      return 0
    fi
  fi

  return 1
}


# checks if autofs is running on /cvmfs
# @return   0 when autofs is mounted on /cvmfs
autofs_check() {
  cat /proc/mounts | grep -q "^/etc/auto.cvmfs /cvmfs "
}


# ensures that autofs is on or off
# @param state   the desired state of autofs (on|off)
# @return        0 on success
autofs_switch() {
  autofs_check
  if service_should_switch $1 $?; then
    service_switch autofs $1
  fi
}


# switches apache on or off
# @param state   the desired state of autofs (on|off)
# @return        0 on success
apache_switch() {
  service_request $APACHE_SERVICE status > /dev/null 2>&1
  if service_should_switch $1 $?; then
    service_switch $APACHE_SERVICE $1
  fi
}


contains() {
  local haystack="$1"
  local needle=$2

  for elem in $haystack
  do
    if [ $(basename $elem) = $(basename $needle) ]; then
      return 0
    fi
  done

  return 1
}


uses_aufs() {
  local repo_name="$1"
  load_repo_config $repo_name
  [ x"$CVMFS_UNION_FS_TYPE" = x"aufs" ]
}


uses_overlayfs() {
  local repo_name="$1"
  load_repo_config $repo_name
  [ x"$CVMFS_UNION_FS_TYPE" = x"overlayfs" ]
}


break_hardlink() {
  local path="$1"
  local tmp_file="$(mktemp)"
  local linkcount="$(stat --format=%h $path)"

  echo "Note: breaking up hardlink to '$path' linkcount: $linkcount"
  cp -f $path $tmp_file
  rm -f $path
  mv    $tmp_file $path
}


cvmfs_clean() {
  runs_under_parrot && return 0

  sudo cvmfs_config umount > /dev/null || return 100
  sudo sh -c "rm -rf /var/lib/cvmfs/*"
  sudo rm -f /etc/cvmfs/default.local
  sudo sh -c "rm -f /etc/cvmfs/config.d/*"
  sudo sh -c "cat /dev/null > $CVMFS_TEST_SYSLOG_TARGET"

  local timeout=60
  while $(pgrep -u cvmfs cvmfs2 > /dev/null); do
    if [ $timeout -eq 0 ]; then
      return 101
    fi
    timeout=$(($timeout-1))
    sleep 1
  done

  return 0
}


cvmfs_mount() {
  repositories=$1
  shift 1

  runs_under_parrot && return 0

  sudo sh -c "echo \"CVMFS_REPOSITORIES=$repositories\" > /etc/cvmfs/default.local" || return 100
  sudo sh -c "echo \"CVMFS_HTTP_PROXY=\\\"${CVMFS_TEST_PROXY}\\\"\" >> /etc/cvmfs/default.local" || return 100
  sudo sh -c 'echo "CVMFS_TIMEOUT=20" >> /etc/cvmfs/default.local' || return 100
  sudo sh -c 'echo "CVMFS_TIMEOUT_DIRECT=20" >> /etc/cvmfs/default.local' || return 100
  sudo sh -c 'echo "CVMFS_SERVER_URL=http://cvmfs-atlas-nightlies.cern.ch/cvmfs/atlas-nightlies.cern.ch" > /etc/cvmfs/config.d/atlas-nightlies.cern.ch.local' || return 100
  sudo sh -c "echo CVMFS_SYSLOG_FACILITY=$CVMFS_TEST_SYSLOG_FACILITY >> /etc/cvmfs/default.local" || return 100

  # add additional parameters
  while [ $# -gt 0 ]; do
    local param="$1"
    sudo sh -c "echo \"$1\" >> /etc/cvmfs/default.local" || return 100
    shift 1
  done

  if [ "x$CVMFS_TEST_DEBUGLOG" != "x" ]; then
    sudo sh -c "echo \"CVMFS_DEBUGLOG=$CVMFS_TEST_DEBUGLOG\" >> /etc/cvmfs/default.local" || return 100
  fi
  cvmfs_config probe > /dev/null 2>&1 || return 101

  return 0
}


cvmfs_umount() {
  local repositories=$1
  local times=5
  local result=-1

  for r in $(echo $repositories | tr , " "); do
    while (( result != 0 && times > 0  )); do
      sudo umount /cvmfs/$r > /dev/null 2>&1
      result=$?
      times=$(( $times - 1 ))
      if [ $result -ne 0 ] && [ $times -gt 0 ]; then
        echo "Failed to umount. Trying again..."
        sleep 1
      fi
    done

    if [ $result -ne 0 ]; then
      lsof /cvmfs/$r
      return 200
    fi

    local timeout=5
    while cat /proc/mounts | grep -q " /cvmfs/$r "; do
      if [ $timeout -eq 0 ]; then
        return 101
      fi
      timeout=$(($timeout-1))
      sleep 1
    done

    times=5
    result=-1
  done

  return 0
}


has_selinux() {
  [ -f /selinux/enforce ] && [ $(cat /selinux/enforce) -ne 0 ]
}


get_cvmfs_cachedir() {
  local repository=$1

  local cache_dir=$(cvmfs_config showconfig $repository | grep CVMFS_CACHE_DIR | awk '{print $1}' | cut -d= -f2)
  if [ "x$cache_dir" = "x" ]; then
    echo "Failed to figure out cache directory"
    exit 1
  fi
  echo $cache_dir
}


CVMFS_MEMORY_WARNING_FLAG=0
CVMFS_TIME_WARNING_FLAG=0
CVMFS_GENERAL_WARNING_FLAG=0
CVMFS_MEMORY_WARNING=254
CVMFS_TIME_WARNING=253
CVMFS_GENERAL_WARNING=252
mangle_test_retval() {
  local prior_retval=$1

  # if the test case failed... report the retval right away
  if [ $prior_retval -ne 0 ]; then
    return $prior_retval
  fi

  # check if the test case produced memory warnings and report them
  if [ $CVMFS_MEMORY_WARNING_FLAG -ne 0 ]; then
    return $CVMFS_MEMORY_WARNING
  fi

  # check if the test case produced timeout warnings
  if [ $CVMFS_TIME_WARNING_FLAG -ne 0 ]; then
    return $CVMFS_TIME_WARNING
  fi

  # check if the test case produced any other warnings
  if [ $CVMFS_GENERAL_WARNING_FLAG -ne 0 ]; then
    return $CVMFS_GENERAL_WARNING
  fi

  # return 0 if all is good
  return 0
}

reset_test_warning_flags() {
  CVMFS_MEMORY_WARNING_FLAG=0
  CVMFS_TIME_WARNING_FLAG=0
  CVMFS_GENERAL_WARNING_FLAG=0
}


check_time() {
  local start_time=$1
  local end_time=$2
  local limit=$3

  local diff_time=$(($end_time-$start_time))

  if [ $diff_time -gt $limit ]; then
    echo "Time limit exceeded" >&2
    echo "Limit was $limit but it took $diff_time seconds"
    CVMFS_TIME_WARNING_FLAG=1
    return 100
  fi

  return 0
}


check_memory() {
  local instance=$1
  local limit=$2

  runs_under_parrot && return 0

  local pid=$(attr -qg pid /cvmfs/$instance)             || return 100
  local rss="$(sudo cat /proc/$pid/status | grep VmRSS)" || return 101
  local rss_kb=$(echo $rss | awk '{print $2}')

  if [ $rss_kb -gt $limit ]; then
    local inode_tracker="$(sudo cvmfs_talk -i $instance internal affairs | grep 'inode tracker')"
    local inserts=$(sudo cvmfs_talk -i $instance internal affairs | grep '^inode_tracker.n_insert' | cut -d\| -f2)
    local removes=$(sudo cvmfs_talk -i $instance internal affairs | grep '^inode_tracker.n_remove' | cut -d\| -f2)
    local elements=$(( $inserts - $removes ))

    echo "Memory limit of $limit kB was exceeded by $instance which used $rss_kb kB"
    echo "We've had $elements items in the inode tracker"
    echo "Output of cat /proc/$pid/status:"
    sudo cat /proc/$pid/status 2>&1
    CVMFS_MEMORY_WARNING_FLAG=1

    return 102
  fi

  return 0
}


min() {
  [ $1 -lt $2 ] && echo $1 || echo $2
}


destroy_repo() {
  local repo=$1
  shift 1
  local additional_flags="$@"

  sudo cvmfs_server rmfs -f $additional_flags $repo || return 100
}


has_repo() {
  local repo=$1
  cvmfs_server list 2>/dev/null | grep -q "^$repo "
}


apply_server_cache_config() {
  local repo=$1
  local client_conf="/etc/cvmfs/repositories.d/${repo}/client.conf"
  [ x"$CVMFS_TEST_SERVER_CACHE" != x"" ] || return 0

  local cache_base=$(echo "$CVMFS_TEST_SERVER_CACHE" | sed 's/\//\\\//g')
  # will take effect _after_ the first publish operation...
  sudo sed -i "s/^\(CVMFS_CACHE_BASE\)=.*\$/\1=${cache_base}/"     $client_conf || return 1
  sudo sed -i "s/^\(CVMFS_RELOAD_SOCKETS\)=.*\$/\1=${cache_base}/" $client_conf || return 2
}


create_repo() {
  local repo=$1
  local uid=$2
  local debug_log=$3
  shift $(min $# 3)
  local extra_options="$*"

  echo "Shutting down autofs for the cvmfs mounts"
  autofs_switch off || return 100

  if has_repo $repo; then
    echo "Repository $repo is already present... removing it"
    destroy_repo $repo || return 101
  fi

  echo "Creating new repository $repo..."
  local s3_config=""
  local stratum0=""
  local unionfs=""
  if [ x"$CVMFS_TEST_S3_CONFIG" != x"" ]; then
    echo "  S3 Config: $CVMFS_TEST_S3_CONFIG"
    s3_config=" -s $CVMFS_TEST_S3_CONFIG"
  fi
  if [ x"$CVMFS_TEST_HTTP_BASE" != x"" ]; then
    echo "  Stratum0: $CVMFS_TEST_HTTP_BASE"
    stratum0=" -w $CVMFS_TEST_HTTP_BASE"
  fi
  if [ x"$CVMFS_TEST_UNIONFS" != x"" ]; then
    echo "  UnionFS: $CVMFS_TEST_UNIONFS"
    unionfs=" -f $CVMFS_TEST_UNIONFS"
  fi
  sudo cvmfs_server mkfs -o $uid -m                \
                         -a ${CVMFS_TEST_HASHALGO} \
                         $s3_config                \
                         $stratum0                 \
                         $unionfs                  \
                         $extra_options $repo || return 102

  local client_conf="/etc/cvmfs/repositories.d/${repo}/client.conf"
  apply_server_cache_config $repo || return 103

  if [ x$debug_log != x -a x$debug_log != xNO ]; then
    echo "CVMFS_DEBUGLOG=$debug_log" | sudo tee -a $client_conf
  fi
}


create_empty_repo() {
  local repo=$1
  local uid=$2
  local debug_log=$3
  shift $(min $# 3)
  local extra_options="$*"

  create_repo $repo $uid $debug_log "$extra_options" || return 101

  sudo cvmfs_server transaction $repo || return 102
  rm -f /cvmfs/$repo/new_repository
  sudo cvmfs_server publish $repo || return 103
}


# creates a cvmfs repository and fills it with some dummy data
#
# @param repo_name   the name of the repository to create
# @param uid         the user id of the new repository's owner
create_filled_repo() {
  local repo=$1
  local uid=$2
  local debug_log=$3

  create_empty_repo $repo $uid $debug_log || return 101

  sudo cvmfs_server transaction $repo || return 102

  pushdir /cvmfs/$repo

  echo "meaningless file content" > file
  echo "more clever file content" > clever
  ln file hardlinkToFile
  ln -s clever symlinkToClever

  mkdir -p foo/bar/baz
  mkdir -p bar/foo/baz
  touch foo/.cvmfscatalog

  # Put some meaningful stuff into files
  echo "Vom Eise befreit sind Strom und Bäche"         > foo/bar/verse1
  echo "Durch des Frühlings holden, belebenden Blick," > foo/bar/verse2
  echo "Im Tale grünet Hoffnungsglück;"                > foo/bar/verse3
  echo "Der alte Winter, in seiner Schwäche,"          > foo/bar/verse4
  echo "Zog sich in rauhe Berge zurück."               > foo/bar/verse5

  popdir

  sudo cvmfs_server publish $repo || return 103
}


# generates a huge dummy repository content with 500.000 directory entries
# in a somewhat representative directory structure
#
# @param  repo_dir   where to put the dummy dirents
make_huge_repo() {
  local repo_dir=$1
  python ${TEST_ROOT}/common/mock_services/make_repo.py \
    --max-dir-depth        7                     \
    --num-subdirs          5                     \
    --num-files-per-dir    5                     \
    --min-file-size        0                     \
    --max-file-size     5120                     \
    $repo_dir
}


import_repo() {
  local repo=$1
  local uid=$2
  shift 2
  local extra_options="$*"

  echo "Importing repository $repo..."
  local unionfs=""
  if [ x"$CVMFS_TEST_UNIONFS" != x"" ]; then
    echo "  UnionFS: $CVMFS_TEST_UNIONFS"
    unionfs=" -f $CVMFS_TEST_UNIONFS"
  fi
  sudo cvmfs_server import -o $uid $unionfs $extra_options $repo || return 102

  local client_conf="/etc/cvmfs/repositories.d/${repo}/client.conf"
  apply_server_cache_config $repo || return 103
}


get_stratum1_name() {
  local repo_name="$1"
  echo "$repo_name.$(date +%s%N | md5sum | head -c6).replica"
}


create_stratum1() {
  local replica_name=$1
  local uid=$2
  local stratum0_url=$3
  local stratum0_pub=$4
  shift 4
  local additional_parameters="$*"
  local s3_config=""
  if [ x"$CVMFS_TEST_S3_CONFIG" != x"" ]; then
    local stratum1_url="$CVMFS_TEST_HTTP_BASE"
    [ ! -z "$stratum1_url" ] || die "\$CVMFS_TEST_HTTP_BASE needs to be set for S3 tests to work!"
    echo "  S3 Config: $CVMFS_TEST_S3_CONFIG"
    echo "  Stratum1:  $stratum1_url"
    s3_config=" -s $CVMFS_TEST_S3_CONFIG -w $stratum1_url -a"
  fi
  sudo cvmfs_server add-replica -o $CVMFS_TEST_USER    \
                                -n $replica_name       \
                                $s3_config             \
                                $additional_parameters \
                                $stratum0_url          \
                                $stratum0_pub
}

# creates a big file at a given location with a given size
# @param path  the location of the new file
# @param size  the desired size in megabytes
create_big_file() {
  local path=$1
  local size=$2

  dd if=/dev/zero of=$path bs=1024k count=$size
}


# generate a custom style recursive listing with only the following infos:
# - file name
# - linkcount
# - file mode
# - file size
# - parent directory
# - symlink destination (when applicable)
#
# @param directory          the directory to be listed
# @param show_linkcount     yes be default, otherwise linkcount is left out
# @return                   a custom directory listing
create_listing() {
  local directory=$1
  local show_linkcount=$2
  local lst

  lst=$(ls --almost-all --recursive -l --file-type --time-style=+ $directory | \
  awk '
  {
    # skip the total file count, ls prints at the end of each directory listing
    if(substr($1, 0, 5) == "total") next;

    # length of base directory path
    base_dir_length = length(base_dir)

    # truncate base path from the path printed before each new listing
    if(substr($0, 0, base_dir_length) == base_dir) {
      print substr($0, base_dir_length + 1, length($0)-1)
      next;
    }

    # first character
    first = substr($0, 0, 1);

    # print file meta information
    # $1    => file mode (rwx bits, ...)
    # $2    => linkcount
    # $3,$4 => owner, group (might also be provided from outside)
    # $5    => file size (skipped for directories)
    # $6    => file name
    # $7,$8 => symlink destination (only for symlinks :o) )

    if (first != "-" && first != "d" && first != "l")
    {
      printf "\n"
      next;
    }

    # print out file information
    printf $1                     " ";
    if (show_linkcount == "yes")
    {
      printf $2                   " ";
    }
    printf $3                     " ";
    printf $4                     " ";
    printf $6;

    if(first == "l") printf " " $7 " " $8;
    if(first != "d") printf " " $5;
    printf "\n"
  }' base_dir=$directory show_linkcount=$show_linkcount)

  echo -e "$lst"
}

# compares the file contents and file meta data of two directories
# Note: function creates the files 'listingFile1' and 'listingFile2' in `pwd`
#       `pwd` should NOT be part of the comparison!!
#
# @param dir1    the directory to probe
# @param dir2    the ground truth directory
# @param repo    the underlying repository name (optional - to detect overlayfs)
# @return        != 0 to indicate inequality, 0 means success
compare_directories() {
  local dir1=$1
  local dir2=$2
  local repo_name=$3
  local show_linkcount="yes"

  if [ ! -z $repo_name ] && uses_overlayfs $repo_name; then
    echo "NOTE: $repo_name is based on OverlayFS - ignoring link counts"
    show_linkcount="no"
  fi

  listing1=$(create_listing $dir1 $show_linkcount)
  listing2=$(create_listing $dir2 $show_linkcount)

  echo "check if directory structure and file meta data fits"
  local listingFile1="listing_$(basename $dir1)"
  local listingFile2="listing_$(basename $dir2)"
  echo -e "$listing1" > $listingFile1
  echo -e "$listing2" > $listingFile2
  diff -uN $listingFile1 $listingFile2 2>&1 || return 101

  echo "check if the file contents in both directories are the same"
  diff -ruN $dir1 $dir2 2>&1 || return 102

  return 0
}


# run a binary in the background and return it's PID through stdout
#
# @param logfile  a path to a logfile for outputs of the started program
# @return         the process ID of the created background service
run_background_service() {
  local logfile=$1
  shift 1

  local srv_pid

  # shell for the win!
  # This spawns a shell executing the passed command string (sudo sh -c) which
  # will print it's PID (echo $$) into a fifo and execute the user defined
  # binary redirecting its outputs into the logfile (exec $@ >> $logfile 2>&1).
  # Furthermore it disconnects the new process from the executing shell (nohup),
  # satisfies the I/O requirements of nohup (2>&1 < /dev/null) and sends it to
  # the background (&)
  #   Credit: Dario Berzano helped with that monster!
  local fifo="pid_fifo"
  mkfifo $fifo || return 1
  nohup sh -c "echo \$\$ > $fifo; exec $@ >> $logfile 2>&1" 2>&1 < /dev/null &
  srv_pid=$(cat $fifo)
  rm -f $fifo

  # check if the background process is running
  if ! sudo kill -0 $srv_pid > /dev/null 2>&1; then
    return 4
  fi

  # print the PID of the background process and return successfully
  echo $srv_pid
  return 0
}


# open a port for incoming connections. It will accept the connection but stay
# silent on it
#
# Note: The user is responsible for killing the created server process after
#       usage
#
# @param protocol  either UDP or TCP
# @param port      the desired port number to be opened
# @param logfile   a path to the logfile where connection logs should be written
# @return          the process ID of the created server script
open_silent_port() {
  local protocol=$1
  local port=$2
  local logfile=$3
  local pid
  local cmd
  local retcode

  cmd="sudo python ${TEST_ROOT}/common/mock_services/silent_socket.py $protocol $port"
  pid=$(run_background_service $logfile "$cmd")
  retcode=$?

  if [ $retcode -ne 0 ]; then
    return $retcode
  fi

  echo $pid
  return $retcode
}


# checks if a nested catalog is part of the current catalog configuration
# of the repository
# @param catalog_path  the catalog root path to be checked
# @param repo_name     the repository to be checked
check_catalog_presence() {
  local catalog_path=$1
  local repo_name=$2

  cvmfs_server list-catalogs -x $repo_name | grep -x $catalog_path > /dev/null 2>&1
  return $?
}

# counts the number of present catalogs in the repository
# @param repo_name  the name of the repository to investigate
# @return           the number of found catalogs
get_catalog_count() {
  local repo_name=$1

  echo $(cvmfs_server list-catalogs -x $repo_name | wc -l)
}

# read the manifest piped in through stdin and figure out the root catalog hash
# @param (stdin)  a manifest file content
# return          the catalog root hash referenced in the manifest
get_root_hash_from_manifest() {
  grep --text '^C[a-f0-9]*\(-[a-z0-9]*\)\?$' | sed -e 's/^C\(.*\)$/\1/'
              # ^^~~~~~~~^ ^~~~~~~~~~~~^
              # ||       | |           |
              # ||       | +-----------+-- (optional) Hash Suffix
              # |+-------+---------------- Hash String
              # +------------------------- Manifest Field Identifier
}

# retrieves the hash of the current root catalog of the given
# repository by investigating the manifest
# @param repo_name  the name of the repository
# @return           the current root catalog hash
get_current_root_catalog() {
  local repo_name=$1
  local manifest_url="$(get_repo_url $repo_name)/.cvmfspublished"
  curl "$manifest_url" 2>/dev/null | get_root_hash_from_manifest
}

# uses `cvmfs_server check` to check the integrity of the catalog structure
# additionally it might check the backend storage integrity as well when
# provided with -i
# @param repo    the repository to be checked
check_repository() {
  local repo=$1
  shift 1

  cvmfs_server check $@ $repo || return 100
  return 0
}

# wrapper function to start a new repository update transaction
# @param repo    the repository you want to start the transaction for
start_transaction() {
  local repo=$1

  cvmfs_server transaction $repo || return 100
  return 0
}

# wrapper function to abort a transaction
# @param repo    the repository you want to abort a transaction on
abort_transaction() {
  local repo=$1

  cvmfs_server abort -f $repo || return 100
  return 0
}

# wrapper function to rollback a repository to a specified tag
#
# @param repo   the repository you want to rollback
# @param tag    the name of the tag to be rollbacked to
rollback_repo() {
  local repo=$1
  local tag=$2

  cvmfs_server rollback -t $tag -f $repo || return 100
  return 0
}

# wrapper function to publish an repository after its contents were updated.
# @param repo    the repository name to start the transaction in
publish_repo() {
  local repo=$1
  shift 1

  # parse the command line arguments (keep quotation marks)
  local args="-v"
  while [ $# -gt 0 ]; do
    if echo "$1" | grep -q "[[:space:]]"; then
      args="$args \"$1\""
    else
      args="$args $1"
    fi
    shift 1
  done

  # enable the debug mode?
  # in debug mode we redirect output directly to the interactive shell,
  # overriding any redirections to logfiles or whatever... We want to hack!
  case $CVMFS_TEST_SRVDEBUG in
    fail)
      cvmfs_server publish -d $args $repo > /dev/tty 2>&1 || return 100
    ;;
    startup)
      cvmfs_server publish -D $args $repo > /dev/tty 2>&1 || return 100
    ;;
    *)
      cvmfs_server publish $args $repo || return 100
    ;;
  esac

  return 0
}


# sources the repository server configuration file for the given repo name
# @param name  the name of the repository to load the configs for
load_repo_config() {
  local name=$1
  local conf_dir="/etc/cvmfs/repositories.d/${name}"
  [ ! -f "${conf_dir}/server.conf" ] || . ${conf_dir}/server.conf
  [ ! -f "${conf_dir}/client.conf" ] || . ${conf_dir}/client.conf
}


get_millisecond_epoch() {
  echo $(( $(date +%s%N) / 1000000 ))
}


get_iso8601_timestamp() {
  date -u +'%Y-%m-%dT%H:%M:%SZ'
}


milliseconds_to_seconds() {
  local milliseconds="$1"

  # add a zero padding if necessary
  while [ $(echo -n "$milliseconds" | wc -c) -lt 4 ]; do
    milliseconds="0$milliseconds"
  done

  # insert a decimal point to make seconds
  digits=$(echo -n "$milliseconds" | wc -c)
  echo -n "$milliseconds" | head -c $(( $digits - 3 ))
  echo -n "."
  echo -n "$milliseconds" | tail -c 3
}


milliseconds_to_human_readable() {
  local milliseconds="$1"
  local scratch=$milliseconds

  local seconds=1000
  local minutes=$(( $seconds * 60 ))
  local hours=$(( $minutes * 60))
  local days=$(( $hours * 24 ))

  local o_days=$(( $scratch / $days ))
  if [ $o_days -gt 0 ]; then
    echo -n "$o_days days "
    scratch=$(( $scratch % $days ))
  fi

  local o_hours=$(( $scratch / $hours ))
  if [ $o_days -gt 0 ] || [ $o_hours -gt 0 ]; then
    echo -n "$o_hours hours "
    scratch=$(( $scratch % $hours ))
  fi

  local o_minutes=$(( $scratch / $minutes ))
  if [ $o_days -gt 0 ] || [ $o_hours -gt 0 ] || [ $o_minutes -gt 0 ]; then
    echo -n "$o_minutes minutes "
    scratch=$(( $scratch % $minutes ))
  fi

  echo "$(milliseconds_to_seconds $scratch) seconds"
}


# runs the given command and measures the execution time in milliseconds
stop_watch() {
  begin=$(get_millisecond_epoch)
  cmd="$@"
  $cmd
  res=$?
  end=$(get_millisecond_epoch)
  echo $((end - begin))
  return $res
}


# wrapper around pushd (that is not available in dash)
# if pushd is not available, a normal `cd` is used
# Note: We do not reimplement the whole functionality of pushd, with our work-
#       around it is only possible to have ONE directory-level stored
pushdir() {
  type pushd > /dev/null 2>&1
  if [ $? -eq 0 ]; then
    pushd $1
    return $?
  else
    cd $1
    return $?
  fi
}


# wrapper around popd (that is not available in dash)
# if popd is not available, a normal `cd -` is used to go back to the last dir
# Note: We do not reimplement the whole functionality of popd, with our work-
#       around it is only possible to have ONE directory-level stored
popdir() {
  type popd > /dev/null 2>&1
  if [ $? -eq 0 ]; then
    popd $1
    return $?
  else
    cd -
    return $?
  fi
}


# retrieves the apache version string "2.x.xx"
get_apache_version() {
  ${APACHE_BIN} -v | head -n1 | \
    sed 's/^Server version: Apache\/\([0-9]\+\.[0-9]\+\.[0-9]\+\).*$/\1/'
}


# figure out apache config file mode
#
# @return   apache config mode (stdout) (see globals below)
APACHE_CONF_MODE_OLD=1 # *.conf goes to ${APACHE_CONF}/conf.d
APACHE_CONF_MODE_NEW=2 # *.conf goes to ${APACHE_CONF}/conf-available
get_apache_conf_mode() {
  local minor_apache_version=$(version_minor "$(get_apache_version)")
  if [ $minor_apache_version -ge 4 ] || [ -d /etc/${APACHE_CONF}/conf-available ]; then
    echo $APACHE_CONF_MODE_NEW
  else
    echo $APACHE_CONF_MODE_OLD
  fi
}


# find location of apache configuration files
#
# @return   the location of apache configuration files (stdout)
get_apache_conf_path() {
  local res_path="/etc/${APACHE_CONF}"
  if [ x"$(get_apache_conf_mode)" = x"$APACHE_CONF_MODE_NEW" ]; then
    echo "${res_path}/conf-available"
  else
    echo "${res_path}/conf.d"
  fi
}


# returns the apache configuration string for 'allow from all'
# Note: this is necessary, since apache 2.4.x formulates that different
#
# @return   a configuration snippet to allow s'th from all hosts (stdout)
get_compatible_apache_allow_from_all_config() {
  if [ x"$(get_apache_conf_mode)" = x"$APACHE_CONF_MODE_NEW" ]; then
    echo "Require all granted"
  else
    local nl='
'
    echo "Order allow,deny${nl}    Allow from all"
  fi
}


# writes apache configuration file
# This figures out where to put the apache configuration file depending
# on the running apache version
# Note: Configuration file content is expected to come through stdin
#
# @param   file_name  the name of the apache config file (no path!)
# @return             0 on success
create_apache_config_file() {
  local file_name=$1
  local conf_path
  conf_path="$(get_apache_conf_path)"

  # create (or append) the conf file
  cat - | sudo tee ${conf_path}/${file_name} > /dev/null || return 1

  # the new apache requires the enable the config afterwards
  if [ x"$(get_apache_conf_mode)" = x"$APACHE_CONF_MODE_NEW" ]; then
    sudo a2enconf $file_name > /dev/null || return 2
  fi

  return 0
}


# removes apache config files dependent on the apache version in place
# Note: As of apache 2.4.x `a2disconf` needs to be called before removal
#
# @param   file_name  the name of the conf file to be removed (no path!)
# @return  0 on successful removal
remove_apache_config_file() {
  local file_name=$1
  local conf_path
  conf_path="$(get_apache_conf_path)/${file_name}"

  # disable configuration on newer apache versions
  if [ x"$(get_apache_conf_mode)" = x"$APACHE_CONF_MODE_NEW" ]; then
    sudo a2disconf $file_name > /dev/null 2>&1 || return 1
  fi

  # remove configuration file
  sudo rm -f $conf_path
}


get_local_repo_storage() {
  local repo_name="$1"
  echo "/srv/cvmfs/${repo_name}"
}

get_local_repo_url() {
  local repo_name="$1"
  echo "http://localhost/cvmfs/${repo_name}"
}

get_s3_repo_url() {
  local repo_name="$1"
  local s3_stratum0_url="$CVMFS_TEST_HTTP_BASE"
  [ x"$s3_stratum0_url" != x"" ] || die "\$CVMFS_TEST_HTTP_BASE needs to be set for S3 tests to work!"
  [ $(echo -n "$s3_stratum0_url" | tail -c1) = "/" ] || s3_stratum0_url="${s3_stratum0_url}/"
  echo "${s3_stratum0_url}${repo_name}"
}

get_repo_url() {
  local repo_name="$1"
  if [ x"$CVMFS_TEST_S3_CONFIG" != x"" ]; then
    get_s3_repo_url "$repo_name"
  else
    get_local_repo_url "$repo_name"
  fi
}

get_object_url() {
  local repo_name="$1"
  local object_hash="$2"
  local repo_url="$(get_repo_url $repo_name)"
  local object_path="$(echo -n $object_hash | sed -e 's/^\(..\)\(.*\)$/\1\/\2/')"
  echo "${repo_url}/data/${object_path}"
}

get_apache_config_filename() {
  local repo_name="$1"
  echo "${repo_name}.conf"
}


cleanup_legacy_repo_leftovers() {
  local legacy_repo_name="$1"
  local legacy_repo_storage="$(get_local_repo_storage $legacy_repo_name)"
  local apache_config_file="$(get_apache_config_filename $legacy_repo_name)"

  echo -n "cleanup (if necessary)... "
  has_repo $legacy_repo_name && die "fail"
  if [ -d $legacy_repo_storage ]; then
    sudo rm -fR $legacy_repo_storage
  fi
  if [ -f /etc/cvmfs/keys/${legacy_repo_name}.crt ] || \
     [ -f /etc/cvmfs/keys/${legacy_repo_name}.pub ] || \
     [ -f /etc/cvmfs/keys/${legacy_repo_name}.key ] || \
     [ -f /etc/cvmfs/keys/${legacy_repo_name}.masterkey ]; then
    sudo rm -f /etc/cvmfs/keys/${legacy_repo_name}.*
  fi
  remove_apache_config_file $apache_config_file
  echo "done"
}


# resigns a freshly planted legacy repository (see plant_legacy_repo())
# Note: This expects a matching keychain in /etc/keys/{$repo_name}
# @param repo_name  the FQRN of the legacy repository to be resigned
_resign_legacy_repository() {
  local repo_name="$1"
  local repo_storage="$(get_local_repo_storage $repo_name)"
  local legacy_repo_storage="${repo_storage}"
  [ -d ${repo_storage}/pub ] && legacy_repo_storage="${legacy_repo_storage}/pub/catalogs" # for 2.0.x style repositories
  local tmp_dir="$(pwd)/tmp"
  local upstream="local,${legacy_repo_storage}/data/txn,${legacy_repo_storage}"

  mkdir -p $tmp_dir || return 1

  # recreate whitelist
  local whitelist=${tmp_dir}/whitelist.${repo_name}
  echo `date -u "+%Y%m%d%H%M%S"` > ${whitelist}.unsigned
  echo "E`date -u --date='next month' "+%Y%m%d%H%M%S"`" >> ${whitelist}.unsigned
  echo "N$repo_name" >> ${whitelist}.unsigned
  openssl x509 -in /etc/cvmfs/keys/${repo_name}.crt -outform der | \
    cvmfs_swissknife hash -a sha1 -f >> ${whitelist}.unsigned || return 2
  local hash;
  hash=`cat ${whitelist}.unsigned | cvmfs_swissknife hash -a sha1`
  echo "--" >> ${whitelist}.unsigned
  echo $hash >> ${whitelist}.unsigned
  echo -n $hash > ${whitelist}.hash
  openssl rsautl -inkey /etc/cvmfs/keys/${repo_name}.masterkey -sign -in ${whitelist}.hash -out ${whitelist}.signature || return 3
  cat ${whitelist}.unsigned ${whitelist}.signature | sudo tee ${legacy_repo_storage}/.cvmfswhitelist > /dev/null       || return 4
  rm -f ${whitelist}.unsigned ${whitelist}.signature ${whitelist}.hash                                                 || return 5
}


# extracts a tarball into the root directory!
# Note: it expects the tarball to define the full destination path.
# @param tarball  the path to the tarball to be planted
# @param verbose  print the verbose output of tar
plant_tarball() {
  local tarball="$1"
  local verbose="$2"
  local olddir="$(pwd)"
  local tar_params="xzf"

  if [ x"$verbose" != x"" ]; then
    tar_params="${tar_params}v"
  fi

  cd /                          || return 101
  sudo tar $tar_params $tarball || return 102
  cd $olddir                    || return 103
}


# extracts a legacy repository contained in a tarball.
# Note: This expects the tarball to define the full destination path. Furthermore
#       it expects a repo keychain to be planted in /etc/keys/${legacy_repo_name}
# @param tarball           path to the tarball containing the legacy repo
# @param legacy_repo_name  FQRN of the repository to be planted
# @param repo_owner        user ID that is supposed to own the repository
plant_legacy_repository_revision() {
  local tarball="$1"
  local legacy_repo_name="$2"
  local repo_owner="$3"
  local verbose="$4"
  local legacy_repo_storage="$(get_local_repo_storage $legacy_repo_name)"

  plant_tarball "$tarball" "$verbose" || return 104

  # figure out if we just planted a CVMFS 2.0.x repository or something newer
  local is_cvmfs_20=0
  [ -d ${legacy_repo_storage}/pub ] && is_cvmfs_20=1

  # do a couple of sanity checks and adjustments
  if [ $is_cvmfs_20 -eq 1 ]; then
    [ -d ${legacy_repo_storage}/pub ]                                    || return 105
    [ -f ${legacy_repo_storage}/pub/catalogs/.cvmfscatalog ]             || return 106
    [ -f ${legacy_repo_storage}/pub/catalogs/.cvmfswhitelist ]           || return 107
    sudo touch ${legacy_repo_storage}/pub/catalogs/.cvmfs_master_replica || return 108
  else
    [ -d ${legacy_repo_storage}/data ]                      || return 105
    [ -f ${legacy_repo_storage}/.cvmfspublished ]           || return 106
    [ -f ${legacy_repo_storage}/.cvmfswhitelist ]           || return 107
    sudo touch ${legacy_repo_storage}/.cvmfs_master_replica || return 108
  fi

  _resign_legacy_repository "$legacy_repo_name" || return 109
}



# creates a path into the CAS of CVMFS server
#
# @param content_hash   the content hash to be checked
make_path() {
  local content_hash="$1"
  local characters=$(echo -n $content_hash | wc -c)
  local head_cnt=2
  local tail_cnt=$(( $characters - $head_cnt ))
  echo "data/$(echo -n $content_hash | head -c $head_cnt)/$(echo -n $content_hash | tail -c $tail_cnt)"
}


# peeks in the upstream storage to find a given content hash
#
# @param repository     the repository name to be queried
# @param content_hash   the content has to be checked for availability
# @return 0             on successfully found object
peek_backend() {
  local repo_name="$1"
  local content_hash="$2"
  local remote_path=$(make_path $content_hash)

  load_repo_config $repo_name
  cvmfs_swissknife peek -d $remote_path -r $CVMFS_UPSTREAM_STORAGE
}


# reads the upstream config part of a CernVM-FS server configuration file
# This is the third comma-separated field in the upstream string
read_upstream_config() {
  local upstream_string="$1"
  echo "$upstream_string" | cut -f3 -d','
}


# switches on/off the garbage collection for a given repository
#
# @param name  the name of the repository to be changed
# @return      0 return code on success
toggle_gc() {
  local name=$1
  local cfg_file="/etc/cvmfs/repositories.d/${name}/server.conf"
  local tmp_file="$(mktemp)"

  local value="$(cat $cfg_file | grep 'CVMFS_GARBAGE_COLLECTION' | sed -e 's/.*=\([a-z]\+\)/\1/')"
  local new_value="true"
  [ x"$value" = x"true" ] && new_value="false"

  cat $cfg_file | sed -e "s/\(CVMFS_GARBAGE_COLLECTION\)=[a-z]\+/\1=$new_value/" > $tmp_file
  sudo cp -f $tmp_file $cfg_file || return 1
  rm -f $tmp_file                || return 2
  return 0
}

# disables the automatic garbage collection of a given repository configuration
#
# @param name  the name of the repository to reconfigure
disable_auto_garbage_collection() {
  local name="$1"
  local cfg_file="/etc/cvmfs/repositories.d/${name}/server.conf"

  if cat $cfg_file | grep -q 'CVMFS_AUTO_GC'; then
    local tmp_cfg="$(mktemp)"
    cat $cfg_file | sed -e 's/^\(CVMFS_AUTO_GC\)=.*$/\1=false/' > $tmp_cfg || return 1
    sudo mv -f $tmp_cfg $cfg_file || return 2
  fi
}


# get the current unix timestamp
get_timestamp() {
  date --date='2 seconds ago' +@%s
}

# display a timestamp in human readable form
display_timestamp() {
  local timestamp=$1
  date --date="$timestamp"
}

# this copies all top-level files from source to destination ignoring symlinks
# Note: Using the content of /bin or /usr/bin as integration test guinea pig was
#       never a good idea. This is pretty much technical debt for this poor
#       decision.
_cp_bindir() {
  local source_directory="$1"
  local destination_directory="$2"

  for f in $(find ${source_directory}/ -maxdepth 1 -type f); do
    sudo cp $f $destination_directory || return 1
  done
  sudo chmod -R a+rw $destination_directory || return 2

  for f in $(find $destination_directory -type f); do
    sudo chmod 0444 $f || return 3
  done
}

# copy all content of /bin/* into a given directory (for server testing purposes)
#
# @param destination_directory
cp_bin() {
  local destination_directory="$1"
  _cp_bindir "/bin" "$destination_directory"
}

# copy all content of /usr/bin/* into a given directory (for server testing purposes)
#
# @param destination_directory
cp_usrbin() {
  local destination_directory="$1"
  _cp_bindir "/usr/bin" "$destination_directory"
}


# prints a benchmark log message
benchmark_log() {
  local log_message=$1
  echo "===========    ${log_message}"
}


# waits until cvmfs is mounted
wait_fqrn_mount() {
  local waits=0
  while ! mount | grep -q "/cvmfs/${FQRN}"; do
    waits=$(( waits + 1 ))
    if [ "$waits" -ge 120 ]; then
      die "${FQRN} could not be mounted"
    fi
    sleep 1
  done
}


# runs the command once, mounting and unmounting the repository
single_execution() {
  cvmfs2 -f -o config=cvmfs.conf,disable_watchdog,simple_options_parsing $FQRN /cvmfs/$FQRN 2>&1 &
  wait_fqrn_mount
  ( cvmfs_run_benchmark )
  local code=$?
  cvmfs_umount $FQRN
  return $code
}


# creates the default cvmfs.conf file for normal testing
#
# @param destination_file  absolute path of the directory
create_default_cvmfs_config() {
  local destination_directory="$1"
  local config_file=$destination_directory/cvmfs.conf
  local test_folder=$( cd $(dirname $0) ; pwd -P )

  cat > $config_file << EOF
CVMFS_CACHE_BASE=${CVMFS_OPT_CACHEDIR}
CVMFS_RELOAD_SOCKETS=${CVMFS_OPT_CACHEDIR}
CVMFS_SERVER_URL=http://cvmfs-stratum-one.cern.ch/cvmfs/@fqrn@
CVMFS_SHARED_CACHE=no
CVMFS_HTTP_PROXY=${CVMFS_TEST_PROXY}
CVMFS_AUTO_UPDATE=false
CMS_LOCAL_SITE=${test_folder}/benchmarks/004-cms
CVMFS_QUOTA_LIMIT=-1
CVMFS_KEYS_DIR=/etc/cvmfs/keys/cern.ch
EOF

}

clean_benchmark_cache() {
  local cachedir="${CVMFS_OPT_CACHEDIR}/${FQRN}"
  if [ -d "$cachedir" ] && [ "x$cachedir" != x ]; then
  list=$(ls $cachedir | grep -P "^[0-9a-f]{2}$")
    for dir in $list; do
      rm -f "$cachedir/$dir"/*
    done
  fi
}

# sets the valgrind options depending on the test type
#
# @param test_type  concrete test to execute
set_valgrind_options() {
  local option="$1"
  local CVMFS_OPT_CALLGRIND="--tool=callgrind --dump-before=fuse_session_loop_mt --dump-after=fuse_session_loop_mt --dsymutil=yes --log-file=${FQRN}.callgrind.log -v"
  local CVMFS_OPT_MEMCHECK="--tool=memcheck --xml=yes --xml-file=${FQRN}.memcheck.xml --leak-check=yes --log-file=${FQRN}.memcheck.log -v"
  OPTIONS=""
  case $option in
    callgrind)
      OPTIONS=$CVMFS_OPT_CALLGRIND
    ;;
    memcheck)
      OPTIONS=$CVMFS_OPT_MEMCHECK
    ;;
  esac
}


# creates the environment to run the benchmark
#
# @param workspace  absolute path to the directory where the benchmark will put the files in
setup_benchmark_environment() {
  local workspace="$1"
  local me=$(whoami)
  mkdir -p "$CVMFS_OPT_OUTPUT_DIR/$FQRN"
  mkdir -p $workspace/cache

  # make sure the user can execute /bin/fusermount, write into /dev/fuse and write into /cvmfs/<repo>
  sudo chmod 666 /dev/fuse
  sudo chmod 4755 /bin/fusermount
  sudo mkdir -p /cvmfs/$FQRN
  sudo chown $me /cvmfs/$FQRN

  # mtab trick
  if [ ! -h /etc/mtab ]; then
    sudo sh -c "mv /etc/mtab /etc/mtab.save"
    sudo sh -c "ln -s /proc/mounts /etc/mtab"
    CVMFS_OPT_MTAB_MODIFIED="true"
  fi

  # check that the cache directory exists, is empty and is correctly labeled for SElinux
  if [ ! -d "$CVMFS_OPT_CACHEDIR" ]; then
    mkdir -p "$CVMFS_OPT_CACHEDIR"
    has_selinux
    local selinux=$?
    if [ "$selinux" -eq 0 ]; then
      chcon -Rv --type=cvmfs_cache_t $CVMFS_OPT_CACHEDIR
    fi
  else
    clean_benchmark_cache
  fi

  # create a cvmfs.conf file or use a custom one
  if [ -z "$CVMFS_OPT_CONFIG_FILE" ]; then
    create_default_cvmfs_config $workspace
  else
    cp -f "$CVMFS_OPT_CONFIG_FILE" $workspace
  fi

  return 0
}


# creates a system.info file file with information about the environment
create_info_file() {
  cat > system.info << EOF
- Operating system:
$(uname -a)


- CernVM-FS version:
$(cvmfs2 --version)


- cvmfs2 executable md5:
$(md5sum $(which cvmfs2))


- CernVM-FS talk:
$(cvmfs_talk -p ${CVMFS_OPT_CACHEDIR}/${FQRN}/cvmfs_io.${FQRN} -i ${FQRN} internal affairs)

EOF

}


# creates a statistics file
create_statistics_file() {
  local iteration=$1
  local total_time=$2
  local memory_median=$3
  local memory_max=$4
  local statistics_file="${FQRN}_${iteration}.data"
  benchmark_log "creating the statistics file ${statistics_file} calling cvmfs_talk"
  cat >$statistics_file << EOF
# repo=$FQRN
# iterations=$CVMFS_OPT_ITERATIONS
# warm_cache=$CVMFS_OPT_WARM_CACHE

EOF

  benchmark_log "Executing cvmfs_talk"
  cvmfs_talk -p "$CVMFS_OPT_CACHEDIR"/$FQRN/cvmfs_io.$FQRN internal affairs | grep \| | tail -n +2 >> $statistics_file
  echo "global.sz_total_time|$total_time|Total execution time (seconds)" >> $statistics_file # of only one iteration without valgrind!
  echo "global.sz_memory_median|$memory_median|Median memory consumption (KB)" >> $statistics_file
  echo "global.sz_memory_max|$memory_max|Maximum memory consumption (KB)" >> $statistics_file
}


# collects data during the run
statistics_daemon() {
  local dump_file=$1
  local PID=$2
  touch $dump_file
  while [ -f /proc/${PID}/smaps ]; do
    # memory in KB
    echo 0 $(sudo awk '/Rss/ {print "+", $2}' /proc/${PID}/smaps) | bc >> $dump_file
    sleep 2
  done
}


# collects the median of a file
collect_median() {
  local file=$1
  local num_lines=$(cat $file | wc -l)
  local median_pos=$(( num_lines / 2 ))
  echo $(sort $file | sed "${median_pos}q;d")
}


# collects the maximum of a file
collect_maximum() {
  echo $(sort $1 | tail -n 1)
}


# executes the statistics loop
execute_statistics_loop() {
  local code=0
  local iteration=1
  local PID=0
  local processes=()
  local memory_file="memory.stat"

  while (( iteration <= $CVMFS_OPT_ITERATIONS && code == 0 )); do
    local start_time=$(date +%s)
    # cleaning the cache if necessary before executing the actual benchmark
    if [ x"$CVMFS_OPT_WARM_CACHE" != x"yes" ]; then
      clean_benchmark_cache
    fi

    cvmfs2 -f -o config=cvmfs.conf,disable_watchdog,simple_options_parsing $FQRN /cvmfs/$FQRN 2>&1 &
    PID=$!
    wait_fqrn_mount
    statistics_daemon $memory_file $PID >/dev/null 2>&1 & # it kills himself when there is no cvmfs process

    for i in $(seq 1 1 $CVMFS_OPT_PARALLEL_RUNS); do
      ( cvmfs_run_benchmark ) > /tmp/$FQRN.log.$i 2>&1 &
      processes[$i]=$!
    done

    for pid in ${processes[@]}; do
      wait $pid
      local retval=$?
      if [ $retval -ne 0 ]; then
        code=$retval
        echo "One thread failed in $FQRN. Check /tmp/$FQRN.log"
      fi
    done

    local end_time=$(date +%s)
    local total_time=$(( end_time - start_time )) # in seconds

    local memory_median=$(collect_median $memory_file)
    local memory_max=$(collect_maximum $memory_file)
    create_statistics_file $iteration $total_time $memory_median $memory_max
    cvmfs_umount $FQRN
    wait $PID
    iteration=$(( iteration + 1 ))
  done

  if [ "$code" -ne 0 ]; then
    benchmark_log "Problem executing the tests. Aborting"
    benchmark_log $(lsof /cvmfs/${FQRN})
  fi

  return $code
}


# executes the main valgrind's loop
execute_benchmark_loop() {
  local iteration=1
  local code=0
  local count=$CVMFS_OPT_ITERATIONS

  valgrind $OPTIONS cvmfs2 -f -o config=cvmfs.conf,disable_watchdog,simple_options_parsing $FQRN /cvmfs/$FQRN &
  PID=$!
  wait_fqrn_mount

  while (( count > 0 && code == 0 )); do
    # cleaning the cache if necessary before executing the actual benchmark
    if [ x"$CVMFS_OPT_WARM_CACHE" != x"yes" ]; then
      clean_benchmark_cache
    fi
    benchmark_log "Starting iteration ${iteration}"
    ( cvmfs_run_benchmark )
    code=$?
    count=$(( count - 1 ))
    iteration=$(( iteration + 1 ))
  done

  create_info_file

  if [ "$code" -ne 0 ]; then
    benchmark_log "Problem executing the tests. Aborting"
    benchmark_log $(lsof /cvmfs/${FQRN})
    exit 100
  fi

  benchmark_log "Iterations finished. Unmounting cvmfs"
  cvmfs_umount $FQRN
  wait $PID
}


# runs a benchmark $CVMFS_OPT_ITERATIONS times
run_benchmark() {
  local statistics_file="$FQRN.data"

  # use or not warm cache
  if [ x"$CVMFS_OPT_WARM_CACHE" = x"yes" ]; then
    benchmark_log "Starting initial execution"
    single_execution
    local code=$?
    if [ $code -ne 0 ]; then
      die "Failed in the warm cache execution"
    fi
  else
    benchmark_log "Using cold cache"
  fi

  # run the statistics collection mode
  if [ x"$CVMFS_OPT_TALK_STATISTICS" = x"yes" ]; then
    benchmark_log "Executing the statistics collection"
    execute_statistics_loop
    local code=$?
    if [ $code -ne 0 ]; then
      die "Failed in the statistics collection"
    fi
  fi

  if [ x"$CVMFS_OPT_VALGRIND" = x"yes" ]; then
    for tool in $CVMFS_OPT_TEST_TYPE; do
      set_valgrind_options $tool
      benchmark_log "Starting loading the profiler and mounting in /cvmfs/${FQRN}"
      benchmark_log "Running valgrind with the following parameters: $OPTIONS"
      benchmark_log "Launching the job $CVMFS_OPT_ITERATIONS times"
      execute_benchmark_loop
      local code=$?
      if [ $code -ne 0 ]; then
        die "Failed in Valgrind"
      fi
    done
  fi
}


# collects the files and pastes them into $CVMFS_OPT_OUTPUT_DIR/$FQRN
collect_benchmark_results() {
  local benchmark_output_dir="$CVMFS_OPT_OUTPUT_DIR/$FQRN"

  # undo the mtab trick
  if [ x"$CVMFS_OPT_MTAB_MODIFIED" = x"true" ]; then
    sudo mv /etc/mtab.save /etc/mtab
  fi

  # collect the results
  if [ -d "$benchmark_output_dir" ] && [ "x$benchmark_output_dir" != x ]; then
    rm -rf "$benchmark_output_dir"/*
  fi
  cp  -rf $workdir/system.info $workdir/$FQRN.*.log $workdir/callgrind.out.* $workdir/$FQRN.memcheck.xml $workdir/cvmfs.conf $workdir/*.data $benchmark_output_dir > /dev/null 2>&1
  benchmark_log "Test results copied into $benchmark_output_dir" >> $logfile
}


#
#  XUnit XML generation helper functions
#

xunit_preamble() {
  local xml_file="$1"
  local scratchdir="$2"

  local num_tests="$(cat ${scratchdir}/num_tests)"
  local num_fails="$(cat ${scratchdir}/num_failures)"
  local num_skips="$(cat ${scratchdir}/num_skipped)"
  local t_start="$(cat ${scratchdir}/starttime)"
  local t_elapsed="$(cat ${scratchdir}/elapsed)"

  cat > $xml_file << EOF
<?xml version="1.0" encoding="UTF-8"?>
<testsuites tests="$num_tests" failures="$num_fails" disabled="$num_skips" errors="0" timestamp="$t_start" time="$(milliseconds_to_seconds $t_elapsed)" name="CVMFS Test Runner">
  <testsuite name="$CVMFS_TEST_SUITE_NAME" tests="$num_tests" failures="$num_fails" disabled="$num_skips" errors="0" time="$(milliseconds_to_seconds $t_elapsed)">
EOF
}

xunit_testcase() {
  local xml_file="$1"
  local test_scratchdir="$2"
  local logfile="$3"

  local test_name="$(cat ${test_scratchdir}/name)"
  local test_number="$(cat ${test_scratchdir}/number)"

  # check if the test was skipped
  if [ -f ${test_scratchdir}/skipped ]; then
    cat >> $xml_file << EOF
    <testcase name="$test_name" status="notrun" time="0.000" classname="$CVMFS_TEST_CLASS_NAME" />
EOF
    return 0
  fi

  local t_elapsed=$(cat ${test_scratchdir}/elapsed)

  # check if the test was a success
  if [ -f ${test_scratchdir}/success ]; then
    cat >> $xml_file << EOF
    <testcase name="$test_name" status="run" time="$(milliseconds_to_seconds $t_elapsed)" classname="$CVMFS_TEST_CLASS_NAME" />
EOF
    return 0
  fi

  local log_begin=$(cat ${test_scratchdir}/log_begin)
  local log_end=$(cat ${test_scratchdir}/log_end)
  local log_length=$(( $log_end - $log_begin ))

  # check if the test has failed
  if [ -f ${test_scratchdir}/failure ]; then
    local retval="$(cat ${test_scratchdir}/retval)"
    cat >> $xml_file << EOF
    <testcase name="$test_name" status="run" time="$(milliseconds_to_seconds $t_elapsed)" classname="$CVMFS_TEST_CLASS_NAME">
      <failure message="Failed with Retval $retval" type="">
      <![CDATA[$(head -n $log_end $logfile | tail -n $log_length)]]>
      </failure>
    </testcase>
EOF
    return 0
  fi
}

xunit_epilogue() {
  local xml_file="$1"
  cat >> $xml_file << EOF
  </testsuite>
</testsuites>
EOF
}

export_xunit_xml() {
  local xml_file="$1"
  local scratchdir="$2"
  local logfile="$3"

  xunit_preamble "$xml_file" "$scratchdir"
  for testcase in $(find $scratchdir -mindepth 1 -maxdepth 1 -type d); do
    xunit_testcase "$xml_file" "$testcase" "$logfile"
  done
  xunit_epilogue "$xml_file"
}


get_cache_directory() {
  local mountpoint="$1"
  echo "${mountpoint}c"
}

do_local_mount() {
  local mountpoint="$1"
  local repo_name="$2"
  local repo_url="$3"
  local config_file="$4"
  local cache="$(get_cache_directory $mountpoint)"
  local config="$(mktemp ${mountpoint}.conf.XXXXX)"
  local output="$(mktemp ${mountpoint}.log.XXXXX)"

  mkdir $mountpoint $cache
  if [ -z $config_file ]; then
    cat > $config << EOF
CVMFS_CACHE_BASE=$cache
CVMFS_RELOAD_SOCKETS=$cache
CVMFS_SERVER_URL=$repo_url
CVMFS_HTTP_PROXY=DIRECT
CVMFS_PUBLIC_KEY=/etc/cvmfs/keys/${repo_name}.pub
CVMFS_KCACHE_TIMEOUT=15
EOF
  else
    cat $config_file > $config
  fi

  cvmfs2 -d -o config=$config $repo_name $mountpoint >> $output 2>&1
}

remove_local_mount() {
  local mountpoint="$1"
  local cache="$(get_cache_directory $mountpoint)"

  sudo umount $mountpoint
  rm -fR $cache $mountpoint
}

<<<<<<< HEAD
drop_file_system_caches() {
  as_root sh -c "echo 3 > /proc/sys/vm/drop_caches"
}

print_internal_affairs() {
  local repo_name="$1"

  if runs_under_parrot; then
    echo "cvmfs_talk is not available with parrot environment"
    return 0
  fi

  as_root cvmfs_talk -i $repo_name internal affairs
=======
get_internal_value() {
  local repo=$1
  local key=$2
  
  echo $(sudo cvmfs_talk -i $repo internal affairs | grep "^$key" | cut -d\| -f2)
>>>>>>> 386b61cc
}<|MERGE_RESOLUTION|>--- conflicted
+++ resolved
@@ -1915,7 +1915,6 @@
   rm -fR $cache $mountpoint
 }
 
-<<<<<<< HEAD
 drop_file_system_caches() {
   as_root sh -c "echo 3 > /proc/sys/vm/drop_caches"
 }
@@ -1929,11 +1928,11 @@
   fi
 
   as_root cvmfs_talk -i $repo_name internal affairs
-=======
+}
+
 get_internal_value() {
   local repo=$1
   local key=$2
-  
-  echo $(sudo cvmfs_talk -i $repo internal affairs | grep "^$key" | cut -d\| -f2)
->>>>>>> 386b61cc
+
+  echo $(as_root cvmfs_talk -i $repo internal affairs | grep "^$key" | cut -d\| -f2)
 }