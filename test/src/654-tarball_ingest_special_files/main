
cvmfs_test_name="Ingest weird and complex files"
cvmfs_test_autofs_on_startup=false

produce_tarball() {
  local tarball_name=$1

  mkdir tarball_foo
  mkdir -p tarball_foo/a/b/c
  mkdir -p tarball_foo/d/e/f

  dd bs=1024 count=2 2>/dev/null </dev/urandom >tarball_foo/a/1.txt
  dd bs=1024 count=2 2>/dev/null </dev/urandom >tarball_foo/a/2.txt
  dd bs=1024 count=2 2>/dev/null </dev/urandom >tarball_foo/a/3.txt
  touch tarball_foo/a/.cvmfscatalog
  dd bs=1024 count=2 2>/dev/null </dev/urandom >tarball_foo/a/b/1.txt
  dd bs=1024 count=2 2>/dev/null </dev/urandom >tarball_foo/a/b/2.txt
  dd bs=1024 count=2 2>/dev/null </dev/urandom >tarball_foo/a/b/3.txt
  touch tarball_foo/a/b/.cvmfscatalog
  dd bs=1024 count=2 2>/dev/null </dev/urandom >tarball_foo/a/b/c/1.txt
  dd bs=1024 count=2 2>/dev/null </dev/urandom >tarball_foo/a/b/c/2.txt
  dd bs=1024 count=2 2>/dev/null </dev/urandom >tarball_foo/a/b/c/3.txt

  dd bs=1024 count=5 2>/dev/null  </dev/urandom >tarball_foo/d/e/f/foo.txt

  touch tarball_foo/empty_file.txt
  touch tarball_foo/a/b/another_empty.txt

  dd bs=1024 count=2 2>/dev/null </dev/urandom >tarball_foo/a/b/c/4_change_owner.txt
  chown $CVMFS_TEST_USER tarball_foo/a/b/c/4_change_owner.txt

  ln -s empty_file.txt tarball_foo/to_empty_link.txt
  ln -s a/b/c/4_change_owner.txt tarball_foo/to_different_owner.txt

  mkfifo tarball_foo/fifo

  echo "*** Generating a tarball in $tarball_name"
  tar -cvf $tarball_name tarball_foo/

  rm -rf tarball_foo
}

cvmfs_run_test() {
  logfile=$1
  local scratch_dir=$(pwd)
  local tarfile=$scratch_dir/tarball.tar
  local dir=tar_dir

  local repo_dir=/cvmfs/$CVMFS_TEST_REPO

  echo "*** create a fresh repository named $CVMFS_TEST_REPO with user $CVMFS_TEST_USER"
  create_empty_repo $CVMFS_TEST_REPO $USER || return $?

  # ============================================================================

  echo "*** generating a tarball $tarfile"
  produce_tarball $tarfile

  echo "*** ingesting the tarball in the directory $dir"
  cvmfs_server ingest --base_dir $dir --tar_file $tarfile $CVMFS_TEST_REPO || return $?

  echo "*** check catalog and data integrity"
  check_repository $CVMFS_TEST_REPO -i || return $?

  local result_dir=$repo_dir/$dir/tarball_foo

  echo "*** check that we actually put the files in $result_dir"
  if [ ! -d $result_dir ]; then
    return 1
  fi

  for d in a a/b a/b/c; do
    if [ ! -d $result_dir/$d ]; then
      echo "*** Error not found directory: $repo_dir/$dir/tarball_foo/$d"
      return 2
    else
      echo "*** Ingested directory: $repo_dir/$dir/tarball_foo/$d"

      for f in 1 2 3; do
        file=$result_dir/$d/$f.txt
        if [ ! -f $file ] || [ $(wc -c <$file) -ne 2048 ]; then
          echo "*** Error not found file: $file"
          return 3
        else
          echo "*** Ingested file of size 2048 bytes: $file"
        fi
      done

    fi
  done

  file=$result_dir/d/e/f/foo.txt
  file_size=$(wc -c <$file)
  if [ ! -f $file ] || [ $file_size -ne 5120 ]; then
    echo "*** Error not found file of size 5120: $file"
    return 4
  else
    echo "*** Ingested file of size $file_size bytes: $file"
  fi

  for f in empty_file.txt a/b/another_empty.txt; do
    if [ ! -f $result_dir/$f ] || [ $(wc -c <$result_dir/$f) -ne 0 ]; then
      echo "*** Error not found empty file: $result_dir/$f"
      return 5
    else
      echo "*** Ingested also empty file: $result_dir/$f"
    fi
  done

  file=$result_dir/a/b/c/4_change_owner.txt
  if [ ! -f $file ]; then
    echo "*** Error not found file with different owner: $file"
    return 6
  else
    echo "*** Found also file from different owner: $file"
  fi

  file=$result_dir/to_empty_link.txt
  file_size=$(wc -c <$file)
  if [ ! -f $file ] || [ $file_size -ne 0 ]; then
    echo "*** Error not found link to empty file: $file"
<<<<<<< HEAD
    return 1
=======
    return 7
>>>>>>> 986678ac
  else
    echo "*** Found also link to empty file: $file"
  fi

  file=$result_dir/to_different_owner.txt
  file_size=$(wc -c <$file)
  if [ ! -f $file ] || [ $file_size -ne 2048 ]; then
    echo "*** Error not found link to different owner file: $file"
<<<<<<< HEAD
    return 1
=======
    return 8
>>>>>>> 986678ac
  else
    echo "*** Found also link to to different owner file: $file"
  fi

  file=$result_dir/fifo
  if [ ! -p $file ]; then
    echo "*** Error not found fifo: $file"
<<<<<<< HEAD
    return 1
=======
    return 9
>>>>>>> 986678ac
  else
    echo "*** Found also fifo: $file"
  fi


  return 0
}
<|MERGE_RESOLUTION|>--- conflicted
+++ resolved
@@ -119,11 +119,7 @@
   file_size=$(wc -c <$file)
   if [ ! -f $file ] || [ $file_size -ne 0 ]; then
     echo "*** Error not found link to empty file: $file"
-<<<<<<< HEAD
-    return 1
-=======
     return 7
->>>>>>> 986678ac
   else
     echo "*** Found also link to empty file: $file"
   fi
@@ -132,11 +128,7 @@
   file_size=$(wc -c <$file)
   if [ ! -f $file ] || [ $file_size -ne 2048 ]; then
     echo "*** Error not found link to different owner file: $file"
-<<<<<<< HEAD
-    return 1
-=======
     return 8
->>>>>>> 986678ac
   else
     echo "*** Found also link to to different owner file: $file"
   fi
@@ -144,11 +136,7 @@
   file=$result_dir/fifo
   if [ ! -p $file ]; then
     echo "*** Error not found fifo: $file"
-<<<<<<< HEAD
-    return 1
-=======
     return 9
->>>>>>> 986678ac
   else
     echo "*** Found also fifo: $file"
   fi
