cvmfs_test_name="HTTP headers for cache expiry"
cvmfs_test_autofs_on_startup=false

get_header() {
  local url="$1"
  local header="$2"

  local content="$(curl -sI "$url" | grep -e "^$header" | sed -e "s/^$header: \(.*\)\r\+$/\1/")"
  echo -n "$content"
}

get_epoch() {
  local date_string="$1"
  date --date "$date_string" \
       --utc                 \
       +"%s"
}

get_expiry_time() {
  local url="$1"
  get_epoch "$(get_header $url 'Expires')"
}

get_max_age() {
  local url="$1"
  get_header "$url" "Cache-Control" | sed -e 's/^max-age=\([0-9]*\)$/\1/'
}

has_jq() {
  which jq >/dev/null 2>&1
}


CVMFS_TEST_626_REPLICA_NAME=""
cleanup() {
  echo "running cleanup()"
  if [ ! -z $CVMFS_TEST_626_REPLICA_NAME ]; then
    sudo cvmfs_server rmfs -f $CVMFS_TEST_626_REPLICA_NAME
  fi
}

cvmfs_run_test() {
  logfile=$1
  local repo_dir=/cvmfs/$CVMFS_TEST_REPO
  local scratch_dir=$(pwd)

  echo -n "check for 'curl' utility... "
  which curl > /dev/null 2>&1 || { echo "not found"; return 1; }
  echo "found"

  echo "create a fresh repository named $CVMFS_TEST_REPO with user $CVMFS_TEST_USER"
  # make it garbage-collectable
  create_repo $CVMFS_TEST_REPO $CVMFS_TEST_USER "" -z || return $?
  local url="$(get_repo_url $CVMFS_TEST_REPO)"
  local xcvmfs="application/x-cvmfs"
  local xcvmfs_maxage=120     # 2 minutes
  local default_maxage=259200 # 3 days

  echo "check HTTP headers for .cvmfspublished"
  local murl="${url}/.cvmfspublished"
  [ $(get_epoch "1 minutes") -lt $(get_expiry_time $murl) ] || return  2
  [ $(get_epoch "3 minutes") -gt $(get_expiry_time $murl) ] || return  3
  [ $(get_max_age $murl)     -eq $xcvmfs_maxage           ] || return  4
  [ x"$(get_header $murl "Content-Type")" = x"$xcvmfs"    ] || return  5

  echo "check HTTP headers for .cvmfswhitelist"
  local wurl="${url}/.cvmfswhitelist"
  [ $(get_epoch "1 minutes") -lt $(get_expiry_time $wurl) ] || return  6
  [ $(get_epoch "3 minutes") -gt $(get_expiry_time $wurl) ] || return  7
  [ $(get_max_age $wurl)     -eq $xcvmfs_maxage           ] || return  8
  [ x"$(get_header $wurl "Content-Type")" = x"$xcvmfs"    ] || return  9

  echo "check HTTP headers for .cvmfs_master_replica"
  local surl="${url}/.cvmfs_master_replica"
  [ $(get_epoch "1 minutes") -lt $(get_expiry_time $surl) ] || return 10
  [ $(get_epoch "3 minutes") -gt $(get_expiry_time $surl) ] || return 11
  [ $(get_max_age $surl)     -eq $xcvmfs_maxage           ] || return 12
  [ x"$(get_header $surl "Content-Type")" = x"$xcvmfs"    ] || return 13

  local root_clg="$(get_current_root_catalog $CVMFS_TEST_REPO)C"
  echo "check HTTP headers for root catalog ($root_clg)"
  local rurl="$(get_object_url $CVMFS_TEST_REPO $root_clg)"
  [ $(get_epoch "2 days 23 hour") -lt $(get_expiry_time $rurl) ] || return 14
  [ $(get_epoch "3 days  1 hour") -gt $(get_expiry_time $rurl) ] || return 15
  [ $(get_max_age $rurl)          -eq $default_maxage          ] || return 16

  echo "do a garbage collection on $CVMFS_TEST_REPO"
  cvmfs_server gc -f $CVMFS_TEST_REPO || return 17

<<<<<<< HEAD
  echo "check HTTP headers for .cvmfs_last_gc"
  local gurl="${url}/.cvmfs_last_gc"
  [ $(get_epoch "1 minutes") -lt $(get_expiry_time $gurl) ] || return 18
  [ $(get_epoch "3 minutes") -gt $(get_expiry_time $gurl) ] || return 19
  [ $(get_max_age $gurl)     -eq $xcvmfs_maxage           ] || return 20
  [ x"$(get_header $gurl "Content-Type")" = x"$xcvmfs"    ] || return 21

  echo "check timestamp in .cvmfs_last_gc"
  local last_gc="$(curl -s $gurl)"
  [ $(get_epoch "1 minute ago") -le $(get_epoch "$last_gc") ] || return 22
  [ $(get_epoch "now")          -ge $(get_epoch "$last_gc") ] || return 23
=======
  if has_jq; then
    echo "check HTTP headers for .cvmfs_status.json"
    local gurl="${url}/.cvmfs_status.json"
    [ $(get_epoch "1 minutes") -lt $(get_expiry_time $gurl) ] || return 18
    [ $(get_epoch "3 minutes") -gt $(get_expiry_time $gurl) ] || return 19
    [ $(get_max_age $gurl)     -eq $xcvmfs_maxage           ] || return 20
    [ x"$(get_header $gurl "Content-Type")" = x"$xcvmfs"    ] || return 21

    echo "check timestamps in .cvmfs_status.json"
    # eval because jq returns quoted string
    eval local last_gc=$(curl -s $gurl|jq .last_gc)
    [ $(get_epoch "1 minute ago") -le $(get_epoch "$last_gc") ] || return 22
    [ $(get_epoch "now")          -ge $(get_epoch "$last_gc") ] || return 23
  fi
>>>>>>> 08c80f2e

  # # # # # # # # # # # # # # # # # # # # # # # # # # # # # # # # # # # # # # #

  echo "install a desaster cleanup function"
  trap cleanup EXIT HUP INT TERM || return $?

  echo "create Stratum1 repository on the same machine"
  local replica_name="$(get_stratum1_name $CVMFS_TEST_REPO)"
  CVMFS_TEST_626_REPLICA_NAME="$replica_name"
  load_repo_config $CVMFS_TEST_REPO
  create_stratum1 $replica_name                          \
                  $CVMFS_TEST_USER                       \
                  $CVMFS_STRATUM0                        \
                  /etc/cvmfs/keys/${CVMFS_TEST_REPO}.pub -z || return 30
  url=$(get_repo_url $replica_name)

  echo "do a snapshot including auto-gc"
  cvmfs_server snapshot $replica_name || return 31

  echo "check HTTP headers for .cvmfspublished"
  murl="${url}/.cvmfspublished"
  [ $(get_epoch "1 minutes") -lt $(get_expiry_time $murl) ] || return 32
  [ $(get_epoch "3 minutes") -gt $(get_expiry_time $murl) ] || return 33
  [ $(get_max_age $murl)     -eq $xcvmfs_maxage           ] || return 34
  [ x"$(get_header $murl "Content-Type")" = x"$xcvmfs"    ] || return 35

  echo "check HTTP headers for .cvmfswhitelist"
  wurl="${url}/.cvmfswhitelist"
  [ $(get_epoch "1 minutes") -lt $(get_expiry_time $wurl) ] || return 36
  [ $(get_epoch "3 minutes") -gt $(get_expiry_time $wurl) ] || return 37
  [ $(get_max_age $wurl)     -eq $xcvmfs_maxage           ] || return 38
  [ x"$(get_header $wurl "Content-Type")" = x"$xcvmfs"    ] || return 39

  echo "check HTTP headers for .cvmfs_last_snapshot"
  surl="${url}/.cvmfs_last_snapshot"
  [ $(get_epoch "1 minutes") -lt $(get_expiry_time $surl) ] || return 40
  [ $(get_epoch "3 minutes") -gt $(get_expiry_time $surl) ] || return 41
  [ $(get_max_age $surl)     -eq $xcvmfs_maxage           ] || return 42
  [ x"$(get_header $surl "Content-Type")" = x"$xcvmfs"    ] || return 43

  echo "check HTTP headers for root catalog ($root_clg)"
  rurl="$(get_object_url $replica_name $root_clg)"
  [ $(get_epoch "2 days 23 hour") -lt $(get_expiry_time $rurl) ] || return 44
  [ $(get_epoch "3 days  1 hour") -gt $(get_expiry_time $rurl) ] || return 45
  [ $(get_max_age $rurl)          -eq $default_maxage          ] || return 46

<<<<<<< HEAD
  echo "check HTTP headers for .cvmfs_last_gc"
  local gurl="${url}/.cvmfs_last_gc"
  [ $(get_epoch "1 minutes") -lt $(get_expiry_time $gurl) ] || return 47
  [ $(get_epoch "3 minutes") -gt $(get_expiry_time $gurl) ] || return 48
  [ $(get_max_age $gurl)     -eq $xcvmfs_maxage           ] || return 49
  [ x"$(get_header $gurl "Content-Type")" = x"$xcvmfs"    ] || return 50

  echo "check timestamp in .cvmfs_last_snapshot"
  local last_gc="$(curl -s $surl)"
  [ $(get_epoch "1 minute ago") -le $(get_epoch "$last_gc") ] || return 51
  [ $(get_epoch "now")          -ge $(get_epoch "$last_gc") ] || return 52

  echo "check timestamp in .cvmfs_last_gc"
  local last_snap="$(curl -s $gurl)"
  [ $(get_epoch "1 minute ago") -le $(get_epoch "$last_snap") ] || return 53
  [ $(get_epoch "now")          -ge $(get_epoch "$last_snap") ] || return 54
=======
  echo "check timestamp in .cvmfs_last_snapshot"
  local last_snap="$(curl -s $surl)"
  [ $(get_epoch "1 minute ago") -le $(get_epoch "$last_snap") ] || return 47
  [ $(get_epoch "now")          -ge $(get_epoch "$last_snap") ] || return 48

  if has_jq; then
    echo "check HTTP headers for .cvmfs_status.json"
    local jurl="${url}/.cvmfs_status.json"
    [ $(get_epoch "1 minutes") -lt $(get_expiry_time $jurl) ] || return 49
    [ $(get_epoch "3 minutes") -gt $(get_expiry_time $jurl) ] || return 50
    [ $(get_max_age $jurl)     -eq $xcvmfs_maxage           ] || return 51
    [ x"$(get_header $jurl "Content-Type")" = x"$xcvmfs"    ] || return 52

    echo "check timestamps in .cvmfs_status.json"
    local status="$(curl -s $jurl)"
    eval local last_gc=$(echo "$status"|jq .last_gc)
    [ $(get_epoch "1 minute ago") -le $(get_epoch "$last_gc") ] || return 53
    [ $(get_epoch "now")          -ge $(get_epoch "$last_gc") ] || return 54
    eval local last_snap=$(echo "$status"|jq .last_snapshot)
    [ $(get_epoch "1 minute ago") -le $(get_epoch "$last_snap") ] || return 55
    [ $(get_epoch "now")          -ge $(get_epoch "$last_snap") ] || return 56
  fi
>>>>>>> 08c80f2e

  # # # # # # # # # # # # # # # # # # # # # # # # # # # # # # # # # # # # # # #

  url=$(get_repo_url info)
  local jsontype="application/json"
  local jsonmaxage=120

  echo "check HTTP headers for /cvmfs/info/v1/repositories.json"
  local irurl="${url}/v1/repositories.json"
  [ $(get_epoch "1 minutes") -lt $(get_expiry_time $irurl) ] || return 60
  [ $(get_epoch "3 minutes") -gt $(get_expiry_time $irurl) ] || return 61
  [ $(get_max_age $irurl)    -eq $jsonmaxage               ] || return 62
  [ x"$(get_header $irurl "Content-Type")" = x"$jsontype"  ] || return 63

  echo "check HTTP headers for /cvmfs/info/v1/meta.json"
  local imurl="${url}/v1/meta.json"
  [ $(get_epoch "1 minutes") -lt $(get_expiry_time $imurl) ] || return 74
  [ $(get_epoch "3 minutes") -gt $(get_expiry_time $imurl) ] || return 75
  [ $(get_max_age $imurl)    -eq $jsonmaxage               ] || return 76
  [ x"$(get_header $imurl "Content-Type")" = x"$jsontype"  ] || return 77

  return 0
}
<|MERGE_RESOLUTION|>--- conflicted
+++ resolved
@@ -87,19 +87,6 @@
   echo "do a garbage collection on $CVMFS_TEST_REPO"
   cvmfs_server gc -f $CVMFS_TEST_REPO || return 17
 
-<<<<<<< HEAD
-  echo "check HTTP headers for .cvmfs_last_gc"
-  local gurl="${url}/.cvmfs_last_gc"
-  [ $(get_epoch "1 minutes") -lt $(get_expiry_time $gurl) ] || return 18
-  [ $(get_epoch "3 minutes") -gt $(get_expiry_time $gurl) ] || return 19
-  [ $(get_max_age $gurl)     -eq $xcvmfs_maxage           ] || return 20
-  [ x"$(get_header $gurl "Content-Type")" = x"$xcvmfs"    ] || return 21
-
-  echo "check timestamp in .cvmfs_last_gc"
-  local last_gc="$(curl -s $gurl)"
-  [ $(get_epoch "1 minute ago") -le $(get_epoch "$last_gc") ] || return 22
-  [ $(get_epoch "now")          -ge $(get_epoch "$last_gc") ] || return 23
-=======
   if has_jq; then
     echo "check HTTP headers for .cvmfs_status.json"
     local gurl="${url}/.cvmfs_status.json"
@@ -114,7 +101,6 @@
     [ $(get_epoch "1 minute ago") -le $(get_epoch "$last_gc") ] || return 22
     [ $(get_epoch "now")          -ge $(get_epoch "$last_gc") ] || return 23
   fi
->>>>>>> 08c80f2e
 
   # # # # # # # # # # # # # # # # # # # # # # # # # # # # # # # # # # # # # # #
 
@@ -161,24 +147,6 @@
   [ $(get_epoch "3 days  1 hour") -gt $(get_expiry_time $rurl) ] || return 45
   [ $(get_max_age $rurl)          -eq $default_maxage          ] || return 46
 
-<<<<<<< HEAD
-  echo "check HTTP headers for .cvmfs_last_gc"
-  local gurl="${url}/.cvmfs_last_gc"
-  [ $(get_epoch "1 minutes") -lt $(get_expiry_time $gurl) ] || return 47
-  [ $(get_epoch "3 minutes") -gt $(get_expiry_time $gurl) ] || return 48
-  [ $(get_max_age $gurl)     -eq $xcvmfs_maxage           ] || return 49
-  [ x"$(get_header $gurl "Content-Type")" = x"$xcvmfs"    ] || return 50
-
-  echo "check timestamp in .cvmfs_last_snapshot"
-  local last_gc="$(curl -s $surl)"
-  [ $(get_epoch "1 minute ago") -le $(get_epoch "$last_gc") ] || return 51
-  [ $(get_epoch "now")          -ge $(get_epoch "$last_gc") ] || return 52
-
-  echo "check timestamp in .cvmfs_last_gc"
-  local last_snap="$(curl -s $gurl)"
-  [ $(get_epoch "1 minute ago") -le $(get_epoch "$last_snap") ] || return 53
-  [ $(get_epoch "now")          -ge $(get_epoch "$last_snap") ] || return 54
-=======
   echo "check timestamp in .cvmfs_last_snapshot"
   local last_snap="$(curl -s $surl)"
   [ $(get_epoch "1 minute ago") -le $(get_epoch "$last_snap") ] || return 47
@@ -201,7 +169,6 @@
     [ $(get_epoch "1 minute ago") -le $(get_epoch "$last_snap") ] || return 55
     [ $(get_epoch "now")          -ge $(get_epoch "$last_snap") ] || return 56
   fi
->>>>>>> 08c80f2e
 
   # # # # # # # # # # # # # # # # # # # # # # # # # # # # # # # # # # # # # # #
 
