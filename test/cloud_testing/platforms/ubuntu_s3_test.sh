--- conflicted
+++ resolved
@@ -84,11 +84,7 @@
                                src/610-altpath                              \
                                src/614-geoservice                           \
                                src/622-gracefulrmfs                         \
-<<<<<<< HEAD
-                               src/626-cacheexpiry                          \
                                src/647-bearercvmfs                          \
-=======
->>>>>>> 02bbbc3e
                                --                                           \
                                src/5*                                       \
                                src/6*                                       \
