
export CVMFS_PLATFORM_NAME="ubuntu$(. /etc/os-release && echo "$VERSION_ID")-$(uname -m)_S3"
export CVMFS_TIMESTAMP=$(date -u +'%Y-%m-%dT%H:%M:%SZ')

# source the common platform independent functionality and option parsing
script_location=$(cd "$(dirname "$0")"; pwd)
. ${script_location}/common_test.sh

retval=0

echo "running unittests"
run_unittests --gtest_shuffle \
             --gtest_death_test_use_fork || retval=1


ubuntu_release="$(lsb_release -cs)"
CVMFS_EXCLUDE=

# Kernel sources too old for gcc, TODO
CVMFS_EXCLUDE="src/006-buildkernel"
# Expected failure, see test case
CVMFS_EXCLUDE="$CVMFS_EXCLUDE src/628-pythonwrappedcvmfsserver"

# Hardlinks do not work with overlayfs
CVMFS_EXCLUDE="$CVMFS_EXCLUDE src/672-publish_stats_hardlinks"

if [ "x$ubuntu_release" = "xxenial" ]; then
  # Ubuntu 16.04 has no fuse-overlayfs
<<<<<<< HEAD
  CVMFS_EXCLUDE="$CVMFS_EXCLUDE src/682-enter src/811-commit-gateway"
=======
  CVMFS_EXCLUDE="$CVMFS_EXCLUDE src/682-enter"
  # Azurite doesn't install on 16.04
  CVMFS_EXCLUDE="$CVMFS_EXCLUDE src/686-azureblob_s3 src/687-import_s3"
>>>>>>> 09a19a57
fi

if [ "x$ubuntu_release" = "xbionic" ]; then
  # Ubuntu 18.04 has no fuse-overlayfs
  CVMFS_EXCLUDE="$CVMFS_EXCLUDE src/682-enter src/811-commit-gateway"
fi

export CVMFS_TEST_UNIONFS=overlayfs

cd ${SOURCE_DIRECTORY}/test

echo -n "starting the test S3 provider... "
s3_retval=0
test_s3_pid=$(start_test_s3 $TEST_S3_LOGFILE) || { s3_retval=1; retval=1; echo "fail"; }
echo "done ($test_s3_pid)"
create_test_s3_bucket

if [ $s3_retval -eq 0 ]; then
  echo "running CernVM-FS server test cases against the test S3 provider..."
  CVMFS_TEST_S3_CONFIG=$TEST_S3_CONFIG                                      \
  CVMFS_TEST_HTTP_BASE=$TEST_S3_URL                                         \
  CVMFS_TEST_S3_STORAGE=$TEST_S3_STORAGE/data/$TEST_S3_BUCKET               \
  CVMFS_TEST_CLASS_NAME=S3ServerIntegrationTests                            \
  ./run.sh $S3_TEST_LOGFILE -o ${S3_TEST_LOGFILE}${XUNIT_OUTPUT_SUFFIX}     \
                            -x src/518-hardlinkstresstest                   \
                               src/519-importlegacyrepo                     \
                               src/522-missingchunkfailover                 \
                               src/523-corruptchunkfailover                 \
                               src/524-corruptmanifestfailover              \
                               src/525-bigrepo                              \
                               src/528-recreatespoolarea                    \
                               src/530-recreatespoolarea_defaultkey         \
                               src/537-symlinkedbackend                     \
                               src/538-symlinkedstratum1backend             \
                               src/542-storagescrubbing                     \
                               src/543-storagescrubbing_scriptable          \
                               src/550-livemigration                        \
                               src/563-garbagecollectlegacy                 \
                               src/568-migratecorruptrepo                   \
                               src/571-localbackendumask                    \
                               src/572-proxyfailover                        \
                               src/583-httpredirects                        \
                               src/584-interleavingsnapshot                 \
                               src/585-xattrs                               \
                               src/591-importrepo                           \
                               src/594-backendoverwrite                     \
                               src/595-geoipdbupdate                        \
                               src/599-removehardlinks                      \
                               src/600-securecvmfs                          \
                               src/605-resurrectancientcatalog              \
                               src/607-noapache                             \
                               src/608-infofile                             \
                               src/609-metainfofile                         \
                               src/610-altpath                              \
                               src/614-geoservice                           \
                               src/622-gracefulrmfs                         \
                               src/647-bearercvmfs                          \
                               src/628-pythonwrappedcvmfsserver             \
                               src/670-listreflog                           \
                               src/672-publish_stats_hardlinks              \
                               src/673-acl                                  \
                               $CVMFS_EXCLUDE                               \
                               --                                           \
                               src/5*                                       \
                               src/6*                                       \
                               src/8*                                       \
                               || retval=1

  echo -n "Stopping the test S3 provider... "
  sudo kill -2 $test_s3_pid && echo "done" || echo "fail"
fi

exit $retval<|MERGE_RESOLUTION|>--- conflicted
+++ resolved
@@ -26,13 +26,9 @@
 
 if [ "x$ubuntu_release" = "xxenial" ]; then
   # Ubuntu 16.04 has no fuse-overlayfs
-<<<<<<< HEAD
   CVMFS_EXCLUDE="$CVMFS_EXCLUDE src/682-enter src/811-commit-gateway"
-=======
-  CVMFS_EXCLUDE="$CVMFS_EXCLUDE src/682-enter"
   # Azurite doesn't install on 16.04
   CVMFS_EXCLUDE="$CVMFS_EXCLUDE src/686-azureblob_s3 src/687-import_s3"
->>>>>>> 09a19a57
 fi
 
 if [ "x$ubuntu_release" = "xbionic" ]; then
