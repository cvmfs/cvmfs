#!/bin/sh

# source the common platform independent functionality and option parsing
script_location=$(dirname $(readlink --canonicalize $0))
. ${script_location}/common_setup.sh

# # Place the overlay directories on ftype=1 16GB xfs partition
# sudo dd if=/dev/zero of=/xfs-backend bs=$((1024*1024)) count=$((16*1024))
# sudo mkfs.xfs -n ftype=1 /xfs-backend
# sudo mkdir -p /var/spool/cvmfs
# sudo mount /xfs-backend /var/spool/cvmfs

# Place the overlay directories on 16GB ext4 partition
sudo dd if=/dev/zero of=/ext4-backend bs=$((1024*1024)) count=$((16*1024))
sudo yes | sudo mkfs.ext4 /ext4-backend
sudo mkdir -p /var/spool/cvmfs
sudo mount /ext4-backend /var/spool/cvmfs

# CernVM-FS server needs 'jq' from epel
echo "enabling epel yum repository..."
install_from_repo epel-release

# install CernVM-FS RPM packages
echo "installing RPM packages... "
install_rpm "$CONFIG_PACKAGES"
install_rpm $CLIENT_PACKAGE
install_rpm $SERVER_PACKAGE
install_rpm $DEVEL_PACKAGE
install_rpm $UNITTEST_PACKAGE
install_rpm $SHRINKWRAP_PACKAGE
install_rpm $DUCC_PACKAGE

# installing WSGI apache module
echo "installing python WSGI module..."
install_from_repo mod_wsgi   || die "fail (installing mod_wsgi)"
sudo systemctl restart httpd || die "fail (restarting apache)"

echo "installing mod_ssl for Apache"
install_from_repo mod_ssl || die "fail (installing mod_ssl)"

# setup environment
echo -n "setting up CernVM-FS environment..."
sudo cvmfs_config setup                          || die "fail (cvmfs_config setup)"
sudo mkdir -p /var/log/cvmfs-test                || die "fail (mkdir /var/log/cvmfs-test)"
sudo chown sftnight:sftnight /var/log/cvmfs-test || die "fail (chown /var/log/cvmfs-test)"
sudo systemctl start autofs                      || die "fail (systemctl start autofs)"
sudo cvmfs_config chksetup > /dev/null           || die "fail (cvmfs_config chksetup)"
echo "done"

# install additional stuff (needed for perl testing tools)
echo "installing additional RPM packages..."
install_from_repo gcc
install_from_repo gcc-c++
install_from_repo rubygems
install_from_repo wget
install_from_repo java-1.8.0-openjdk
install_from_repo redhat-lsb-core
install_from_repo tree

# traffic shaping
install_from_repo trickle

# Install test dependency for 647
install_from_repo python-flask          || die "fail (installing python-flask)"

# Install the test S3 provider
install_test_s3

# building preloader
install_from_repo cmake
install_from_repo zlib-devel
install_from_repo libattr-devel
install_from_repo openssl-devel
install_from_repo libuuid-devel
install_from_repo python-devel
install_from_repo unzip
install_from_repo bzip2

<<<<<<< HEAD
# install docker for testing DUCC
sudo yum install -y yum-utils
sudo yum-config-manager --add-repo https://download.docker.com/linux/centos/docker-ce.repo
sudo yum install docker-ce docker-ce-cli containerd.io
=======
install_from_repo acl
>>>>>>> e71564ac

# Migration test needs lsb_release
echo "install lsb_release..."
install_from_repo redhat-lsb-core

# increase open file descriptor limits
echo -n "increasing ulimit -n ... "
set_nofile_limit 65536 || die "fail"
echo "done"

disable_systemd_rate_limit

# Ensure Apache is up and running after package update
sudo systemctl restart httpd || die "failure in final Apache restart"

# Install repository gateway
echo "Installing repository gateway"
package_map=pkgmap.cc7_x86_64
install_package ${GATEWAY_BUILD_URL} $package_map || die "fail (downloading cvmfs-gateway)"<|MERGE_RESOLUTION|>--- conflicted
+++ resolved
@@ -75,15 +75,12 @@
 install_from_repo python-devel
 install_from_repo unzip
 install_from_repo bzip2
+install_from_repo acl
 
-<<<<<<< HEAD
 # install docker for testing DUCC
 sudo yum install -y yum-utils
 sudo yum-config-manager --add-repo https://download.docker.com/linux/centos/docker-ce.repo
 sudo yum install docker-ce docker-ce-cli containerd.io
-=======
-install_from_repo acl
->>>>>>> e71564ac
 
 # Migration test needs lsb_release
 echo "install lsb_release..."
