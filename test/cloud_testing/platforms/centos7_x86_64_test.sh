--- conflicted
+++ resolved
@@ -50,13 +50,10 @@
                                  src/672-publish_stats_hardlinks              \
                                  src/673-acl                                  \
                                  src/682-enter                                \
-<<<<<<< HEAD
-                                 src/811-commit-gateway                       \
-=======
                                  src/684-https_s3                             \
                                  src/686-azureblob_s3                         \
                                  src/687-import_s3                            \
->>>>>>> 09a19a57
+                                 src/811-commit-gateway                       \
                                  --                                           \
                                  src/5*                                       \
                                  src/6*                                       \
