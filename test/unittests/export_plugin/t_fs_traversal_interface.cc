/**
 * This file is part of the CernVM File System.
 */

#include <gtest/gtest.h>

#include <errno.h>
#include <string.h>
#include <sys/stat.h>
#include <unistd.h>

#include <ctime>
#include <iostream>

#include "catalog_test_tools.h"
#include "libcvmfs.h"
#include "statistics.h"
#include "util/posix.h"
#include "xattr.h"

#include "export_plugin/fs_traversal.h"
#include "export_plugin/fs_traversal_interface.h"
#include "export_plugin/fs_traversal_libcvmfs.h"
#include "export_plugin/posix/interface.h"
#include "export_plugin/util.h"
#include "test-util.h"

#define MODE_BITMASK (S_IRWXO | S_IRWXG | S_IRWXU)

using namespace std;  // NOLINT

struct fs_traversal_test {
  struct fs_traversal *interface;
  const char *repo;
  const char *data;
};

class T_Fs_Traversal_Interface :
  public ::testing::TestWithParam<struct fs_traversal_test *> {
 protected:
  virtual void SetUp() {
    Init();
  }

  virtual void TearDown() {
    // TODO(steuber): Where to free?
    Fin();
    // delete fs_traversal_instance_->interface;
  }

  void Init() {
    fs_traversal_instance_ = GetParam();
    const char *repo = fs_traversal_instance_->repo;
    if (repo == NULL) {
      // Current working directory setup from testing environment
      repo = "./";
    }
    context_ = fs_traversal_instance_->interface->initialize(
      repo,
      repo,
      fs_traversal_instance_->data, 4, NULL);
    fs_traversal_instance_->interface->context_ = context_;
  }

  void Fin() {
    fs_traversal_instance_->interface->finalize(context_);
    context_ = NULL;
  }

  void Restart() {
    Fin();
    Init();
  }

  /**
   * Creates the following entries:
   * DIRECTORIES:
   * /[prefix]-foo
   * /[prefix]-foo/bar
   * /[prefix]-bar
   * /[prefix]-bar/foobar
   * /[prefix]-bar/foobar/foobar
   * /[prefix]-bar/test
   * 
   * FILES:
   * /[prefix]-foo.txt -> ident1
   * /[prefix]-bar.txt -> ident2
   * /[prefix]-foo/bar/foobar1.txt -> ident1
   * /[prefix]-foo/bar/foobar2.txt -> ident1
   * /[prefix]-foo/bar/foobar3.txt -> ident1
   * /[prefix]-foo/bar/foobar3.txt -> ident1
   * /[prefix]-foo/bar/foobar3.txt -> ident1
   * 
   * SYMLINKS:
   * ./[prefix]-symlink1 -> ./foo
   * ./[prefix]-foo/bar/symlink2 -> ./foobar
   */
  void MakeTestFiles(std::string prefix,
    std::string *ident1, std::string *ident2) {
    // FILE CONTENT 1
    std::string content1 = prefix + ": Hello world!\nHello traversal!";
    shash::Any content1_hash(shash::kSha1);
    shash::HashString(content1, &content1_hash);

    FILE *f = fopen("temp.data", "w");
    if (f == NULL) {
      perror("Open failed :");
    }
    char * val = strdup(content1.c_str());
    fwrite(val, sizeof(char), content1.length(), f);
    fclose(f);
    shash::Any cvm_checksum = shash::Any(shash::kSha1);
    shash::HashFile("temp.data", &cvm_checksum);
    ASSERT_STREQ(cvm_checksum.ToString().c_str(),
                 content1_hash.ToString().c_str());

    // FILE CONTENT 2
    std::string content2 = prefix + ": Hello traversal!\nHello world!";
    shash::Any content2_hash(shash::kSha1);
    shash::HashString(content2, &content2_hash);
    // FILE META 1
    XattrList *xlistdir = create_sample_xattrlist(prefix);
    struct cvmfs_attr *stat_values_dir = create_sample_stat(
      ("/" + prefix + "-bar.txt").c_str(),
      10, 0770, 0, xlistdir, &content1_hash);
    XattrList *xlist1 = create_sample_xattrlist(prefix);
    struct cvmfs_attr *stat_values1 = create_sample_stat(
      ("/" + prefix + "-foo.txt").c_str(),
      10, 0770, 0, xlist1, &content1_hash);
    XattrList *xlist2 = create_sample_xattrlist(prefix+"-2");
    struct cvmfs_attr *stat_values2 = create_sample_stat(
      ("/" + prefix + "-bar.txt").c_str(),
      10, 0777, 0, xlist2, &content2_hash);
    *ident1 = std::string(
      fs_traversal_instance_->interface->get_identifier(context_,
      stat_values1));
    *ident2 = std::string(
      fs_traversal_instance_->interface->get_identifier(context_,
        stat_values2));

    // BACKGROUND FILES
    ASSERT_EQ(0, fs_traversal_instance_->interface->touch(
      context_,
      stat_values1));
    void *hdl1 = fs_traversal_instance_->interface->get_handle(
      context_, ident1->c_str());
    fs_traversal_instance_->interface->do_fopen(hdl1, fs_open_write);
    fs_traversal_instance_->interface->do_fwrite(hdl1, content1.c_str(),
      content1.length());
    fs_traversal_instance_->interface->do_fclose(hdl1);
    fs_traversal_instance_->interface->do_ffree(hdl1);
    ASSERT_EQ(0, fs_traversal_instance_->interface->touch(
      context_,
      stat_values2));
    void *hdl2 = fs_traversal_instance_->interface->get_handle(
      context_, ident2->c_str());
    fs_traversal_instance_->interface->do_fopen(hdl2, fs_open_write);
    fs_traversal_instance_->interface->do_fwrite(hdl2, content2.c_str(),
      content2.length());
    fs_traversal_instance_->interface->do_fclose(hdl2);
    fs_traversal_instance_->interface->do_ffree(hdl2);
    // DIRECTORIES
    ASSERT_EQ(0, fs_traversal_instance_->interface->do_mkdir(
      context_,
      ("/" + prefix + "-foo").c_str(),
      stat_values_dir));
    ASSERT_EQ(0, fs_traversal_instance_->interface->do_mkdir(
      context_,
      ("/" + prefix + "-bar").c_str(),
      stat_values_dir));
    ASSERT_EQ(0, fs_traversal_instance_->interface->do_mkdir(
      context_,
      ("/" + prefix + "-bar/test").c_str(),
      stat_values_dir));
    ASSERT_EQ(0, fs_traversal_instance_->interface->do_mkdir(
      context_,
      ("/" + prefix + "-foo/bar").c_str(),
      stat_values_dir));
    ASSERT_EQ(0, fs_traversal_instance_->interface->do_mkdir(
      context_,
      ("/" + prefix + "-bar/foobar").c_str(),
      stat_values_dir));
    ASSERT_EQ(0, fs_traversal_instance_->interface->do_mkdir(
      context_,
      ("/" + prefix + "-bar/foobar/foobar").c_str(),
      stat_values_dir));

    // FILES
    ASSERT_EQ(0, fs_traversal_instance_->interface->do_link(
      context_,
      ("/" + prefix + "-foo.txt").c_str(),
      ident1->c_str()));
    ASSERT_EQ(0, fs_traversal_instance_->interface->do_link(
      context_,
      ("/" + prefix + "-bar.txt").c_str(),
      ident2->c_str()));
    ASSERT_EQ(0, fs_traversal_instance_->interface->do_link(
      context_,
      ("/" + prefix + "-foo/bar/foobar1.txt").c_str(),
      ident1->c_str()));
    ASSERT_EQ(0, fs_traversal_instance_->interface->do_link(
      context_,
      ("/" + prefix + "-foo/bar/foobar2.txt").c_str(),
      ident1->c_str()));
    ASSERT_EQ(0, fs_traversal_instance_->interface->do_link(
      context_,
      ("/" + prefix + "-foo/bar/foobar3.txt").c_str(),
      ident1->c_str()));

    // SYMLINKS
    ASSERT_EQ(0, fs_traversal_instance_->interface->do_symlink(
      context_,
      ("/" + prefix + "-symlink1").c_str(),
      "./foo",
      stat_values1));
    ASSERT_EQ(0, fs_traversal_instance_->interface->do_symlink(
      context_,
      ("/" + prefix + "-foo/bar/symlink2").c_str(),
      "./foobar",
      stat_values1));

    // Test Hash consistency checking...
    ASSERT_TRUE(fs_traversal_instance_->interface->is_hash_consistent(
      context_, stat_values1));
    ASSERT_TRUE(fs_traversal_instance_->interface->is_hash_consistent(
      context_, stat_values2));
    ASSERT_FALSE(fs_traversal_instance_->interface->is_hash_consistent(
      context_, stat_values_dir));
    ASSERT_EQ(0, fs_traversal_instance_->interface->do_link(
      context_,
      ("/" + prefix + "-foo.txt").c_str(),
      ident2->c_str()));
    ASSERT_FALSE(fs_traversal_instance_->interface->is_hash_consistent(
      context_, stat_values1));
    ASSERT_EQ(0, fs_traversal_instance_->interface->do_link(
      context_,
      ("/" + prefix + "-foo.txt").c_str(),
      ident1->c_str()));

    cvmfs_attr_free(stat_values1);
    cvmfs_attr_free(stat_values2);
    cvmfs_attr_free(stat_values_dir);
    // Check if fs is consistent over finalizing and reopening...
    Restart();
  }
 protected:
  struct fs_traversal_test *fs_traversal_instance_;
  struct fs_traversal_context *context_;
};

TEST_P(T_Fs_Traversal_Interface, StatTest) {
  std::string ident1;
  std::string ident2;
  MakeTestFiles("StatTest", &ident1, &ident2);
  struct cvmfs_attr *foostat = cvmfs_attr_init();
  struct cvmfs_attr *barstat = cvmfs_attr_init();
  struct cvmfs_attr *symlinkstat = cvmfs_attr_init();
  std::string val;
  // Correct inode configuration
  ASSERT_EQ(0, fs_traversal_instance_->interface->get_stat(
    context_, "/StatTest-foo.txt", foostat, false));
  ASSERT_STREQ("StatTest-foo.txt", foostat->cvm_name);
  ASSERT_STREQ("", foostat->cvm_parent);
  ASSERT_EQ(0770, MODE_BITMASK & foostat->st_mode);
  ASSERT_EQ(getuid(), foostat->st_uid);
  ASSERT_EQ(getgid(), foostat->st_gid);

  ASSERT_EQ(0, fs_traversal_instance_->interface->get_stat(
    context_, "/StatTest-foo/bar/foobar1.txt", foostat, false));
  ASSERT_STREQ("foobar1.txt", foostat->cvm_name);
  ASSERT_STREQ("/StatTest-foo/bar", foostat->cvm_parent);

  XattrList *xlist1 = reinterpret_cast<XattrList *>(foostat->cvm_xattrs);
  xlist1->Get("user.foo", &val);
  ASSERT_STREQ("StatTest", val.c_str());

  ASSERT_EQ(0, fs_traversal_instance_->interface->get_stat(
    context_, "/StatTest-bar.txt", barstat, false));
  XattrList *xlist2 = reinterpret_cast<XattrList *>(barstat->cvm_xattrs);
  xlist2->Get("user.foo", &val);
  ASSERT_STREQ("StatTest-2", val.c_str());

  ASSERT_EQ(0, fs_traversal_instance_->interface->get_stat(
    context_, "/StatTest-symlink1", symlinkstat, false));
  ASSERT_STREQ("./foo", symlinkstat->cvm_symlink);

  cvmfs_attr_free(foostat);
  cvmfs_attr_free(barstat);
  cvmfs_attr_free(symlinkstat);
}


TEST_P(T_Fs_Traversal_Interface, TouchTest) {
  std::string ident1;
  std::string ident2;
  MakeTestFiles("TouchTest", &ident1, &ident2);


  // FILE CONTENT 1
  std::string content1 = "TouchTest: Hello world!\nHello traversal!";
  shash::Any content1_hash(shash::kSha1);
  shash::HashString(content1, &content1_hash);
  std::string content2 = "TouchTest: Hello traversal!\nHello world!";
  shash::Any content2_hash(shash::kSha1);
  shash::HashString(content2, &content2_hash);
  // FILE META 3
  XattrList *xlist3 = create_sample_xattrlist("TouchTest: foo");
  struct cvmfs_attr *stat_values3 = create_sample_stat("hello.world",
    10, 0700, content1.length(), xlist3, &content1_hash);

  XattrList *xlist4 = create_sample_xattrlist("TouchTest: foobarfoo");
  struct cvmfs_attr *stat_values4 = create_sample_stat("hello.world",
    10, 0700, content1.length(), xlist4, &content1_hash);
  std::string ident4 = fs_traversal_instance_->interface->get_identifier(
    context_,
    stat_values4);

  XattrList *xlist5 = new XattrList(*xlist4);
  struct cvmfs_attr *stat_values5 = create_sample_stat("hello.world",
    10, 0700, content1.length(), xlist5, &content2_hash);
  std::string ident5 = fs_traversal_instance_->interface->get_identifier(
    context_,
    stat_values5);

  // Check directory listings
  size_t listLen = 0;
  char **dirList;
  fs_traversal_instance_->interface->list_dir(
    context_,
    "/",
    &dirList,
    &listLen);
  AssertListHas("TouchTest-foo.txt", dirList, listLen);
  AssertListHas("TouchTest-bar.txt", dirList, listLen);
  listLen = 0;
  delete dirList;
  fs_traversal_instance_->interface->list_dir(
    context_,
    "/TouchTest-foo/bar/",
    &dirList,
    &listLen);
  AssertListHas("foobar1.txt", dirList, listLen);
  AssertListHas("foobar2.txt", dirList, listLen);
  AssertListHas("foobar3.txt", dirList, listLen);
  listLen = 0;
  delete dirList;

  // Creating again should fail...
  ASSERT_EQ(0, fs_traversal_instance_->interface->touch(
    context_,
    stat_values3));
  ASSERT_EQ(-1, fs_traversal_instance_->interface->touch(
    context_,
    stat_values3));
  // With errno...
  ASSERT_EQ(EEXIST, errno);
  ASSERT_TRUE(fs_traversal_instance_->interface->has_file(
    context_,
    ident1.c_str()));
  ASSERT_TRUE(fs_traversal_instance_->interface->has_file(
    context_,
    ident2.c_str()));
  ASSERT_FALSE(fs_traversal_instance_->interface->has_file(
    context_,
    ident4.c_str()));
  ASSERT_FALSE(fs_traversal_instance_->interface->has_file(
    context_,
    ident5.c_str()));
  cvmfs_attr_free(stat_values3);
  cvmfs_attr_free(stat_values4);
  cvmfs_attr_free(stat_values5);
}

TEST_P(T_Fs_Traversal_Interface, MkRmDirTest) {
  std::string ident1;
  std::string ident2;
  MakeTestFiles("MkRmDirTest", &ident1, &ident2);
  XattrList *xlist1 = create_sample_xattrlist("MkRmDirTest: foo");
  struct cvmfs_attr *stat_values_dir = create_sample_stat(
      "MkRmDirTest-hello.world",
      10, 0770, 0, xlist1);
  // Insert in non existing parent directory
  ASSERT_EQ(-1, fs_traversal_instance_->interface->do_mkdir(
    context_,
    "/MkRmDirTest-foo/foobar/foobar",
    stat_values_dir));
  ASSERT_EQ(ENOENT, errno);
  // Check directory listings
  size_t listLen = 0;
  char **dirList;
  fs_traversal_instance_->interface->list_dir(
    context_,
    "/MkRmDirTest-bar",
    &dirList,
    &listLen);
  ASSERT_EQ(2, listLen);
  AssertListHas("foobar", dirList, listLen);
  AssertListHas("test", dirList, listLen);
  listLen = 0;
  delete dirList;
  ASSERT_EQ(-1, fs_traversal_instance_->interface->do_rmdir(
    context_, "/MkRmDirTest-foo/foobar/foobar"));
  ASSERT_EQ(ENOENT, errno);
  // No recursive deletion
  ASSERT_EQ(-1, fs_traversal_instance_->interface->do_rmdir(
    context_, "/MkRmDirTest-bar/foobar"));
  ASSERT_EQ(0, fs_traversal_instance_->interface->do_rmdir(
    context_, "/MkRmDirTest-bar/foobar/foobar"));
  ASSERT_EQ(0, fs_traversal_instance_->interface->do_rmdir(
    context_, "/MkRmDirTest-bar/foobar"));
  fs_traversal_instance_->interface->list_dir(
    context_,
    "/MkRmDirTest-bar",
    &dirList,
    &listLen);
  ASSERT_EQ(1, listLen);
  AssertListHas("foobar", dirList, listLen, true);
  AssertListHas("test", dirList, listLen);
  listLen = 0;
  delete dirList;
  ASSERT_EQ(-1, fs_traversal_instance_->interface->do_rmdir(
    context_, "/MkRmDirTest-bar/foobar"));
  ASSERT_EQ(ENOENT, errno);
  cvmfs_attr_free(stat_values_dir);
}

TEST_P(T_Fs_Traversal_Interface, ListDirTest) {
  std::string ident1;
  std::string ident2;
  MakeTestFiles("ListDirTest", &ident1, &ident2);
  size_t listLen = 0;
  char **dirList;
  fs_traversal_instance_->interface->list_dir(
    context_,
    "/",
    &dirList,
    &listLen);
  AssertListHas("ListDirTest-foo", dirList, listLen);
  AssertListHas("ListDirTest-bar", dirList, listLen);
  AssertListHas("ListDirTest-foo.txt", dirList, listLen);
  AssertListHas("ListDirTest-bar.txt", dirList, listLen);
  AssertListHas("ListDirTest-symlink1", dirList, listLen);
  listLen = 0;
  delete dirList;
  fs_traversal_instance_->interface->list_dir(
    context_,
    "/ListDirTest-foo",
    &dirList,
    &listLen);
  ASSERT_EQ(1, listLen);
  AssertListHas("bar", dirList, listLen);
  listLen = 0;
  delete dirList;
  fs_traversal_instance_->interface->list_dir(
    context_,
    "/ListDirTest-foo/bar",
    &dirList,
    &listLen);
  ASSERT_EQ(4, listLen);
  AssertListHas("foobar1.txt", dirList, listLen);
  AssertListHas("foobar2.txt", dirList, listLen);
  AssertListHas("foobar3.txt", dirList, listLen);
  AssertListHas("symlink2", dirList, listLen);
  listLen = 0;
  delete dirList;
  fs_traversal_instance_->interface->list_dir(
    context_,
    "/ListDirTest-bar",
    &dirList,
    &listLen);
  ASSERT_EQ(2, listLen);
  AssertListHas("foobar", dirList, listLen, true);
  AssertListHas("test", dirList, listLen);
  listLen = 0;
  delete dirList;
  fs_traversal_instance_->interface->list_dir(
    context_,
    "/ListDirTest-bar/foobar",
    &dirList,
    &listLen);
  AssertListHas("foobar", dirList, listLen);
  listLen = 0;
  delete dirList;
}

TEST_P(T_Fs_Traversal_Interface, ReadWriteTest) {
  std::string ident1;
  std::string ident2;
  MakeTestFiles("ReadWriteTest", &ident1, &ident2);
  void *hdl1 = fs_traversal_instance_->interface->get_handle(
    context_, ident1.c_str());
  ASSERT_TRUE(NULL != hdl1);
  ASSERT_EQ(0,
    fs_traversal_instance_->interface->do_fopen(hdl1, fs_open_write));
  std::string content1 = "Lorem ipsum dolor sit amet.";
  ASSERT_EQ(0,
    fs_traversal_instance_->interface->do_fwrite(
      hdl1, content1.c_str(), content1.length()));
  char buf[50];
  size_t rlen;
  ASSERT_EQ(-1,
    fs_traversal_instance_->interface->do_fread(
      hdl1, buf, 100, &rlen));
  ASSERT_EQ(0,
    fs_traversal_instance_->interface->do_fclose(hdl1));
  ASSERT_EQ(0,
    fs_traversal_instance_->interface->do_fopen(hdl1, fs_open_read));
  ASSERT_EQ(-1,
    fs_traversal_instance_->interface->do_fwrite(
      hdl1, content1.c_str(), content1.length()));
  ASSERT_EQ(0,
    fs_traversal_instance_->interface->do_fread(
      hdl1, buf, 100, &rlen));
  buf[rlen] = '\0';
  ASSERT_EQ(content1.length(), rlen);
  ASSERT_STREQ(content1.c_str(), buf);
  ASSERT_EQ(0,
    fs_traversal_instance_->interface->do_fclose(hdl1));
  fs_traversal_instance_->interface->do_ffree(hdl1);
}

TEST_P(T_Fs_Traversal_Interface, LinkUnlinkTest) {
  std::string ident1;
  std::string ident2;
  MakeTestFiles("LinkUnlinkTest", &ident1, &ident2);
  struct cvmfs_attr *foostat = cvmfs_attr_init();
  struct cvmfs_attr *barstat = cvmfs_attr_init();
  struct cvmfs_attr *foobarstat = cvmfs_attr_init();
  // Correct inode configuration
  ASSERT_EQ(0, fs_traversal_instance_->interface->get_stat(
    context_, "/LinkUnlinkTest-foo.txt", foostat, false));
  ASSERT_EQ(0, fs_traversal_instance_->interface->get_stat(
    context_, "/LinkUnlinkTest-bar.txt", barstat, false));
  ASSERT_NE(foostat->st_ino, barstat->st_ino);
  ASSERT_EQ(0, fs_traversal_instance_->interface->get_stat(
    context_, "/LinkUnlinkTest-foo/bar/foobar1.txt", foobarstat, false));
  ASSERT_EQ(foostat->st_ino, foobarstat->st_ino);
  ASSERT_EQ(0, fs_traversal_instance_->interface->get_stat(
    context_, "/LinkUnlinkTest-foo/bar/foobar2.txt", foobarstat, false));
  ASSERT_EQ(foostat->st_ino, foobarstat->st_ino);
  ASSERT_EQ(0, fs_traversal_instance_->interface->get_stat(
    context_, "/LinkUnlinkTest-foo/bar/foobar3.txt", foobarstat, false));
  ASSERT_EQ(foostat->st_ino, foobarstat->st_ino);
  ASSERT_EQ(-1, fs_traversal_instance_->interface->do_link(
    context_, "/LinkUnlinkTest-foobar/foofoobar/foofoofoobar", ident1.c_str()));
  ASSERT_EQ(ENOENT, errno);
  ASSERT_EQ(-1, fs_traversal_instance_->interface->do_link(
    context_, "/LinkUnlinkTest-foobar.txt", "foobarfoobar"));
  ASSERT_EQ(ENOENT, errno);
  ASSERT_EQ(0, fs_traversal_instance_->interface->do_link(
    context_, "/LinkUnlinkTest-foo/bar/foobar3.txt", ident2.c_str()));
  ASSERT_EQ(0, fs_traversal_instance_->interface->get_stat(
    context_, "/LinkUnlinkTest-foo/bar/foobar3.txt", foobarstat, false));
  ASSERT_EQ(barstat->st_ino, foobarstat->st_ino);

  cvmfs_attr_free(foostat);
  cvmfs_attr_free(barstat);
  cvmfs_attr_free(foobarstat);

  // Correct unlink behaviour
  ASSERT_EQ(-1, fs_traversal_instance_->interface->do_unlink(
    context_, "/LinkUnlinkTest-foobar/foofoobar/foofoofoobar"));
  ASSERT_EQ(ENOENT, errno);
  ASSERT_EQ(-1, fs_traversal_instance_->interface->do_unlink(
    context_, "/LinkUnlinkTest-bar/foobar/foobar"));
  ASSERT_EQ(EISDIR, errno);
}

TEST_P(T_Fs_Traversal_Interface, SymlinkTest) {
  std::string ident1;
  std::string ident2;
  MakeTestFiles("SymlinkTest", &ident1, &ident2);
  struct cvmfs_attr *sl1Stat = cvmfs_attr_init();
  struct cvmfs_attr *sl2Stat = cvmfs_attr_init();
  ASSERT_EQ(0, fs_traversal_instance_->interface->get_stat(
    context_, "/SymlinkTest-symlink1", sl1Stat, false));
  ASSERT_STREQ("./foo", sl1Stat->cvm_symlink);
  ASSERT_EQ(0, fs_traversal_instance_->interface->get_stat(
    context_, "/SymlinkTest-foo/bar/symlink2", sl2Stat, false));
  ASSERT_STREQ("./foobar", sl2Stat->cvm_symlink);
  cvmfs_attr_free(sl1Stat);
  cvmfs_attr_free(sl2Stat);
}

TEST_P(T_Fs_Traversal_Interface, TransferPosixToPosix) {
  std::string ident1;
  std::string ident2;
  std::string prefix = "SRC";
  MakeTestFiles(prefix, &ident1, &ident2);

  std::string repoName = GetCurrentWorkingDirectory();
  std::string src_name  = "/SRC-foo";
  std::string dest_name = "/SRC-bar";
  std::string dest_data = repoName+"/SRC-DDATA";

  struct fs_traversal *src = posix_get_interface();
  struct fs_traversal_context *context =
    src->initialize(
      src_name.c_str(), repoName.c_str(), NULL, 4, NULL);
  src->context_ = context;

  struct fs_traversal *dest = posix_get_interface();
  context = dest->initialize(
    src_name.c_str(), repoName.c_str(), NULL, 4, NULL);
  dest->context_ = context;

  perf::Statistics *statistics = shrinkwrap::GetSyncStatTemplate();

  ASSERT_TRUE(shrinkwrap::SyncFull(src, dest, statistics, false));

  dest->finalize(dest->context_);
  context = dest->initialize(
    dest_name.c_str(), repoName.c_str(), dest_data.c_str(), 4, NULL);
  dest->context_ = context;

  EXPECT_TRUE(shrinkwrap::SyncFull(src, dest, statistics, false));

  src->finalize(src->context_);
  dest->finalize(dest->context_);
}

TEST_P(T_Fs_Traversal_Interface, FsckPosixToPosix) {
  struct fs_traversal *src = posix_get_interface();
  struct fs_traversal *dest = posix_get_interface();
  perf::Statistics *statistics = shrinkwrap::GetSyncStatTemplate();
  std::string ident1;
  std::string ident2;
  std::string prefix = "FsckPosixToPosix-SRC";
  MakeTestFiles(prefix, &ident1, &ident2);

  std::string repoName = GetCurrentWorkingDirectory();
  std::string src_name  = "/FsckPosixToPosix-SRC-foo";
  std::string dest_name = "/FsckPosixToPosix-SRC-bar";
  std::string dest_data = repoName+"/FsckPosixToPosix-DDATA";

  struct fs_traversal_context *context =
    src->initialize(src_name.c_str(), repoName.c_str(),
    NULL, 4, NULL);
  src->context_ = context;
  context = dest->initialize(dest_name.c_str(), repoName.c_str(),
    dest_data.c_str(), 4, NULL);
  dest->context_ = context;

  ASSERT_TRUE(shrinkwrap::SyncFull(src, dest, statistics, true));
  errno = 0;
  std::string content1 = "Lorem Ipsum dolor sit amet.";
  char buf[100];
  size_t buf_len;
  void *dest_hdl = dest->get_handle(dest->context_, ident1.c_str());
  ASSERT_EQ(0, dest->do_fopen(dest_hdl, fs_open_write));
  ASSERT_EQ(0, dest->do_fwrite(dest_hdl, content1.c_str(), content1.length()));
  ASSERT_EQ(0, dest->do_fclose(dest_hdl));

  ASSERT_EQ(0, dest->do_fopen(dest_hdl, fs_open_read));
  ASSERT_EQ(0, dest->do_fread(dest_hdl, buf, 99, &buf_len));
  buf[buf_len]='\0';
  ASSERT_STREQ(content1.c_str(), buf);
  ASSERT_EQ(0, dest->do_fclose(dest_hdl));
  dest->do_ffree(dest_hdl);

  ASSERT_TRUE(shrinkwrap::SyncFull(src, dest, statistics, true));
  void *dest_hdl_new = dest->get_handle(dest->context_, ident1.c_str());
  ASSERT_EQ(0, dest->do_fopen(dest_hdl_new, fs_open_read));
  ASSERT_EQ(0, dest->do_fread(dest_hdl_new, buf, 99, &buf_len));
  buf[buf_len]='\0';
  ASSERT_EQ(51, buf_len);
  // Actual content: FsckPosixToPosix-SRC: Hello world!\nHello traversal!
  ASSERT_EQ(0, dest->do_fclose(dest_hdl_new));
}

// Create some default hashes for DirSpec
const char* hashs[] = {"b026324c6904b2a9cb4b88d6d61c81d1000000",
                        "26ab0db90d72e28ad0ba1e22ee510510000000",
                        "6d7fce9fee471194aa8b5b6e47267f03000000",
                        "48a24b70a0b376535542b996af517398000000",
                        "1dcca23355272056f04fe8bf20edfce0000000",
                        "11111111111111111111111111111111111111"};

const size_t file_size = 4096;

// Create directory specification for later repositories
DirSpec MakeSpec() {
  DirSpec spec;

  // adding "/dir"
  EXPECT_TRUE(spec.AddDirectory("dir", "", file_size));

  // adding "/dir/file1"
  EXPECT_TRUE(spec.AddFile("file1", "dir", hashs[0], file_size));

  // adding "/dir/dir"
  EXPECT_TRUE(spec.AddDirectory("dir",  "dir", file_size));
  EXPECT_TRUE(spec.AddDirectory("dir2", "dir", file_size));
  EXPECT_TRUE(spec.AddDirectory("dir3", "dir", file_size));

  // adding "/file3"
  EXPECT_TRUE(spec.AddFile("file3", "", hashs[2], file_size));

  // adding "/dir/dir/file2"
  EXPECT_TRUE(spec.AddFile("file2", "dir/dir", hashs[1], file_size));

  // adding "/dir/dir2/file2"
  EXPECT_TRUE(spec.AddFile("file2", "dir/dir2", hashs[3], file_size));

  // adding "/dir/dir3/file2"
  EXPECT_TRUE(spec.AddFile("file2", "dir/dir3", hashs[4], file_size));

  // Adding Deeply nested catalog
  EXPECT_TRUE(spec.AddDirectory("dir",  "dir/dir", file_size));
  EXPECT_TRUE(spec.AddDirectory("dir",  "dir/dir/dir", file_size));
  EXPECT_TRUE(spec.AddFile("file1",  "dir/dir/dir/dir", hashs[0], file_size));

  return spec;
}

<<<<<<< HEAD
TEST(T_Fs_Traversal_CVMFS, TransferCVMFSToPosix) {
  // Initialize options
  cvmfs_option_map *opts = cvmfs_options_init();

  // Create and initialize repository named "stat"
  CatalogTestTool tester("TransferCVMFSToPosix");
  EXPECT_TRUE(tester.Init());

  // Create file structure
  DirSpec spec1 = MakeSpec();
  EXPECT_TRUE(tester.ApplyAtRootHash(tester.manifest()->catalog_hash(), spec1));

  // Find directory entry for use later
  catalog::DirectoryEntry entry;
  EXPECT_TRUE(
    tester.FindEntry(tester.manifest()->catalog_hash(), "/dir/file1", &entry));

  // Set CVMFS options to reflect created repository
  cvmfs_options_set(opts, "CVMFS_ROOT_HASH",
                        tester.manifest()->catalog_hash().ToString().c_str());
  cvmfs_options_set(opts, "CVMFS_SERVER_URL",
                        ("file://" + tester.repo_name()).c_str());
  cvmfs_options_set(opts, "CVMFS_HTTP_PROXY", "DIRECT");
  cvmfs_options_set(opts, "CVMFS_PUBLIC_KEY",
                        tester.public_key().c_str());
  cvmfs_options_set(opts, "CVMFS_CACHE_DIR",
                        (tester.repo_name()+"/data/txn").c_str());
  cvmfs_options_set(opts, "CVMFS_MOUNT_DIR",
                        ("/cvmfs" + tester.repo_name()).c_str());

  // Initialize client repo based on options
  ASSERT_EQ(LIBCVMFS_ERR_OK, cvmfs_init_v2(opts));

  // Attach to client repo
  cvmfs_context *ctx;
  EXPECT_EQ(LIBCVMFS_ERR_OK,
    cvmfs_attach_repo_v2((tester.repo_name().c_str()), opts, &ctx));

  struct fs_traversal *src = libcvmfs_get_interface();
  struct fs_traversal_context *context;
  context = src->initialize(tester.repo_name().c_str(), NULL, NULL, 4, NULL);
  context->ctx = ctx;
  src->context_ = context;

  mkdir("posix", 0770);
  struct fs_traversal *dest = posix_get_interface();
  context = dest->initialize("./", "posix", "posix_data", 4, NULL);
  dest->context_ = context;

  perf::Statistics *statistics = shrinkwrap::GetSyncStatTemplate();

  EXPECT_TRUE(shrinkwrap::Sync("", src, dest, true, statistics, false));

  src->finalize(src->context_);
  dest->finalize(dest->context_);

  // Finalize and close repo and options
  cvmfs_options_fini(opts);
}

=======
TEST(T_Fs_Traversal_POSIX, TestGarbageCollection) {
  struct fs_traversal *dest = posix_get_interface();
  struct fs_traversal_context *context
    = dest->initialize("./", "posix", "./data", 4, NULL);

  std::string content1 = "a";
  shash::Any content1_hash(shash::kSha1);
  shash::HashString(content1, &content1_hash);
  std::string content2 = "b";
  shash::Any content2_hash(shash::kSha1);
  shash::HashString(content2, &content2_hash);
  XattrList *xlist1 = create_sample_xattrlist("TestGarbageCollection1");
  XattrList *xlist2 = create_sample_xattrlist("TestGarbageCollection2");
  struct cvmfs_attr *stat1 = create_sample_stat("foo", 0, 0777, 0, xlist1,
    &content1_hash);
  struct cvmfs_attr *stat2 = create_sample_stat("foo", 0, 0777, 0, xlist1,
    &content2_hash);
  struct cvmfs_attr *stat3 = create_sample_stat("foo", 0, 0777, 0, xlist2,
    &content1_hash);
  struct cvmfs_attr *stat4 = create_sample_stat("foo", 0, 0777, 0, xlist2,
    &content2_hash);

  dest->touch(context, stat1);
  const char *ident1 = dest->get_identifier(context, stat1);
  dest->do_link(context, "file1.txt", ident1);
  dest->touch(context, stat2);
  const char *ident2 = dest->get_identifier(context, stat2);
  dest->do_link(context, "file1.txt", ident2);  // unlinks ident1
  dest->touch(context, stat3);
  const char *ident3 = dest->get_identifier(context, stat3);
  dest->do_link(context, "file3.txt", ident3);
  dest->touch(context, stat4);
  const char *ident4 = dest->get_identifier(context, stat4);
  dest->do_link(context, "file4.txt", ident4);

  dest->do_unlink(context, "file3.txt");

  dest->finalize(context);
  context = dest->initialize("./", "posix", "./data", 4, NULL);
  dest->garbage_collector(context);

  std::string data_base_path = "./data/";
  ASSERT_STRNE(ident1, ident2);
  ASSERT_STRNE(ident1, ident3);
  ASSERT_STRNE(ident1, ident4);
  ASSERT_STRNE(ident2, ident3);
  ASSERT_STRNE(ident2, ident4);
  ASSERT_STRNE(ident3, ident4);
  ASSERT_FALSE(FileExists(data_base_path + ident1));
  ASSERT_TRUE(FileExists(data_base_path + ident2));
  ASSERT_FALSE(FileExists(data_base_path + ident3));
  ASSERT_TRUE(FileExists(data_base_path + ident4));

  delete stat1;
  delete stat2;
  delete stat3;
  delete stat4;
  delete xlist1;
  delete xlist2;
}


>>>>>>> a0761492
struct fs_traversal_test posix = {
  posix_get_interface(),
  "./",
  ".data"
};

INSTANTIATE_TEST_CASE_P(PosixInterfaceTest,
                        T_Fs_Traversal_Interface,
                        ::testing::Values(&posix));<|MERGE_RESOLUTION|>--- conflicted
+++ resolved
@@ -713,131 +713,6 @@
   return spec;
 }
 
-<<<<<<< HEAD
-TEST(T_Fs_Traversal_CVMFS, TransferCVMFSToPosix) {
-  // Initialize options
-  cvmfs_option_map *opts = cvmfs_options_init();
-
-  // Create and initialize repository named "stat"
-  CatalogTestTool tester("TransferCVMFSToPosix");
-  EXPECT_TRUE(tester.Init());
-
-  // Create file structure
-  DirSpec spec1 = MakeSpec();
-  EXPECT_TRUE(tester.ApplyAtRootHash(tester.manifest()->catalog_hash(), spec1));
-
-  // Find directory entry for use later
-  catalog::DirectoryEntry entry;
-  EXPECT_TRUE(
-    tester.FindEntry(tester.manifest()->catalog_hash(), "/dir/file1", &entry));
-
-  // Set CVMFS options to reflect created repository
-  cvmfs_options_set(opts, "CVMFS_ROOT_HASH",
-                        tester.manifest()->catalog_hash().ToString().c_str());
-  cvmfs_options_set(opts, "CVMFS_SERVER_URL",
-                        ("file://" + tester.repo_name()).c_str());
-  cvmfs_options_set(opts, "CVMFS_HTTP_PROXY", "DIRECT");
-  cvmfs_options_set(opts, "CVMFS_PUBLIC_KEY",
-                        tester.public_key().c_str());
-  cvmfs_options_set(opts, "CVMFS_CACHE_DIR",
-                        (tester.repo_name()+"/data/txn").c_str());
-  cvmfs_options_set(opts, "CVMFS_MOUNT_DIR",
-                        ("/cvmfs" + tester.repo_name()).c_str());
-
-  // Initialize client repo based on options
-  ASSERT_EQ(LIBCVMFS_ERR_OK, cvmfs_init_v2(opts));
-
-  // Attach to client repo
-  cvmfs_context *ctx;
-  EXPECT_EQ(LIBCVMFS_ERR_OK,
-    cvmfs_attach_repo_v2((tester.repo_name().c_str()), opts, &ctx));
-
-  struct fs_traversal *src = libcvmfs_get_interface();
-  struct fs_traversal_context *context;
-  context = src->initialize(tester.repo_name().c_str(), NULL, NULL, 4, NULL);
-  context->ctx = ctx;
-  src->context_ = context;
-
-  mkdir("posix", 0770);
-  struct fs_traversal *dest = posix_get_interface();
-  context = dest->initialize("./", "posix", "posix_data", 4, NULL);
-  dest->context_ = context;
-
-  perf::Statistics *statistics = shrinkwrap::GetSyncStatTemplate();
-
-  EXPECT_TRUE(shrinkwrap::Sync("", src, dest, true, statistics, false));
-
-  src->finalize(src->context_);
-  dest->finalize(dest->context_);
-
-  // Finalize and close repo and options
-  cvmfs_options_fini(opts);
-}
-
-=======
-TEST(T_Fs_Traversal_POSIX, TestGarbageCollection) {
-  struct fs_traversal *dest = posix_get_interface();
-  struct fs_traversal_context *context
-    = dest->initialize("./", "posix", "./data", 4, NULL);
-
-  std::string content1 = "a";
-  shash::Any content1_hash(shash::kSha1);
-  shash::HashString(content1, &content1_hash);
-  std::string content2 = "b";
-  shash::Any content2_hash(shash::kSha1);
-  shash::HashString(content2, &content2_hash);
-  XattrList *xlist1 = create_sample_xattrlist("TestGarbageCollection1");
-  XattrList *xlist2 = create_sample_xattrlist("TestGarbageCollection2");
-  struct cvmfs_attr *stat1 = create_sample_stat("foo", 0, 0777, 0, xlist1,
-    &content1_hash);
-  struct cvmfs_attr *stat2 = create_sample_stat("foo", 0, 0777, 0, xlist1,
-    &content2_hash);
-  struct cvmfs_attr *stat3 = create_sample_stat("foo", 0, 0777, 0, xlist2,
-    &content1_hash);
-  struct cvmfs_attr *stat4 = create_sample_stat("foo", 0, 0777, 0, xlist2,
-    &content2_hash);
-
-  dest->touch(context, stat1);
-  const char *ident1 = dest->get_identifier(context, stat1);
-  dest->do_link(context, "file1.txt", ident1);
-  dest->touch(context, stat2);
-  const char *ident2 = dest->get_identifier(context, stat2);
-  dest->do_link(context, "file1.txt", ident2);  // unlinks ident1
-  dest->touch(context, stat3);
-  const char *ident3 = dest->get_identifier(context, stat3);
-  dest->do_link(context, "file3.txt", ident3);
-  dest->touch(context, stat4);
-  const char *ident4 = dest->get_identifier(context, stat4);
-  dest->do_link(context, "file4.txt", ident4);
-
-  dest->do_unlink(context, "file3.txt");
-
-  dest->finalize(context);
-  context = dest->initialize("./", "posix", "./data", 4, NULL);
-  dest->garbage_collector(context);
-
-  std::string data_base_path = "./data/";
-  ASSERT_STRNE(ident1, ident2);
-  ASSERT_STRNE(ident1, ident3);
-  ASSERT_STRNE(ident1, ident4);
-  ASSERT_STRNE(ident2, ident3);
-  ASSERT_STRNE(ident2, ident4);
-  ASSERT_STRNE(ident3, ident4);
-  ASSERT_FALSE(FileExists(data_base_path + ident1));
-  ASSERT_TRUE(FileExists(data_base_path + ident2));
-  ASSERT_FALSE(FileExists(data_base_path + ident3));
-  ASSERT_TRUE(FileExists(data_base_path + ident4));
-
-  delete stat1;
-  delete stat2;
-  delete stat3;
-  delete stat4;
-  delete xlist1;
-  delete xlist2;
-}
-
-
->>>>>>> a0761492
 struct fs_traversal_test posix = {
   posix_get_interface(),
   "./",
