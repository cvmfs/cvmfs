--- conflicted
+++ resolved
@@ -40,11 +40,7 @@
   }
 
   void FinalizeStreamedUpload(upload::UploadStreamHandle *abstract_handle,
-<<<<<<< HEAD
-                              const shash::Any content_hash) {
-=======
-                              const shash::Any           &content_hash) {
->>>>>>> aa428a49
+                              const shash::Any &content_hash) {
     assert(AbstractMockUploader<GC_MockUploader>::not_implemented);
   }
 
