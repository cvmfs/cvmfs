--- conflicted
+++ resolved
@@ -88,13 +88,8 @@
       UniquePtr<catalog::CatalogDatabase>
         new_clg_db(catalog::CatalogDatabase::Create(db_file));
       EXPECT_TRUE(new_clg_db.IsValid());
-<<<<<<< HEAD
-      bool retval =
-          new_clg_db->InsertInitialValues(root_path, volatile_content, "", kUnset);
-=======
       bool retval = new_clg_db->InsertInitialValues(
         root_path, volatile_content, "", kUnset);
->>>>>>> ee77ed21
       EXPECT_TRUE(retval);
     }
     return db_file;
