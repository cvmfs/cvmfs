/**
 * This file is part of the CernVM File System.
 *
 * It provide a basic mock for AbstractSyncMediator
 */

#ifndef TEST_UNITTESTS_MOCK_M_SYNC_MEDIATOR_H_
#define TEST_UNITTESTS_MOCK_M_SYNC_MEDIATOR_H_

#include <gmock/gmock.h>
#include <string>

#include "hash.h"
#include "sync_mediator.h"
#include "util/shared_ptr.h"

using ::testing::Invoke;
using ::testing::_;
using ::testing::DefaultValue;
using ::testing::Return;
using ::testing::Property;

namespace publish {

class MockSyncMediator : public AbstractSyncMediator {
 public:
  MockSyncMediator() : AbstractSyncMediator() {}
  MockSyncMediator(catalog::WritableCatalogManager *catalog_manager,
                   const SyncParameters *params)
      : AbstractSyncMediator() {}

  ~MockSyncMediator() {}

  MOCK_METHOD1(RegisterUnionEngine, void(SyncUnion *engine));
  MOCK_METHOD1(Add, void(SharedPtr<SyncItem> entry));
  MOCK_METHOD1(Touch, void(SharedPtr<SyncItem> entry));
  MOCK_METHOD1(Remove, void(SharedPtr<SyncItem> entry));
  MOCK_METHOD1(Replace, void(SharedPtr<SyncItem> entry));
<<<<<<< HEAD
  MOCK_METHOD2(Link,
               void(SharedPtr<SyncItem> entry, const std::string &to_link));
=======
  MOCK_METHOD1(AddUnmaterializedDirectory, void(SharedPtr<SyncItem> entry));
>>>>>>> b4595508
  MOCK_METHOD1(EnterDirectory, void(SharedPtr<SyncItem> entry));
  MOCK_METHOD1(LeaveDirectory, void(SharedPtr<SyncItem> entry));
  MOCK_METHOD1(Commit, bool(manifest::Manifest *manifest));
  MOCK_CONST_METHOD0(IsExternalData, bool());
  MOCK_CONST_METHOD0(GetCompressionAlgorithm, zlib::Algorithms());
};  // class MockSyncMediator

}  // namespace publish

#endif  // TEST_UNITTESTS_MOCK_M_SYNC_MEDIATOR_H_<|MERGE_RESOLUTION|>--- conflicted
+++ resolved
@@ -36,12 +36,9 @@
   MOCK_METHOD1(Touch, void(SharedPtr<SyncItem> entry));
   MOCK_METHOD1(Remove, void(SharedPtr<SyncItem> entry));
   MOCK_METHOD1(Replace, void(SharedPtr<SyncItem> entry));
-<<<<<<< HEAD
   MOCK_METHOD2(Link,
                void(SharedPtr<SyncItem> entry, const std::string &to_link));
-=======
   MOCK_METHOD1(AddUnmaterializedDirectory, void(SharedPtr<SyncItem> entry));
->>>>>>> b4595508
   MOCK_METHOD1(EnterDirectory, void(SharedPtr<SyncItem> entry));
   MOCK_METHOD1(LeaveDirectory, void(SharedPtr<SyncItem> entry));
   MOCK_METHOD1(Commit, bool(manifest::Manifest *manifest));
