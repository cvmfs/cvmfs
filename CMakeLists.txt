#
# CMake build script to configure and build CernVM-FS and all it's
# external dependencies, if they are statically linked into the binaries
#
# See externals/CMake-Register_External_Lib.txt for details on external inclusion
#

cmake_minimum_required (VERSION 2.6.2)
set (PROJECT_NAME "CernVM-FS")
project (${PROJECT_NAME})

message ("Running CMake version ${CMAKE_VERSION}")

#
# The version numbers
#
# DON'T DELETE
## CVMFS_VERSION 2.5.0
#---------------------
set (CernVM-FS_VERSION_MAJOR 2)
set (CernVM-FS_VERSION_MINOR 5)
set (CernVM-FS_VERSION_PATCH 0)
set (CernVM-FS_VERSION_STRING "${CernVM-FS_VERSION_MAJOR}.${CernVM-FS_VERSION_MINOR}.${CernVM-FS_VERSION_PATCH}")

#
# set the path where cmake looks for additional modules
#
set(CMAKE_MODULE_PATH ${CMAKE_MODULE_PATH} "${CMAKE_SOURCE_DIR}/cmake/Modules/")

#
# detect the operating system and the distribution we are compiling on
#
if (${CMAKE_SYSTEM_NAME} MATCHES "Darwin")
  set (MACOSX TRUE)
else (${CMAKE_SYSTEM_NAME} MATCHES "Darwin")
  set (MACOSX FALSE)
endif (${CMAKE_SYSTEM_NAME} MATCHES "Darwin")

if (${CMAKE_SYSTEM_NAME} MATCHES "Linux")
  set (LINUX TRUE)
  if (EXISTS /etc/debian_version)
    set (DEBIAN TRUE)
  endif (EXISTS /etc/debian_version)
  if (EXISTS /etc/arch-release OR EXISTS /etc/manjaro-release)
    set (ARCHLINUX TRUE)
  endif (EXISTS /etc/arch-release OR EXISTS /etc/manjaro-release)
else (${CMAKE_SYSTEM_NAME} MATCHES "Linux")
  set (LINUX FALSE)
  set (DEBIAN FALSE)
  set (ARCHLINUX FALSE)
endif (${CMAKE_SYSTEM_NAME} MATCHES "Linux")

#
# Set install prefix to /usr by default.
#
if (LINUX AND CMAKE_INSTALL_PREFIX_INITIALIZED_TO_DEFAULT)
  set (CMAKE_INSTALL_PREFIX "/usr" CACHE PATH "CVMFS install path default is /usr" FORCE)
  message("Setting default install prefix to ${CMAKE_INSTALL_PREFIX} on Linux")
endif (LINUX AND CMAKE_INSTALL_PREFIX_INITIALIZED_TO_DEFAULT)

#
# check if we use Clang
#
if (CMAKE_CXX_COMPILER MATCHES ".*clang")
  set(USING_CLANG 1)
else (CMAKE_CXX_COMPILER MATCHES ".*clang")
  set(USING_CLANG 0)
endif (CMAKE_CXX_COMPILER MATCHES ".*clang")

#
# figure out if we are on a 64bit system
#
if (CMAKE_SIZEOF_VOID_P EQUAL 4)
  set (IS_64_BIT FALSE)
else (CMAKE_SIZEOF_VOID_P EQUAL 4)
  set (IS_64_BIT TRUE)
endif (CMAKE_SIZEOF_VOID_P EQUAL 4)

#
# check if we are compiling on ARM
#
if (${CMAKE_SYSTEM_PROCESSOR} MATCHES "^arm.*$")
  set (ARM TRUE)
else (${CMAKE_SYSTEM_PROCESSOR} MATCHES "^arm.*$")
  set (ARM FALSE)
endif (${CMAKE_SYSTEM_PROCESSOR} MATCHES "^arm.*$")

#
# define the installation location of the shared library files
# Note: We do not support multi-arch on Debian systems for the time being and
#       hence cannot use GNUInstallDirs as this would assume multi-arch.
#       (https://wiki.debian.org/Multiarch)
#
if (MACOSX)
  set (CMAKE_INSTALL_LIBDIR "lib")
  set (CMAKE_MOUNT_INSTALL_BINDIR "${CMAKE_INSTALL_PREFIX}/sbin")
  set (CVMFS_LIBEXEC_DIR "libexec/cvmfs")
  set (CMAKE_MACOSX_RPATH false)
else (MACOSX) # --> Linux
  if (DEBIAN OR ARCHLINUX)
    if (ARCHLINUX)
      set (CMAKE_MOUNT_INSTALL_BINDIR "/usr/bin")
      set (CVMFS_LIBEXEC_DIR "lib/cvmfs")
    else (ARCHLINUX)
      set (CMAKE_MOUNT_INSTALL_BINDIR "/sbin")
      set (CVMFS_LIBEXEC_DIR "libexec/cvmfs")
    endif (ARCHLINUX)
    set (CMAKE_INSTALL_LIBDIR "lib")
  else (DEBIAN OR ARCHLINUX) # --> RedHat, Fedora, CentOS, SuSE
    set (CMAKE_MOUNT_INSTALL_BINDIR "/sbin")
    set (CVMFS_LIBEXEC_DIR "libexec/cvmfs")
    if (IS_64_BIT)
      set (CMAKE_INSTALL_LIBDIR "lib64")
    else (IS_64_BIT) # --> 32 Bit
      set (CMAKE_INSTALL_LIBDIR "lib")
    endif (IS_64_BIT)
  endif (DEBIAN OR ARCHLINUX)
endif (MACOSX)
message ("Installing shared libraries to: ${CMAKE_INSTALL_LIBDIR}")

#
# set the system configuration directory depending on CMAKE_INSTALL_PREFIX
# Note: Found here http://osdir.com/ml/kde-commits/2011-05/msg01375.html
#
if (NOT DEFINED SYSCONF_INSTALL_DIR)
  if ("${CMAKE_INSTALL_PREFIX}" STREQUAL "/usr")
    set (SYSCONF_INSTALL_DIR "/etc") # conform to LFSH
  else ("${CMAKE_INSTALL_PREFIX}" STREQUAL "/usr")
    set(SYSCONF_INSTALL_DIR "${CMAKE_INSTALL_PREFIX}/etc")
  endif ("${CMAKE_INSTALL_PREFIX}" STREQUAL "/usr")
else (NOT DEFINED SYSCONF_INSTALL_DIR)
  set (SYSCONF_INSTALL_DIR "${SYSCONF_INSTALL_DIR}" CACHE STRING "The sysconfig install dir")
endif (NOT DEFINED SYSCONF_INSTALL_DIR)

#
# set name of fuse library (-losxfuse for osxfuse)
#
if (MACOSX)
  set(LIBFUSE osxfuse)
else (MACOSX)
  set(LIBFUSE fuse)
endif(MACOSX)

#
# include file with user-defined options
#
include (cvmfs_options)

#
# set some default flags
#
# flags in CMAKE_C**_FLAGS are always passed to the compiler
#
include (cvmfs_compiler)

#
# define where to find the external dependencies
#
set (EXTERNALS_LIB_LOCATION       "${CMAKE_SOURCE_DIR}/externals")
if (NOT EXTERNALS_PREFIX)
    set(EXTERNALS_PREFIX ${CMAKE_SOURCE_DIR})
endif(NOT EXTERNALS_PREFIX)
set (EXTERNALS_BUILD_LOCATION     "${EXTERNALS_PREFIX}/externals_build")
set (EXTERNALS_INSTALL_LOCATION   "${EXTERNALS_PREFIX}/externals_install")

#
# run the bootstrap shellscript (not needed in the distributed version of the source)
#
if (BUILTIN_EXTERNALS)
  if (EXISTS "${CMAKE_SOURCE_DIR}/bootstrap.sh")
    # Set some environment variables for the bootstrap script
    set(ENV{EXTERNALS_LIB_LOCATION} ${EXTERNALS_LIB_LOCATION})
    set(ENV{EXTERNALS_BUILD_LOCATION} ${EXTERNALS_BUILD_LOCATION})
    set(ENV{EXTERNALS_INSTALL_LOCATION} ${EXTERNALS_INSTALL_LOCATION})
    set(ENV{CVMFS_BASE_C_FLAGS} ${CVMFS_BASE_C_FLAGS})
    set(ENV{CVMFS_BASE_CXX_FLAGS} ${CVMFS_BASE_CXX_FLAGS})

    if (BUILD_UBENCHMARKS)
      set(ENV{BUILD_UBENCHMARKS} "true")
    endif(BUILD_UBENCHMARKS)
    if (BUILD_SERVER OR BUILD_SERVER_DEBUG)
      set(ENV{BUILD_SERVER} "true")
    endif (BUILD_SERVER OR BUILD_SERVER_DEBUG)
    if (BUILD_QC_TESTS)
      set(ENV{BUILD_QC_TESTS} "true")
    endif(BUILD_QC_TESTS)

    message (STATUS "running bootstrap.sh ...")
    execute_process (
      COMMAND           sh ${CMAKE_SOURCE_DIR}/bootstrap.sh
      WORKING_DIRECTORY ${CMAKE_SOURCE_DIR}
      RESULT_VARIABLE   BOOTSTRAPPING_RESULT
    )
    if (BOOTSTRAPPING_RESULT GREATER 0)
      message (FATAL_ERROR "bootstrapping failed")
    endif (BOOTSTRAPPING_RESULT GREATER 0)

    # Unset environment variables after the bootstrap script was executed
    set(ENV{EXTERNALS_LIB_LOCATION} "")
    set(ENV{EXTERNALS_BUILD_LOCATION} "")
    set(ENV{EXTERNALS_INSTALL_LOCATION} "")
    set(ENV{CVMFS_BASE_C_FLAGS} "")
    set(ENV{CVMFS_BASE_CXX_FLAGS} "")
    set(ENV{BUILD_UBENCHMARKS} "")
    set(ENV{BUILD_SERVER} "")
    set(ENV{BUILD_QC_TESTS} "")
  endif (EXISTS "${CMAKE_SOURCE_DIR}/bootstrap.sh")

  # In the case of built-in external libraries, we need to set CMAKE_PREFIX_PATH to
  # point to the prefix where the libraries are installed. This path will take precedence
  # over the system prefix when find_package(****) is called later
  set(CMAKE_PREFIX_PATH ${EXTERNALS_INSTALL_LOCATION})
  message("Project prefix path: ${CMAKE_PREFIX_PATH}")
  message("System prefix path: ${CMAKE_SYSTEM_PREFIX_PATH}")
endif(BUILTIN_EXTERNALS)

#
# include some common functionality
#
include (FindPythonModule)


set (INCLUDE_DIRECTORIES ${INCLUDE_DIRECTORIES} cvmfs)

#
# check existence of include files
#
include (CheckIncludeFile)

macro (pedantic_include_check HEADERFILE VARIABLENAME)
  check_include_file (${HEADERFILE} ${VARIABLENAME})
  if (NOT ${VARIABLENAME})
    message (FATAL_ERROR "${HEADERFILE} is missing on your system")
  endif (NOT ${VARIABLENAME})
endmacro (pedantic_include_check)

macro (look_for_include_files)
  foreach (HEADER ${ARGV})
    string (REGEX REPLACE "/|\\." "_" HEADER_VAR_LOWER ${HEADER})
    string (TOUPPER "have_${HEADER_VAR_LOWER}" HEADER_VAR)
    pedantic_include_check (${HEADER} ${HEADER_VAR})
  endforeach (HEADER IN ITEMS ${ARGV})
endmacro (look_for_include_files)

set (REQUIRED_HEADERS sys/xattr.h zlib.h netinet/in.h arpa/inet.h sys/socket.h
                      sys/un.h sys/time.h sys/uio.h sys/stat.h sys/types.h
                      sys/wait.h sys/select.h pthread.h termios.h utime.h
                      signal.h errno.h dirent.h unistd.h fcntl.h netdb.h
                      syslog.h sys/resource.h execinfo.h poll.h pwd.h grp.h)
if (NOT MACOSX)
  # Unfortunately, attr/xattr.h fails to compile without including sys/types.h
  # before including attr/xattr.h (it uses size_t and ssize_t).
  # CMake searches for include files by compiling a minimal *.c file like:
  #    #include <${SEARCHED_HEADER_FILE}>
  #    int main(int argc, char **argv) { return 0; }
  #
  # We pre-define the include guard of attr/xattr.h and thus still check, if the
  # file is found by the compiler but mitigating the compiler errors caused by
  # a standalone inclusion of attr/xattr.h
  set (CMAKE_REQUIRED_DEFINITIONS "-D__XATTR_H__")
  set (REQUIRED_HEADERS ${REQUIRED_HEADERS}
                        sys/statfs.h
                        attr/xattr.h)
endif (NOT MACOSX)

look_for_include_files (${REQUIRED_HEADERS})

#
# configure the config.h.in file
#
configure_file (
  "${CMAKE_SOURCE_DIR}/config_cmake.h.in"
  "${CMAKE_BINARY_DIR}/cvmfs_config.h"
)
set (INCLUDE_DIRECTORIES ${INCLUDE_DIRECTORIES} ${CMAKE_BINARY_DIR})


#
# set properties for configurable libraries
#

find_package (Valgrind)
if (VALGRIND_FOUND)
  set (INCLUDE_DIRECTORIES ${INCLUDE_DIRECTORIES} ${VALGRIND_INCLUDE_DIR})
  add_definitions(-DHAS_VALGRIND_HEADERS)
endif (VALGRIND_FOUND)

if (NOT MACOSX)
  set (HAVE_LIB_RT TRUE)
  set (RT_LIBRARY "rt")
else (NOT MACOSX)
  set (HAVE_LIB_RT FALSE)
  set (RT_LIBRARY "")
endif (NOT MACOSX)


# Required libraries depending on build target

find_package (OpenSSL REQUIRED)
set (INCLUDE_DIRECTORIES ${INCLUDE_DIRECTORIES} ${OPENSSL_INCLUDE_DIR})


find_package (GTest REQUIRED)
set (INCLUDE_DIRECTORIES ${INCLUDE_DIRECTORIES} ${GTEST_INCLUDE_DIRS})


find_package (GMock REQUIRED)
set (INCLUDE_DIRECTORIES ${INCLUDE_DIRECTORIES} ${GMOCK_INCLUDE_DIRS})


find_package (VJSON REQUIRED)
set (INCLUDE_DIRECTORIES ${INCLUDE_DIRECTORIES} ${VJSON_INCLUDE_DIRS})

<<<<<<< HEAD
# This is the location where brew install libarchive
if (MACOSX)
  set (CMAKE_INCLUDE_PATH "/usr/local/opt/libarchive/include")
  set (CMAKE_LIBRARY_PATH "/usr/local/opt/libarchive/lib")
endif (MACOSX)

find_package (LibArchive REQUIRED)
set (INCLUDE_DIRECTORIES ${INCLUDE_DIRECTORIES} ${LibArchive_INCLUDE_DIRS})

if (MACOSX)
  set (CMAKE_INCLUDE_PATH)
  set (CMAKE_LIBRARY_PATH)
endif (MACOSX)
=======
find_package (LibArchive REQUIRED)
set (INCLUDE_DIRECTORIES ${INCLUDE_DIRECTORIES} ${LibArchive_INCLUDE_DIRS})
>>>>>>> ac469c16

# Almost all build targets require zlib, sha2/3
if (BUILD_CVMFS OR BUILD_LIBCVMFS OR BUILD_SERVER OR BUILD_SERVER_DEBUG OR
    BUILD_UNITTESTS OR BUILD_UNITTESTS_DEBUG OR BUILD_PRELOADER OR
    BUILD_UBENCHMARKS)
  find_package (ZLIB REQUIRED)
  set (INCLUDE_DIRECTORIES ${INCLUDE_DIRECTORIES} ${ZLIB_INCLUDE_DIRS})

  find_package (SHA2 REQUIRED)
  set (INCLUDE_DIRECTORIES ${INCLUDE_DIRECTORIES} ${SHA2_INCLUDE_DIRS})

  find_package (SHA3 REQUIRED)
  set (INCLUDE_DIRECTORIES ${INCLUDE_DIRECTORIES} ${SHA3_INCLUDE_DIRS})
endif (BUILD_CVMFS OR BUILD_LIBCVMFS OR BUILD_SERVER OR BUILD_SERVER_DEBUG OR
       BUILD_UNITTESTS OR BUILD_UNITTESTS_DEBUG OR BUILD_PRELOADER OR
       BUILD_UBENCHMARKS)


# Most build target require also curl/c-ares, sqlite, uuid, leveldb
if (BUILD_CVMFS OR BUILD_LIBCVMFS OR BUILD_SERVER OR BUILD_SERVER_DEBUG OR
    BUILD_UNITTESTS OR BUILD_UNITTESTS_DEBUG OR BUILD_PRELOADER)
  find_package (CARES REQUIRED)
  set (INCLUDE_DIRECTORIES ${INCLUDE_DIRECTORIES} ${CARES_INCLUDE_DIRS})

  find_package (CURL REQUIRED)
  set (INCLUDE_DIRECTORIES ${INCLUDE_DIRECTORIES} ${CURL_INCLUDE_DIRS})

  if (CURL_INCLUDE_DIRS)
    find_program(CURL_CONFIG_EXEC NAMES curl-config)
    if (CURL_CONFIG_EXEC)
      execute_process(
        COMMAND ${CURL_CONFIG_EXEC} --features
        OUTPUT_VARIABLE _libcurl_features
        ERROR_VARIABLE _libcurl_features_error
        )
      if (NOT ${_libcurl_features} MATCHES AsynchDNS)
        message(FATAL_ERROR "libcurl was not compiled with c-ares")
      endif (NOT ${_libcurl_features} MATCHES AsynchDNS)
    else (CURL_CONFIG_EXEC)
      message(SEND_ERROR "Command \"${CURL_CONFIG_EXEC} --features\" failed with output:\n${_libcurl_features_error}")
    endif (CURL_CONFIG_EXEC)
  endif(CURL_INCLUDE_DIRS)

  find_package (SQLite3 REQUIRED)
  set (INCLUDE_DIRECTORIES ${INCLUDE_DIRECTORIES} ${SQLITE3_INCLUDE_DIR})

  find_package(leveldb)
  set (INCLUDE_DIRECTORIES ${INCLUDE_DIRECTORIES} ${LEVELDB_INCLUDE_DIR})

  find_package (UUID REQUIRED)
endif (BUILD_CVMFS OR BUILD_LIBCVMFS OR BUILD_SERVER OR BUILD_SERVER_DEBUG OR
       BUILD_UNITTESTS OR BUILD_UNITTESTS_DEBUG OR BUILD_PRELOADER)

# Client/libcvmfs/preloader only: pacparser, sparsehash
if (BUILD_CVMFS OR BUILD_LIBCVMFS OR BUILD_PRELOADER OR
    BUILD_UNITTESTS OR BUILD_UNITTESTS_DEBUG)
  find_package (pacparser REQUIRED)
  set (INCLUDE_DIRECTORIES ${INCLUDE_DIRECTORIES} ${PACPARSER_INCLUDE_DIR})

  find_package(Sparsehash)
  set (INCLUDE_DIRECTORIES ${INCLUDE_DIRECTORIES} ${SPARSEHASH_INCLUDE_DIR})
endif (BUILD_CVMFS OR BUILD_LIBCVMFS OR BUILD_PRELOADER OR
       BUILD_UNITTESTS OR BUILD_UNITTESTS_DEBUG)

if (BUILD_CVMFS OR BUILD_LIBCVMFS OR BUILD_LIBCVMFS_CACHE OR
BUILD_UNITTESTS OR BUILD_UNITTESTS_DEBUG OR BUILD_UBENCHMARKS)
  find_package(Protobuf REQUIRED)
  set (INCLUDE_DIRECTORIES ${INCLUDE_DIRECTORIES} ${PROTOBUF_INCLUDE_DIRS})
endif (BUILD_CVMFS OR BUILD_LIBCVMFS OR BUILD_LIBCVMFS_CACHE OR
BUILD_UNITTESTS OR BUILD_UNITTESTS_DEBUG OR BUILD_UBENCHMARKS)

# Fuse client only
if (BUILD_CVMFS)
  if (MACOSX)
    find_package (OSXFuse REQUIRED)
    set (INCLUDE_DIRECTORIES ${INCLUDE_DIRECTORIES} ${OSXFUSE_INCLUDE_DIR})
    set (FUSE_LIBRARIES ${OSXFUSE_LIBRARIES}) # just abstract the difference here... they are compatible
  else (MACOSX)
    find_package (FUSE REQUIRED)
    set (INCLUDE_DIRECTORIES ${INCLUDE_DIRECTORIES} ${FUSE_INCLUDE_DIR})
  endif (MACOSX)
endif (BUILD_CVMFS)

# Server only: python/geoip, unzip, libcap, mongoose
if (BUILD_SERVER OR BUILD_SERVER_DEBUG)
  find_package(Mongoose REQUIRED)
  set (INCLUDE_DIRECTORIES ${INCLUDE_DIRECTORIES} ${MONGOOSE_INCLUDE_DIRS})
  find_package(PythonLibs REQUIRED)
  find_package(LibCAP REQUIRED)
  find_program(UNZIP_EXE NAMES unzip)
  if (${UNZIP_EXE} STREQUAL "UNZIP_EXE-NOTFOUND")
    message(FATAL_ERROR "unzip utility missing. Please install unzip...")
  endif (${UNZIP_EXE} STREQUAL "UNZIP_EXE-NOTFOUND")

  if (BUILTIN_EXTERNALS)
    set(libgeoip_names libGeoIP.a GeoIP)
    #set(ENV{PYTHONPATH} ${EXTERNALS_INSTALL_LOCATION}/lib)
    find_library(PY_GEOIP_LIBRARY GeoIP.so ${EXTERNALS_INSTALL_LOCATION}/lib)
  else (BUILTIN_EXTERNALS)
    find_python_module (GeoIP REQUIRED)
  endif (BUILTIN_EXTERNALS)
  find_package (LibGeoIP REQUIRED)
endif (BUILD_SERVER OR BUILD_SERVER_DEBUG)


# Only micro benchmarks need google bench
if (BUILD_UBENCHMARKS)
  find_package(GOOGLEBENCH REQUIRED)
  set (INCLUDE_DIRECTORIES ${INCLUDE_DIRECTORIES} ${GOOGLEBENCH_INCLUDE_DIRS})
endif (BUILD_UBENCHMARKS)

include_directories (${INCLUDE_DIRECTORIES})

#
# go for the actual compilation
#
add_subdirectory (cvmfs)

if (INSTALL_MOUNT_SCRIPTS)
  add_subdirectory (mount)
endif (INSTALL_MOUNT_SCRIPTS)

#
# compile the unit tests, if necessary
#
if (BUILD_UNITTESTS OR BUILD_UNITTESTS_DEBUG)
  enable_testing ()
  add_custom_target (check ${CMAKE_CTEST_COMMAND} -VV)
  add_subdirectory (test/unittests)
endif (BUILD_UNITTESTS OR BUILD_UNITTESTS_DEBUG)

if (BUILD_UBENCHMARKS)
  add_subdirectory (test/micro-benchmarks)
endif (BUILD_UBENCHMARKS)

if (BUILD_QC_TESTS)
  find_package(RapidCheck REQUIRED)
  set (INCLUDE_DIRECTORIES ${INCLUDE_DIRECTORIES} ${RAPIDCHECK_INCLUDE_DIRS})
  add_subdirectory (test/quickcheck)
endif(BUILD_QC_TESTS)

#
# Documentation
#
install (
    FILES                   README.md AUTHORS ChangeLog COPYING
    DESTINATION             share/doc/cvmfs-${CernVM-FS_VERSION_STRING}
    PERMISSIONS             OWNER_WRITE OWNER_READ GROUP_READ WORLD_READ
        )

#
# Generate the documentation using doxygen
#
if (BUILD_DOCUMENTATION)
  message (STATUS "Generating Doxygen configuration ...")
  set (CMAKE_MODULE_PATH ${CMAKE_CURRENT_SOURCE_DIR})
  set (DOXYFILE_SOURCE_DIR "${CMAKE_SOURCE_DIR}/cvmfs")
  set (DOXYFILE_OUTPUT_DIR "${CMAKE_BINARY_DIR}/")
  set (DOXYFILE_LATEX "OFF")
  execute_process (
    COMMAND sh -c "cp ${CMAKE_SOURCE_DIR}/doc/Doxyfile.in ${CMAKE_BINARY_DIR}/Doxyfile.in"
  )
  execute_process (
    COMMAND sh -c "/bin/sed -i -e 's/@VERSION@/${CernVM-FS_VERSION_STRING}/g' ${CMAKE_BINARY_DIR}/Doxyfile.in"
  )
  execute_process (
    COMMAND sh -c "/bin/sed -i -e 's,@SRC_DIR@,${CMAKE_SOURCE_DIR},g' ${CMAKE_BINARY_DIR}/Doxyfile.in"
  )
  include (cmake/Modules/UseDoxygen)
endif (BUILD_DOCUMENTATION)<|MERGE_RESOLUTION|>--- conflicted
+++ resolved
@@ -311,24 +311,10 @@
 find_package (VJSON REQUIRED)
 set (INCLUDE_DIRECTORIES ${INCLUDE_DIRECTORIES} ${VJSON_INCLUDE_DIRS})
 
-<<<<<<< HEAD
-# This is the location where brew install libarchive
-if (MACOSX)
-  set (CMAKE_INCLUDE_PATH "/usr/local/opt/libarchive/include")
-  set (CMAKE_LIBRARY_PATH "/usr/local/opt/libarchive/lib")
-endif (MACOSX)
 
 find_package (LibArchive REQUIRED)
 set (INCLUDE_DIRECTORIES ${INCLUDE_DIRECTORIES} ${LibArchive_INCLUDE_DIRS})
 
-if (MACOSX)
-  set (CMAKE_INCLUDE_PATH)
-  set (CMAKE_LIBRARY_PATH)
-endif (MACOSX)
-=======
-find_package (LibArchive REQUIRED)
-set (INCLUDE_DIRECTORIES ${INCLUDE_DIRECTORIES} ${LibArchive_INCLUDE_DIRS})
->>>>>>> ac469c16
 
 # Almost all build targets require zlib, sha2/3
 if (BUILD_CVMFS OR BUILD_LIBCVMFS OR BUILD_SERVER OR BUILD_SERVER_DEBUG OR
