--- conflicted
+++ resolved
@@ -31,11 +31,7 @@
   while true; do
     if [ -f $PRINT_FILE ]; then
       echo -n "."
-<<<<<<< HEAD
-      sleep 30
-=======
       sleep 10
->>>>>>> daa1c589
     else
       sleep 1
     fi
