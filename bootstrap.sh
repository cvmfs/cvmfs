--- conflicted
+++ resolved
@@ -271,11 +271,9 @@
 # # # # # # # # # # # # # # # # # # # # # # # # # # # # # # # # # # # # # # # #
 
 # Build a list of libs that need to be built
-<<<<<<< HEAD
-missing_libs="libcurl libcrypto pacparser zlib sparsehash leveldb googletest ipaddress maxminddb protobuf googlebench sqlite3 vjson sha3 libarchive go zstd"
-=======
-missing_libs="libcurl libcrypto pacparser zlib sparsehash leveldb googletest ipaddress maxminddb protobuf googlebench sqlite3 vjson sha3 libarchive"
->>>>>>> dbab17ff
+
+missing_libs="libcurl libcrypto pacparser zlib sparsehash leveldb googletest ipaddress maxminddb protobuf googlebench sqlite3 vjson sha3 libarchive zstd"
+
 if [ x"$BUILD_QC_TESTS" != x"" ]; then
     missing_libs="$missing_libs rapidcheck"
 fi
