--- conflicted
+++ resolved
@@ -271,8 +271,7 @@
 # # # # # # # # # # # # # # # # # # # # # # # # # # # # # # # # # # # # # # # #
 
 # Build a list of libs that need to be built
-<<<<<<< HEAD
-missing_libs="libcurl libcrypto pacparser sparsehash leveldb googletest ipaddress maxminddb protobuf googlebench sqlite3 vjson sha3 libarchive go"
+missing_libs="libcurl libcrypto pacparser sparsehash leveldb googletest ipaddress maxminddb protobuf googlebench sqlite3 vjson sha3 libarchive"
 
 if [ "$BUILD_ZLIB_NG" == "ON" ]; then
   missing_libs="zlib-ng $missing_libs"
@@ -280,9 +279,6 @@
   missing_libs="zlib $missing_libs"
 fi
 
-=======
-missing_libs="libcurl libcrypto pacparser zlib sparsehash leveldb googletest ipaddress maxminddb protobuf googlebench sqlite3 vjson sha3 libarchive"
->>>>>>> 882a3842
 if [ x"$BUILD_QC_TESTS" != x"" ]; then
     missing_libs="$missing_libs rapidcheck"
 fi
